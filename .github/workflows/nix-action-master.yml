jobs:
  coq:
    needs: []
    runs-on: ubuntu-latest
    steps:
    - name: Determine which commit to initially checkout
      run: "if [ ${{ github.event_name }} = \"push\" ]; then\n  echo \"target_commit=${{\
        \ github.sha }}\" >> $GITHUB_ENV\nelse\n  echo \"target_commit=${{ github.event.pull_request.head.sha\
        \ }}\" >> $GITHUB_ENV\nfi\n"
    - name: Git checkout
      uses: actions/checkout@v3
      with:
        fetch-depth: 0
        ref: ${{ env.target_commit }}
    - name: Determine which commit to test
      run: "if [ ${{ github.event_name }} = \"push\" ]; then\n  echo \"tested_commit=${{\
        \ github.sha }}\" >> $GITHUB_ENV\nelse\n  merge_commit=$(git ls-remote ${{\
        \ github.event.repository.html_url }} refs/pull/${{ github.event.number }}/merge\
        \ | cut -f1)\n  mergeable=$(git merge --no-commit --no-ff ${{ github.event.pull_request.base.sha\
        \ }} > /dev/null 2>&1; echo $?; git merge --abort > /dev/null 2>&1 || true)\n\
        \  if [ -z \"$merge_commit\" -o \"x$mergeable\" != \"x0\" ]; then\n    echo\
        \ \"tested_commit=${{ github.event.pull_request.head.sha }}\" >> $GITHUB_ENV\n\
        \  else\n    echo \"tested_commit=$merge_commit\" >> $GITHUB_ENV\n  fi\nfi\n"
    - name: Git checkout
      uses: actions/checkout@v3
      with:
        fetch-depth: 0
        ref: ${{ env.tested_commit }}
    - name: Cachix install
      uses: cachix/install-nix-action@v20
      with:
        nix_path: nixpkgs=channel:nixpkgs-unstable
    - name: Cachix setup math-comp
      uses: cachix/cachix-action@v12
      with:
        authToken: ${{ secrets.CACHIX_AUTH_TOKEN }}
        extraPullNames: coq, coq-community
        name: math-comp
    - id: stepCheck
      name: Checking presence of CI target coq
      run: "nb_dry_run=$(NIXPKGS_ALLOW_UNFREE=1 nix-build --no-out-link \\\n   --argstr\
        \ bundle \"master\" --argstr job \"coq\" \\\n   --dry-run 2>&1 > /dev/null)\n\
        echo $nb_dry_run\necho status=$(echo $nb_dry_run | grep \"built:\" | sed \"\
        s/.*/built/\") >> $GITHUB_OUTPUT\n"
    - if: steps.stepCheck.outputs.status == 'built'
      name: Building/fetching current CI target
      run: NIXPKGS_ALLOW_UNFREE=1 nix-build --no-out-link --argstr bundle "master"
        --argstr job "coq"
  coq-elpi:
    needs:
    - coq
    runs-on: ubuntu-latest
    steps:
    - name: Determine which commit to initially checkout
      run: "if [ ${{ github.event_name }} = \"push\" ]; then\n  echo \"target_commit=${{\
        \ github.sha }}\" >> $GITHUB_ENV\nelse\n  echo \"target_commit=${{ github.event.pull_request.head.sha\
        \ }}\" >> $GITHUB_ENV\nfi\n"
    - name: Git checkout
      uses: actions/checkout@v3
      with:
        fetch-depth: 0
        ref: ${{ env.target_commit }}
    - name: Determine which commit to test
      run: "if [ ${{ github.event_name }} = \"push\" ]; then\n  echo \"tested_commit=${{\
        \ github.sha }}\" >> $GITHUB_ENV\nelse\n  merge_commit=$(git ls-remote ${{\
        \ github.event.repository.html_url }} refs/pull/${{ github.event.number }}/merge\
        \ | cut -f1)\n  mergeable=$(git merge --no-commit --no-ff ${{ github.event.pull_request.base.sha\
        \ }} > /dev/null 2>&1; echo $?; git merge --abort > /dev/null 2>&1 || true)\n\
        \  if [ -z \"$merge_commit\" -o \"x$mergeable\" != \"x0\" ]; then\n    echo\
        \ \"tested_commit=${{ github.event.pull_request.head.sha }}\" >> $GITHUB_ENV\n\
        \  else\n    echo \"tested_commit=$merge_commit\" >> $GITHUB_ENV\n  fi\nfi\n"
    - name: Git checkout
      uses: actions/checkout@v3
      with:
        fetch-depth: 0
        ref: ${{ env.tested_commit }}
    - name: Cachix install
      uses: cachix/install-nix-action@v20
      with:
        nix_path: nixpkgs=channel:nixpkgs-unstable
    - name: Cachix setup math-comp
      uses: cachix/cachix-action@v12
      with:
        authToken: ${{ secrets.CACHIX_AUTH_TOKEN }}
        extraPullNames: coq, coq-community
        name: math-comp
    - id: stepCheck
      name: Checking presence of CI target coq-elpi
      run: "nb_dry_run=$(NIXPKGS_ALLOW_UNFREE=1 nix-build --no-out-link \\\n   --argstr\
        \ bundle \"master\" --argstr job \"coq-elpi\" \\\n   --dry-run 2>&1 > /dev/null)\n\
        echo $nb_dry_run\necho status=$(echo $nb_dry_run | grep \"built:\" | sed \"\
        s/.*/built/\") >> $GITHUB_OUTPUT\n"
    - if: steps.stepCheck.outputs.status == 'built'
      name: 'Building/fetching previous CI target: coq'
      run: NIXPKGS_ALLOW_UNFREE=1 nix-build --no-out-link --argstr bundle "master"
        --argstr job "coq"
    - if: steps.stepCheck.outputs.status == 'built'
      name: Building/fetching current CI target
      run: NIXPKGS_ALLOW_UNFREE=1 nix-build --no-out-link --argstr bundle "master"
        --argstr job "coq-elpi"
  hierarchy-builder:
    needs:
    - coq
    - coq-elpi
    runs-on: ubuntu-latest
    steps:
    - name: Determine which commit to initially checkout
      run: "if [ ${{ github.event_name }} = \"push\" ]; then\n  echo \"target_commit=${{\
        \ github.sha }}\" >> $GITHUB_ENV\nelse\n  echo \"target_commit=${{ github.event.pull_request.head.sha\
        \ }}\" >> $GITHUB_ENV\nfi\n"
    - name: Git checkout
      uses: actions/checkout@v3
      with:
        fetch-depth: 0
        ref: ${{ env.target_commit }}
    - name: Determine which commit to test
      run: "if [ ${{ github.event_name }} = \"push\" ]; then\n  echo \"tested_commit=${{\
        \ github.sha }}\" >> $GITHUB_ENV\nelse\n  merge_commit=$(git ls-remote ${{\
        \ github.event.repository.html_url }} refs/pull/${{ github.event.number }}/merge\
        \ | cut -f1)\n  mergeable=$(git merge --no-commit --no-ff ${{ github.event.pull_request.base.sha\
        \ }} > /dev/null 2>&1; echo $?; git merge --abort > /dev/null 2>&1 || true)\n\
        \  if [ -z \"$merge_commit\" -o \"x$mergeable\" != \"x0\" ]; then\n    echo\
        \ \"tested_commit=${{ github.event.pull_request.head.sha }}\" >> $GITHUB_ENV\n\
        \  else\n    echo \"tested_commit=$merge_commit\" >> $GITHUB_ENV\n  fi\nfi\n"
    - name: Git checkout
      uses: actions/checkout@v3
      with:
        fetch-depth: 0
        ref: ${{ env.tested_commit }}
    - name: Cachix install
      uses: cachix/install-nix-action@v20
      with:
        nix_path: nixpkgs=channel:nixpkgs-unstable
    - name: Cachix setup math-comp
      uses: cachix/cachix-action@v12
      with:
        authToken: ${{ secrets.CACHIX_AUTH_TOKEN }}
        extraPullNames: coq, coq-community
        name: math-comp
    - id: stepCheck
      name: Checking presence of CI target hierarchy-builder
      run: "nb_dry_run=$(NIXPKGS_ALLOW_UNFREE=1 nix-build --no-out-link \\\n   --argstr\
        \ bundle \"master\" --argstr job \"hierarchy-builder\" \\\n   --dry-run 2>&1\
        \ > /dev/null)\necho $nb_dry_run\necho status=$(echo $nb_dry_run | grep \"\
        built:\" | sed \"s/.*/built/\") >> $GITHUB_OUTPUT\n"
    - if: steps.stepCheck.outputs.status == 'built'
      name: 'Building/fetching previous CI target: coq'
      run: NIXPKGS_ALLOW_UNFREE=1 nix-build --no-out-link --argstr bundle "master"
        --argstr job "coq"
    - if: steps.stepCheck.outputs.status == 'built'
      name: 'Building/fetching previous CI target: coq-elpi'
      run: NIXPKGS_ALLOW_UNFREE=1 nix-build --no-out-link --argstr bundle "master"
        --argstr job "coq-elpi"
    - if: steps.stepCheck.outputs.status == 'built'
      name: Building/fetching current CI target
      run: NIXPKGS_ALLOW_UNFREE=1 nix-build --no-out-link --argstr bundle "master"
        --argstr job "hierarchy-builder"
  mathcomp:
    needs:
    - coq
<<<<<<< HEAD
=======
    - coq-elpi
>>>>>>> 92585821
    - hierarchy-builder
    runs-on: ubuntu-latest
    steps:
    - name: Determine which commit to initially checkout
      run: "if [ ${{ github.event_name }} = \"push\" ]; then\n  echo \"target_commit=${{\
        \ github.sha }}\" >> $GITHUB_ENV\nelse\n  echo \"target_commit=${{ github.event.pull_request.head.sha\
        \ }}\" >> $GITHUB_ENV\nfi\n"
    - name: Git checkout
      uses: actions/checkout@v3
      with:
        fetch-depth: 0
        ref: ${{ env.target_commit }}
    - name: Determine which commit to test
      run: "if [ ${{ github.event_name }} = \"push\" ]; then\n  echo \"tested_commit=${{\
        \ github.sha }}\" >> $GITHUB_ENV\nelse\n  merge_commit=$(git ls-remote ${{\
        \ github.event.repository.html_url }} refs/pull/${{ github.event.number }}/merge\
        \ | cut -f1)\n  mergeable=$(git merge --no-commit --no-ff ${{ github.event.pull_request.base.sha\
        \ }} > /dev/null 2>&1; echo $?; git merge --abort > /dev/null 2>&1 || true)\n\
        \  if [ -z \"$merge_commit\" -o \"x$mergeable\" != \"x0\" ]; then\n    echo\
        \ \"tested_commit=${{ github.event.pull_request.head.sha }}\" >> $GITHUB_ENV\n\
        \  else\n    echo \"tested_commit=$merge_commit\" >> $GITHUB_ENV\n  fi\nfi\n"
    - name: Git checkout
      uses: actions/checkout@v3
      with:
        fetch-depth: 0
        ref: ${{ env.tested_commit }}
    - name: Cachix install
      uses: cachix/install-nix-action@v20
      with:
        nix_path: nixpkgs=channel:nixpkgs-unstable
    - name: Cachix setup math-comp
      uses: cachix/cachix-action@v12
      with:
        authToken: ${{ secrets.CACHIX_AUTH_TOKEN }}
        extraPullNames: coq, coq-community
        name: math-comp
    - id: stepCheck
      name: Checking presence of CI target mathcomp
      run: "nb_dry_run=$(NIXPKGS_ALLOW_UNFREE=1 nix-build --no-out-link \\\n   --argstr\
        \ bundle \"master\" --argstr job \"mathcomp\" \\\n   --dry-run 2>&1 > /dev/null)\n\
        echo $nb_dry_run\necho status=$(echo $nb_dry_run | grep \"built:\" | sed \"\
        s/.*/built/\") >> $GITHUB_OUTPUT\n"
    - if: steps.stepCheck.outputs.status == 'built'
      name: 'Building/fetching previous CI target: coq'
      run: NIXPKGS_ALLOW_UNFREE=1 nix-build --no-out-link --argstr bundle "master"
        --argstr job "coq"
    - if: steps.stepCheck.outputs.status == 'built'
      name: 'Building/fetching previous CI target: coq-elpi'
      run: NIXPKGS_ALLOW_UNFREE=1 nix-build --no-out-link --argstr bundle "master"
        --argstr job "coq-elpi"
    - if: steps.stepCheck.outputs.status == 'built'
      name: 'Building/fetching previous CI target: hierarchy-builder'
      run: NIXPKGS_ALLOW_UNFREE=1 nix-build --no-out-link --argstr bundle "master"
        --argstr job "hierarchy-builder"
    - if: steps.stepCheck.outputs.status == 'built'
      name: 'Building/fetching previous CI target: mathcomp-ssreflect'
      run: NIXPKGS_ALLOW_UNFREE=1 nix-build --no-out-link --argstr bundle "master"
        --argstr job "mathcomp-ssreflect"
    - if: steps.stepCheck.outputs.status == 'built'
      name: 'Building/fetching previous CI target: mathcomp-fingroup'
      run: NIXPKGS_ALLOW_UNFREE=1 nix-build --no-out-link --argstr bundle "master"
        --argstr job "mathcomp-fingroup"
    - if: steps.stepCheck.outputs.status == 'built'
      name: 'Building/fetching previous CI target: mathcomp-algebra'
      run: NIXPKGS_ALLOW_UNFREE=1 nix-build --no-out-link --argstr bundle "master"
        --argstr job "mathcomp-algebra"
    - if: steps.stepCheck.outputs.status == 'built'
      name: 'Building/fetching previous CI target: mathcomp-solvable'
      run: NIXPKGS_ALLOW_UNFREE=1 nix-build --no-out-link --argstr bundle "master"
        --argstr job "mathcomp-solvable"
    - if: steps.stepCheck.outputs.status == 'built'
      name: 'Building/fetching previous CI target: mathcomp-field'
      run: NIXPKGS_ALLOW_UNFREE=1 nix-build --no-out-link --argstr bundle "master"
        --argstr job "mathcomp-field"
    - if: steps.stepCheck.outputs.status == 'built'
      name: 'Building/fetching previous CI target: mathcomp-character'
      run: NIXPKGS_ALLOW_UNFREE=1 nix-build --no-out-link --argstr bundle "master"
        --argstr job "mathcomp-character"
    - if: steps.stepCheck.outputs.status == 'built'
      name: 'Building/fetching previous CI target: hierarchy-builder'
      run: NIXPKGS_ALLOW_UNFREE=1 nix-build --no-out-link --argstr bundle "master"
        --argstr job "hierarchy-builder"
    - if: steps.stepCheck.outputs.status == 'built'
      name: Building/fetching current CI target
      run: NIXPKGS_ALLOW_UNFREE=1 nix-build --no-out-link --argstr bundle "master"
        --argstr job "mathcomp"
  mathcomp-analysis:
    needs:
    - coq
    - mathcomp-bigenough
    - hierarchy-builder
    runs-on: ubuntu-latest
    steps:
    - name: Determine which commit to initially checkout
      run: "if [ ${{ github.event_name }} = \"push\" ]; then\n  echo \"target_commit=${{\
        \ github.sha }}\" >> $GITHUB_ENV\nelse\n  echo \"target_commit=${{ github.event.pull_request.head.sha\
        \ }}\" >> $GITHUB_ENV\nfi\n"
    - name: Git checkout
      uses: actions/checkout@v3
      with:
        fetch-depth: 0
        ref: ${{ env.target_commit }}
    - name: Determine which commit to test
      run: "if [ ${{ github.event_name }} = \"push\" ]; then\n  echo \"tested_commit=${{\
        \ github.sha }}\" >> $GITHUB_ENV\nelse\n  merge_commit=$(git ls-remote ${{\
        \ github.event.repository.html_url }} refs/pull/${{ github.event.number }}/merge\
        \ | cut -f1)\n  mergeable=$(git merge --no-commit --no-ff ${{ github.event.pull_request.base.sha\
        \ }} > /dev/null 2>&1; echo $?; git merge --abort > /dev/null 2>&1 || true)\n\
        \  if [ -z \"$merge_commit\" -o \"x$mergeable\" != \"x0\" ]; then\n    echo\
        \ \"tested_commit=${{ github.event.pull_request.head.sha }}\" >> $GITHUB_ENV\n\
        \  else\n    echo \"tested_commit=$merge_commit\" >> $GITHUB_ENV\n  fi\nfi\n"
    - name: Git checkout
      uses: actions/checkout@v3
      with:
        fetch-depth: 0
        ref: ${{ env.tested_commit }}
    - name: Cachix install
      uses: cachix/install-nix-action@v20
      with:
        nix_path: nixpkgs=channel:nixpkgs-unstable
    - name: Cachix setup math-comp
      uses: cachix/cachix-action@v12
      with:
        authToken: ${{ secrets.CACHIX_AUTH_TOKEN }}
        extraPullNames: coq, coq-community
        name: math-comp
    - id: stepCheck
      name: Checking presence of CI target mathcomp-analysis
      run: "nb_dry_run=$(NIXPKGS_ALLOW_UNFREE=1 nix-build --no-out-link \\\n   --argstr\
        \ bundle \"master\" --argstr job \"mathcomp-analysis\" \\\n   --dry-run 2>&1\
        \ > /dev/null)\necho $nb_dry_run\necho status=$(echo $nb_dry_run | grep \"\
        built:\" | sed \"s/.*/built/\") >> $GITHUB_OUTPUT\n"
    - if: steps.stepCheck.outputs.status == 'built'
      name: 'Building/fetching previous CI target: coq'
      run: NIXPKGS_ALLOW_UNFREE=1 nix-build --no-out-link --argstr bundle "master"
        --argstr job "coq"
    - if: steps.stepCheck.outputs.status == 'built'
      name: 'Building/fetching previous CI target: mathcomp-classical'
      run: NIXPKGS_ALLOW_UNFREE=1 nix-build --no-out-link --argstr bundle "master"
        --argstr job "mathcomp-classical"
    - if: steps.stepCheck.outputs.status == 'built'
      name: 'Building/fetching previous CI target: mathcomp-field'
      run: NIXPKGS_ALLOW_UNFREE=1 nix-build --no-out-link --argstr bundle "master"
        --argstr job "mathcomp-field"
    - if: steps.stepCheck.outputs.status == 'built'
      name: 'Building/fetching previous CI target: mathcomp-bigenough'
      run: NIXPKGS_ALLOW_UNFREE=1 nix-build --no-out-link --argstr bundle "master"
        --argstr job "mathcomp-bigenough"
    - if: steps.stepCheck.outputs.status == 'built'
      name: 'Building/fetching previous CI target: hierarchy-builder'
      run: NIXPKGS_ALLOW_UNFREE=1 nix-build --no-out-link --argstr bundle "master"
        --argstr job "hierarchy-builder"
    - if: steps.stepCheck.outputs.status == 'built'
      name: Building/fetching current CI target
      run: NIXPKGS_ALLOW_UNFREE=1 nix-build --no-out-link --argstr bundle "master"
        --argstr job "mathcomp-analysis"
  mathcomp-analysis-single:
    needs:
    - coq
    - mathcomp-finmap
    - mathcomp-bigenough
    - hierarchy-builder
    runs-on: ubuntu-latest
    steps:
    - name: Determine which commit to initially checkout
      run: "if [ ${{ github.event_name }} = \"push\" ]; then\n  echo \"target_commit=${{\
        \ github.sha }}\" >> $GITHUB_ENV\nelse\n  echo \"target_commit=${{ github.event.pull_request.head.sha\
        \ }}\" >> $GITHUB_ENV\nfi\n"
    - name: Git checkout
      uses: actions/checkout@v3
      with:
        fetch-depth: 0
        ref: ${{ env.target_commit }}
    - name: Determine which commit to test
      run: "if [ ${{ github.event_name }} = \"push\" ]; then\n  echo \"tested_commit=${{\
        \ github.sha }}\" >> $GITHUB_ENV\nelse\n  merge_commit=$(git ls-remote ${{\
        \ github.event.repository.html_url }} refs/pull/${{ github.event.number }}/merge\
        \ | cut -f1)\n  mergeable=$(git merge --no-commit --no-ff ${{ github.event.pull_request.base.sha\
        \ }} > /dev/null 2>&1; echo $?; git merge --abort > /dev/null 2>&1 || true)\n\
        \  if [ -z \"$merge_commit\" -o \"x$mergeable\" != \"x0\" ]; then\n    echo\
        \ \"tested_commit=${{ github.event.pull_request.head.sha }}\" >> $GITHUB_ENV\n\
        \  else\n    echo \"tested_commit=$merge_commit\" >> $GITHUB_ENV\n  fi\nfi\n"
    - name: Git checkout
      uses: actions/checkout@v3
      with:
        fetch-depth: 0
        ref: ${{ env.tested_commit }}
    - name: Cachix install
      uses: cachix/install-nix-action@v20
      with:
        nix_path: nixpkgs=channel:nixpkgs-unstable
    - name: Cachix setup math-comp
      uses: cachix/cachix-action@v12
      with:
        authToken: ${{ secrets.CACHIX_AUTH_TOKEN }}
        extraPullNames: coq, coq-community
        name: math-comp
    - id: stepCheck
      name: Checking presence of CI target mathcomp-analysis-single
      run: "nb_dry_run=$(NIXPKGS_ALLOW_UNFREE=1 nix-build --no-out-link \\\n   --argstr\
        \ bundle \"master\" --argstr job \"mathcomp-analysis-single\" \\\n   --dry-run\
        \ 2>&1 > /dev/null)\necho $nb_dry_run\necho status=$(echo $nb_dry_run | grep\
        \ \"built:\" | sed \"s/.*/built/\") >> $GITHUB_OUTPUT\n"
    - if: steps.stepCheck.outputs.status == 'built'
      name: 'Building/fetching previous CI target: coq'
      run: NIXPKGS_ALLOW_UNFREE=1 nix-build --no-out-link --argstr bundle "master"
        --argstr job "coq"
    - if: steps.stepCheck.outputs.status == 'built'
      name: 'Building/fetching previous CI target: mathcomp-algebra'
      run: NIXPKGS_ALLOW_UNFREE=1 nix-build --no-out-link --argstr bundle "master"
        --argstr job "mathcomp-algebra"
    - if: steps.stepCheck.outputs.status == 'built'
      name: 'Building/fetching previous CI target: mathcomp-finmap'
      run: NIXPKGS_ALLOW_UNFREE=1 nix-build --no-out-link --argstr bundle "master"
        --argstr job "mathcomp-finmap"
    - if: steps.stepCheck.outputs.status == 'built'
      name: 'Building/fetching previous CI target: mathcomp-field'
      run: NIXPKGS_ALLOW_UNFREE=1 nix-build --no-out-link --argstr bundle "master"
        --argstr job "mathcomp-field"
    - if: steps.stepCheck.outputs.status == 'built'
      name: 'Building/fetching previous CI target: mathcomp-bigenough'
      run: NIXPKGS_ALLOW_UNFREE=1 nix-build --no-out-link --argstr bundle "master"
        --argstr job "mathcomp-bigenough"
    - if: steps.stepCheck.outputs.status == 'built'
      name: 'Building/fetching previous CI target: hierarchy-builder'
      run: NIXPKGS_ALLOW_UNFREE=1 nix-build --no-out-link --argstr bundle "master"
        --argstr job "hierarchy-builder"
    - if: steps.stepCheck.outputs.status == 'built'
      name: Building/fetching current CI target
      run: NIXPKGS_ALLOW_UNFREE=1 nix-build --no-out-link --argstr bundle "master"
        --argstr job "mathcomp-analysis-single"
  mathcomp-bigenough:
    needs:
    - coq
    runs-on: ubuntu-latest
    steps:
    - name: Determine which commit to initially checkout
      run: "if [ ${{ github.event_name }} = \"push\" ]; then\n  echo \"target_commit=${{\
        \ github.sha }}\" >> $GITHUB_ENV\nelse\n  echo \"target_commit=${{ github.event.pull_request.head.sha\
        \ }}\" >> $GITHUB_ENV\nfi\n"
    - name: Git checkout
      uses: actions/checkout@v3
      with:
        fetch-depth: 0
        ref: ${{ env.target_commit }}
    - name: Determine which commit to test
      run: "if [ ${{ github.event_name }} = \"push\" ]; then\n  echo \"tested_commit=${{\
        \ github.sha }}\" >> $GITHUB_ENV\nelse\n  merge_commit=$(git ls-remote ${{\
        \ github.event.repository.html_url }} refs/pull/${{ github.event.number }}/merge\
        \ | cut -f1)\n  mergeable=$(git merge --no-commit --no-ff ${{ github.event.pull_request.base.sha\
        \ }} > /dev/null 2>&1; echo $?; git merge --abort > /dev/null 2>&1 || true)\n\
        \  if [ -z \"$merge_commit\" -o \"x$mergeable\" != \"x0\" ]; then\n    echo\
        \ \"tested_commit=${{ github.event.pull_request.head.sha }}\" >> $GITHUB_ENV\n\
        \  else\n    echo \"tested_commit=$merge_commit\" >> $GITHUB_ENV\n  fi\nfi\n"
    - name: Git checkout
      uses: actions/checkout@v3
      with:
        fetch-depth: 0
        ref: ${{ env.tested_commit }}
    - name: Cachix install
      uses: cachix/install-nix-action@v20
      with:
        nix_path: nixpkgs=channel:nixpkgs-unstable
    - name: Cachix setup math-comp
      uses: cachix/cachix-action@v12
      with:
        authToken: ${{ secrets.CACHIX_AUTH_TOKEN }}
        extraPullNames: coq, coq-community
        name: math-comp
    - id: stepCheck
      name: Checking presence of CI target mathcomp-bigenough
      run: "nb_dry_run=$(NIXPKGS_ALLOW_UNFREE=1 nix-build --no-out-link \\\n   --argstr\
        \ bundle \"master\" --argstr job \"mathcomp-bigenough\" \\\n   --dry-run 2>&1\
        \ > /dev/null)\necho $nb_dry_run\necho status=$(echo $nb_dry_run | grep \"\
        built:\" | sed \"s/.*/built/\") >> $GITHUB_OUTPUT\n"
    - if: steps.stepCheck.outputs.status == 'built'
      name: 'Building/fetching previous CI target: coq'
      run: NIXPKGS_ALLOW_UNFREE=1 nix-build --no-out-link --argstr bundle "master"
        --argstr job "coq"
    - if: steps.stepCheck.outputs.status == 'built'
      name: 'Building/fetching previous CI target: mathcomp-ssreflect'
      run: NIXPKGS_ALLOW_UNFREE=1 nix-build --no-out-link --argstr bundle "master"
        --argstr job "mathcomp-ssreflect"
    - if: steps.stepCheck.outputs.status == 'built'
      name: Building/fetching current CI target
      run: NIXPKGS_ALLOW_UNFREE=1 nix-build --no-out-link --argstr bundle "master"
        --argstr job "mathcomp-bigenough"
  mathcomp-finmap:
    needs:
    - coq
    runs-on: ubuntu-latest
    steps:
    - name: Determine which commit to initially checkout
      run: "if [ ${{ github.event_name }} = \"push\" ]; then\n  echo \"target_commit=${{\
        \ github.sha }}\" >> $GITHUB_ENV\nelse\n  echo \"target_commit=${{ github.event.pull_request.head.sha\
        \ }}\" >> $GITHUB_ENV\nfi\n"
    - name: Git checkout
      uses: actions/checkout@v3
      with:
        fetch-depth: 0
        ref: ${{ env.target_commit }}
    - name: Determine which commit to test
      run: "if [ ${{ github.event_name }} = \"push\" ]; then\n  echo \"tested_commit=${{\
        \ github.sha }}\" >> $GITHUB_ENV\nelse\n  merge_commit=$(git ls-remote ${{\
        \ github.event.repository.html_url }} refs/pull/${{ github.event.number }}/merge\
        \ | cut -f1)\n  mergeable=$(git merge --no-commit --no-ff ${{ github.event.pull_request.base.sha\
        \ }} > /dev/null 2>&1; echo $?; git merge --abort > /dev/null 2>&1 || true)\n\
        \  if [ -z \"$merge_commit\" -o \"x$mergeable\" != \"x0\" ]; then\n    echo\
        \ \"tested_commit=${{ github.event.pull_request.head.sha }}\" >> $GITHUB_ENV\n\
        \  else\n    echo \"tested_commit=$merge_commit\" >> $GITHUB_ENV\n  fi\nfi\n"
    - name: Git checkout
      uses: actions/checkout@v3
      with:
        fetch-depth: 0
        ref: ${{ env.tested_commit }}
    - name: Cachix install
      uses: cachix/install-nix-action@v20
      with:
        nix_path: nixpkgs=channel:nixpkgs-unstable
    - name: Cachix setup math-comp
      uses: cachix/cachix-action@v12
      with:
        authToken: ${{ secrets.CACHIX_AUTH_TOKEN }}
        extraPullNames: coq, coq-community
        name: math-comp
    - id: stepCheck
      name: Checking presence of CI target mathcomp-finmap
      run: "nb_dry_run=$(NIXPKGS_ALLOW_UNFREE=1 nix-build --no-out-link \\\n   --argstr\
        \ bundle \"master\" --argstr job \"mathcomp-finmap\" \\\n   --dry-run 2>&1\
        \ > /dev/null)\necho $nb_dry_run\necho status=$(echo $nb_dry_run | grep \"\
        built:\" | sed \"s/.*/built/\") >> $GITHUB_OUTPUT\n"
    - if: steps.stepCheck.outputs.status == 'built'
      name: 'Building/fetching previous CI target: coq'
      run: NIXPKGS_ALLOW_UNFREE=1 nix-build --no-out-link --argstr bundle "master"
        --argstr job "coq"
    - if: steps.stepCheck.outputs.status == 'built'
      name: 'Building/fetching previous CI target: mathcomp-ssreflect'
      run: NIXPKGS_ALLOW_UNFREE=1 nix-build --no-out-link --argstr bundle "master"
        --argstr job "mathcomp-ssreflect"
    - if: steps.stepCheck.outputs.status == 'built'
      name: Building/fetching current CI target
      run: NIXPKGS_ALLOW_UNFREE=1 nix-build --no-out-link --argstr bundle "master"
        --argstr job "mathcomp-finmap"
name: Nix CI for bundle master
'on':
  pull_request:
    paths:
    - .github/workflows/nix-action-master.yml
  pull_request_target:
    paths-ignore:
    - .github/workflows/nix-action-master.yml
    types:
    - opened
    - synchronize
    - reopened
  push:
    branches:
    - master
    - hierarchy-builder<|MERGE_RESOLUTION|>--- conflicted
+++ resolved
@@ -158,10 +158,7 @@
   mathcomp:
     needs:
     - coq
-<<<<<<< HEAD
-=======
     - coq-elpi
->>>>>>> 92585821
     - hierarchy-builder
     runs-on: ubuntu-latest
     steps:
