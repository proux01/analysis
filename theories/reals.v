(* mathcomp analysis (c) 2017 Inria and AIST. License: CeCILL-C.              *)
(* -------------------------------------------------------------------- *)
(* Copyright (c) - 2015--2016 - IMDEA Software Institute                *)
(* Copyright (c) - 2015--2018 - Inria                                   *)
(* Copyright (c) - 2016--2018 - Polytechnique                           *)
(* -------------------------------------------------------------------- *)

(**md**************************************************************************)
(* # An axiomatization of real numbers $\mathbb{R}$                           *)
(*                                                                            *)
(* This file provides a classical axiomatization of real numbers as a         *)
(* discrete real archimedean field with in particular a theory of floor and   *)
(* ceil.                                                                      *)
(*                                                                            *)
(* ```                                                                        *)
(*     realType == type of real numbers                                       *)
(*        sup A == where A : set R with R : realType, the supremum of A when  *)
(*                 it exists, 0 otherwise                                     *)
(*        inf A := - sup (- A)                                                *)
(* ```                                                                        *)
(*                                                                            *)
(* The mixin corresponding to realType extends an archiFieldType with two     *)
(* properties:                                                                *)
(* - when sup A exists, it is an upper bound of A (lemma sup_upper_bound)     *)
(* - when sup A exists, there exists an element x in A such that              *)
(*   sup A - eps < x for any 0 < eps (lemma sup_adherent)                     *)
(*                                                                            *)
(* ```                                                                        *)
(*         Rint == the set of real numbers that can be written as z%:~R,      *)
(*                 i.e., as an integer                                        *)
(*     Rtoint r == r when r is an integer, 0 otherwise                        *)
(*  floor_set x := [set y | Rtoint y /\ y <= x]                               *)
(*     Rfloor x == the floor of x as a real number                            *)
(*      floor x == the floor of x as an integer (type int)                    *)
(*     range1 x := [set y |x <= y < x + 1]                                    *)
(*      Rceil x == the ceil of x as a real number, i.e., - Rfloor (- x)       *)
(*       ceil x := - floor (- x)                                              *)
(* ```                                                                        *)
(*                                                                            *)
(******************************************************************************)

From HB Require Import structures.
From mathcomp Require Import all_ssreflect all_algebra.
From mathcomp Require Import mathcomp_extra boolp classical_sets set_interval.

Require Import Setoid.

Declare Scope real_scope.

(* -------------------------------------------------------------------- *)
Set   Implicit Arguments.
Unset Strict Implicit.
Unset Printing Implicit Defensive.
Unset SsrOldRewriteGoalsOrder.

Import Order.TTheory Order.Syntax GRing.Theory Num.Def Num.Theory.

(* -------------------------------------------------------------------- *)
Delimit Scope real_scope with real.

Local Open Scope classical_set_scope.
Local Open Scope ring_scope.

Section subr_image.
Variable R : numDomainType.
Implicit Types (E : set R) (x : R).

Lemma has_ub_lbN E : has_ubound E <-> has_lbound (-%R @` E).
Proof.
rewrite has_lb_ubN image_comp /comp /=.
by under eq_fun do rewrite opprK; rewrite image_id.
Qed.

Lemma has_lbound0 : has_lbound (@set0 R). Proof. by exists 0. Qed.

Lemma has_ubound0 : has_ubound (@set0 R). Proof. by exists 0. Qed.

Lemma ubound0 : ubound (@set0 R) = setT.
Proof. by rewrite predeqE => r; split => // _. Qed.

Lemma lboundT : lbound [set: R] = set0.
Proof.
rewrite predeqE => r; split => // /(_ (r - 1) Logic.I).
rewrite lerBrDl addrC -lerBrDl subrr.
by rewrite real_leNgt ?realE ?ler01// ?lexx// ltr01.
Qed.

End subr_image.

Section has_bound_lemmas.
Variable R : realDomainType.
Implicit Types E : set R.
Implicit Types x : R.

Lemma has_ub_image_norm E : has_ubound (normr @` E) -> has_ubound E.
Proof.
case => M /ubP uM; exists `|M|; apply/ubP => r rS.
rewrite (le_trans (real_ler_norm _)) ?num_real //.
rewrite (le_trans (uM _ _)) ?real_ler_norm ?num_real //.
by exists r.
Qed.

Lemma has_inf_supN E : has_sup (-%R @` E) <-> has_inf E.
Proof.
split=> [ [NEn0 [x /ub_lbN xubE]]  | [En0 [x /lb_ubN xlbe]] ].
by split; [apply/nonemptyN|rewrite -[E]setNK; exists (- x)].
by split; [apply/nonemptyN|exists (- x)].
Qed.

Lemma has_supPn {E} : E !=set0 ->
  ~ has_sup E <-> (forall x, exists2 y, E y & x < y).
Proof.
move=> nzE; split=> [/asboolPn|/has_ubPn h [_]] //.
by rewrite asbool_and (asboolT nzE) /= => /asboolP/has_ubPn.
Qed.

End has_bound_lemmas.

(* -------------------------------------------------------------------- *)

HB.mixin Record ArchimedeanField_isReal R of Num.ArchimedeanField R := {
  sup_upper_bound_subdef :
    forall E : set [the archiFieldType of R],
      has_sup E -> ubound E (supremum 0 E) ;
  sup_adherent_subdef :
    forall (E : set [the archiFieldType of R]) (eps : R), 0 < eps ->
      has_sup E -> exists2 e : R, E e & (supremum 0 E - eps) < e ;
}.

#[short(type=realType)]
HB.structure Definition Real := {R of ArchimedeanField_isReal R
  & Num.ArchimedeanField R & Num.RealClosedField R}.

Bind Scope ring_scope with Real.sort.

(* -------------------------------------------------------------------- *)
Definition sup {R : realType} := @supremum _ R 0.
(*Local Notation "-` E" := [pred x | - x \in E]
  (at level 35, right associativity) : function_scope.*)
Definition inf {R : realType} (E : set R) := - sup (-%R @` E).

(* -------------------------------------------------------------------- *)
Lemma sup_upper_bound {R : realType} (E : set R):
  has_sup E -> ubound E (sup E).
Proof. exact: sup_upper_bound_subdef. Qed.

Lemma sup_adherent {R : realType} (E : set R) (eps : R) : 0 < eps ->
  has_sup E -> exists2 e : R, E e & (sup E - eps) < e.
Proof. exact: sup_adherent_subdef. Qed.

(* -------------------------------------------------------------------- *)
Section IsInt.
Context {R : realFieldType}.

Definition Rint_pred := fun x : R => `[< exists z, x == z%:~R >].
Arguments Rint_pred _ /.
Definition Rint := [qualify a x | Rint_pred x].

Lemma Rint_def x : (x \is a Rint) = (`[< exists z, x == z%:~R >]).
Proof. by []. Qed.

Lemma RintP x : reflect (exists z, x = z%:~R) (x \in Rint).
Proof.
by apply/(iffP idP) => [/asboolP[z /eqP]|[z]] ->; [|apply/asboolP]; exists z.
Qed.

Lemma RintC z : z%:~R \is a Rint.
Proof. by apply/RintP; exists z. Qed.

Lemma Rint0 : 0 \is a Rint.
Proof. by rewrite -[0](mulr0z 1) RintC. Qed.

Lemma Rint1 : 1 \is a Rint.
Proof. by rewrite -[1]mulr1z RintC. Qed.

Hint Resolve Rint0 Rint1 RintC : core.

Lemma Rint_subring_closed : subring_closed Rint.
Proof.
split=> // _ _ /RintP[x ->] /RintP[y ->]; apply/RintP.
by exists (x - y); rewrite rmorphB. by exists (x * y); rewrite rmorphM.
Qed.

HB.instance Definition _ := GRing.isSubringClosed.Build R Rint_pred
  Rint_subring_closed.

Lemma Rint_ler_addr1 (x y : R) : x \is a Rint -> y \is a Rint ->
  (x + 1 <= y) = (x < y).
Proof.
move=> /RintP[xi ->] /RintP[yi ->]; rewrite -{2}[1]mulr1z.
by rewrite -intrD !(ltr_int, ler_int) lezD1.
Qed.

Lemma Rint_ltr_addr1 (x y : R) : x \is a Rint -> y \is a Rint ->
  (x < y + 1) = (x <= y).
Proof.
move=> /RintP[xi ->] /RintP[yi ->]; rewrite -{3}[1]mulr1z.
by rewrite -intrD !(ltr_int, ler_int) ltzD1.
Qed.

End IsInt.
Arguments Rint_pred _ _ /.

(* -------------------------------------------------------------------- *)
Section ToInt.
Context {R : realType}.

Implicit Types x y : R.

Definition Rtoint (x : R) : int :=
  if insub x : {? x | x \is a Rint} is Some Px then
    xchoose (asboolP _ (tagged Px))
  else 0.

Lemma RtointK (x : R): x \is a Rint -> (Rtoint x)%:~R = x.
Proof.
move=> Ix; rewrite /Rtoint insubT /= [RHS](eqP (xchooseP (asboolP _ Ix))).
by congr _%:~R; apply/eq_xchoose.
Qed.

Lemma Rtointz (z : int): Rtoint z%:~R = z.
Proof. by apply/eqP; rewrite -(@eqr_int R) RtointK ?rpred_int. Qed.

Lemma Rtointn (n : nat): Rtoint n%:R = n%:~R.
Proof. by rewrite -{1}mulrz_nat Rtointz. Qed.

Lemma inj_Rtoint : {in Rint &, injective Rtoint}.
Proof. by move=> x y Ix Iy /= /(congr1 (@intmul R 1)); rewrite !RtointK. Qed.

Lemma RtointN x : x \is a Rint -> Rtoint (- x) = - Rtoint x.
Proof.
move=> Ir; apply/eqP.
by rewrite -(@eqr_int R) RtointK // ?rpredN // mulrNz RtointK.
Qed.

End ToInt.

(* -------------------------------------------------------------------- *)
Section RealDerivedOps.
Variable R : realType.

Implicit Types x y : R.
Definition floor_set x := [set y : R | (y \is a Rint) && (y <= x)].

Definition Rfloor x : R := sup (floor_set x).

Definition floor x : int := Rtoint (Rfloor x).

Definition range1 (x : R) := [set y | x <= y < x + 1].

Definition Rceil x := - Rfloor (- x).

Definition ceil x := - floor (- x).

End RealDerivedOps.

(*-------------------------------------------------------------------- *)
Section RealLemmas.

Variables (R : realType).

Implicit Types E : set R.
Implicit Types x : R.

Lemma sup_out E : ~ has_sup E -> sup E = 0. Proof. exact: supremum_out. Qed.

Lemma sup0 : sup (@set0 R) = 0. Proof. exact: supremum0. Qed.

Lemma sup1 x : sup [set x] = x. Proof. exact: supremum1. Qed.

Lemma sup_ub {E} : has_ubound E -> ubound E (sup E).
Proof.
move=> ubE; apply/ubP=> x x_in_E; move: (x) (x_in_E).
by apply/ubP/sup_upper_bound=> //; split; first by exists x.
Qed.

Lemma sup_ub_strict E : has_ubound E ->
  ~ E (sup E) -> E `<=` [set r | r < sup E].
Proof.
move=> ubE EsupE r Er; rewrite /mkset lt_neqAle sup_ub // andbT.
by apply/negP => /eqP supEr; move: EsupE; rewrite -supEr.
Qed.

Lemma sup_total {E} x : has_sup E -> down E x \/ sup E <= x.
Proof.
move=> has_supE; rewrite orC.
case: (lerP (sup E) x)=> hx /=; [by left|right].
have /sup_adherent/(_  has_supE) : 0 < sup E - x by rewrite subr_gt0.
case=> e Ee hlte; apply/downP; exists e => //; move: hlte.
by rewrite opprB addrCA subrr addr0 => /ltW.
Qed.

Lemma sup_le_ub {E} x : E !=set0 -> (ubound E) x -> sup E <= x.
Proof.
move=> hasE leEx; set y := sup E; pose z := (x + y) / 2%:R.
have Dz: 2%:R * z = x + y.
  by rewrite mulrCA divff ?mulr1 // pnatr_eq0.
have ubE : has_sup E by split => //; exists x.
have [/downP [t Et lezt] | leyz] := sup_total z ubE.
  rewrite -(lerD2l x) -Dz -mulr2n -[leRHS]mulr_natl.
  rewrite ler_pM2l ?ltr0Sn //; apply/(le_trans lezt).
  by move/ubP : leEx; exact.
rewrite -(lerD2r y) -Dz -mulr2n -[leLHS]mulr_natl.
by rewrite ler_pM2l ?ltr0Sn.
Qed.

Lemma sup_setU (A B : set R) : has_sup B ->
  (forall a b, A a -> B b -> a <= b) -> sup (A `|` B) = sup B.
Proof.
move=> [B0 [l Bl]] AB; apply/eqP; rewrite eq_le; apply/andP; split.
- apply sup_le_ub => [|x [Ax|]]; first by apply: subset_nonempty B0 => ?; right.
  by case: B0 => b Bb; rewrite (le_trans (AB _ _ Ax Bb)) // sup_ub //; exists l.
- by move=> Bx; rewrite sup_ub //; exists l.
- apply sup_le_ub => // b Bb; apply sup_ub; last by right.
  by exists l => x [Ax|Bx]; [rewrite (le_trans (AB _ _ Ax Bb)) // Bl|exact: Bl].
Qed.

Lemma sup_gt (S : set R) (x : R) : S !=set0 ->
  (x < sup S -> exists2 y, S y & x < y)%R.
Proof.
move=> S0; rewrite not_exists2P => + g; apply/negP; rewrite -leNgt.
by apply sup_le_ub => // y Sy; move: (g y) => -[// | /negP]; rewrite leNgt.
Qed.

End RealLemmas.

Section sup_sum.
Context {R : realType}.

Lemma sup_sumE (A B : set R) :
  has_sup A -> has_sup B -> sup [set x + y | x in A & y in B] = sup A + sup B.
Proof.
move=> /[dup] supA [[a Aa] ubA] /[dup] supB [[b Bb] ubB].
have ABsup : has_sup [set x + y | x in A & y in B].
  split; first by exists (a + b), a => //; exists b.
  case: ubA ubB => p up [q uq]; exists (p + q) => ? [r Ar [s Bs] <-].
<<<<<<< HEAD
  by apply: ler_add; [exact: up | exact: uq].
apply: le_anti; apply/andP; split.
  apply: sup_le_ub; first by case: ABsup.
  by move=> ? [p Ap [q Bq] <-]; apply: ler_add; exact: sup_ub.
=======
  by apply: lerD; [exact: up | exact: uq].
apply: le_anti; apply/andP; split.
  apply: sup_le_ub; first by case: ABsup.
  by move=> ? [p Ap [q Bq] <-]; apply: lerD; exact: sup_ub.
>>>>>>> 92585821
rewrite real_leNgt ?num_real// -subr_gt0; apply/negP.
set eps := (_ + _ - _) => epos.
have e2pos : 0 < eps / 2%:R by rewrite divr_gt0// ltr0n.
have [r Ar supBr] := sup_adherent e2pos supA.
have [s Bs supAs] := sup_adherent e2pos supB.
<<<<<<< HEAD
have := ltr_add supBr supAs.
=======
have := ltrD supBr supAs.
>>>>>>> 92585821
rewrite -addrA [-_+_]addrC -addrA -opprD -splitr addrA /= opprD opprK addrA.
rewrite subrr add0r; apply/negP; rewrite -real_leNgt ?num_real//.
by apply: sup_upper_bound => //; exists r => //; exists s.
Qed.

Lemma inf_sumE (A B : set R) :
  has_inf A -> has_inf B -> inf [set x + y | x in A & y in B] = inf A + inf B.
Proof.
move/has_inf_supN => ? /has_inf_supN ?; rewrite /inf.
rewrite [X in - sup X = _](_ : _ =
    [set x + y | x in [set - x | x in A ] & y in [set - x | x in B]]).
  rewrite eqEsubset; split => /= t [] /= x []a Aa.
    case => b Bb <- <-; exists (- a); first by exists a.
    by exists (- b); [exists b|rewrite opprD].
  move=> <- [y] [b Bb] <- <-; exists (a + b); last by rewrite opprD.
  by exists a => //; exists b.
by rewrite sup_sumE // -opprD.
Qed.

End sup_sum.

(* -------------------------------------------------------------------- *)
Section InfTheory.

Variables (R : realType).

Implicit Types E : set R.
Implicit Types x : R.

Lemma inf_lower_bound E : has_inf E -> lbound E (inf E).
Proof.
move=> /has_inf_supN /sup_upper_bound /ubP inflb; apply/lbP => x.
by rewrite memNE => /inflb; rewrite lerNl.
Qed.

Lemma inf_adherent E (eps : R) : 0 < eps ->
  has_inf E -> exists2 e, E e & e < inf E + eps.
Proof.
move=> + /has_inf_supN supNE => /sup_adherent /(_ supNE)[e NEx egtsup].
exists (- e); first by case: NEx => x Ex <-{}; rewrite opprK.
by rewrite ltrNl -mulN1r mulrDr !mulN1r opprK.
Qed.

Lemma inf_out E : ~ has_inf E -> inf E = 0.
Proof.
move=> ninfE; rewrite -oppr0 -(@sup_out _ (-%R @` E)) => // supNE; apply: ninfE.
exact/has_inf_supN.
Qed.

Lemma inf0 : inf (@set0 R) = 0.
Proof. by rewrite /inf image_set0 sup0 oppr0. Qed.

Lemma inf1 x : inf [set x] = x.
Proof. by rewrite /inf image_set1 sup1 opprK. Qed.

Lemma inf_lb E : has_lbound E -> lbound E (inf E).
Proof. by move/has_lb_ubN/sup_ub/ub_lbN; rewrite setNK. Qed.

Lemma inf_lb_strict E : has_lbound E ->
  ~ E (inf E) -> E `<=` [set r | inf E < r].
Proof.
move=> lE EinfE r Er; rewrite /mkset lt_neqAle inf_lb // andbT.
by apply/negP => /eqP infEr; move: EinfE; rewrite infEr.
Qed.

Lemma lb_le_inf E x : nonempty E -> (lbound E) x -> x <= inf E.
Proof.
by move=> /(nonemptyN E) En0 /lb_ubN /(sup_le_ub En0); rewrite lerNr.
Qed.

Lemma has_infPn E : nonempty E ->
  ~ has_inf E <-> (forall x, exists2 y, E y & y < x).
Proof.
move=> nzE; split=> [/asboolPn|/has_lbPn h [_] //].
by rewrite asbool_and (asboolT nzE) /= => /asboolP/has_lbPn.
Qed.

Lemma inf_setU (A B : set R) : has_inf A ->
  (forall a b, A a -> B b -> a <= b) -> inf (A `|` B) = inf A.
Proof.
move=> hiA AB; congr (- _).
rewrite image_setU setUC sup_setU //; first exact/has_inf_supN.
by move=> _ _ [] b Bb <-{} [] a Aa <-{}; rewrite lerNl opprK; apply AB.
Qed.

Lemma inf_lt (S : set R) (x : R) : S !=set0 ->
  (inf S < x -> exists2 y, S y & y < x)%R.
Proof.
move=> /nonemptyN S0; rewrite /inf ltrNl => /sup_gt => /(_ S0)[r [r' Sr']].
by move=> <-; rewrite ltrNr opprK => r'x; exists r'.
Qed.

End InfTheory.

(* -------------------------------------------------------------------- *)
Section FloorTheory.
Variable R : realType.

Implicit Types x y : R.

Lemma has_sup_floor_set x : has_sup (floor_set x).
Proof.
split; [exists (- (Num.bound (-x))%:~R) | exists (Num.bound x)%:~R].
  rewrite /floor_set/mkset rpredN rpred_int /= lerNl.
  case: (ger0P (-x)) => [/archi_boundP/ltW//|].
  by move/ltW/le_trans; apply; rewrite ler0z.
apply/ubP=> y /andP[_] /le_trans; apply.
case: (ger0P x)=> [/archi_boundP/ltW|] //.
by move/ltW/le_trans; apply; rewrite ler0z.
Qed.

Lemma sup_in_floor_set x : (floor_set x) (sup (floor_set x)).
Proof.
have /(sup_adherent ltr01) [y Fy] := has_sup_floor_set x.
have /sup_upper_bound /ubP /(_ _ Fy) := has_sup_floor_set x.
rewrite le_eqVlt=> /orP[/eqP<-//| lt_yFx].
rewrite ltrBlDr -ltrBlDl => lt1_FxBy.
pose e := sup (floor_set x) - y; have := has_sup_floor_set x.
move/sup_adherent=> -/(_ e) []; first by rewrite subr_gt0.
move=> z Fz; rewrite /e opprB addrCA subrr addr0 => lt_yz.
have /sup_upper_bound /ubP /(_ _ Fz) := has_sup_floor_set x.
rewrite -(lerD2r (-y)) => /le_lt_trans /(_ lt1_FxBy).
case/andP: Fy Fz lt_yz=> /RintP[yi -> _].
case/andP=> /RintP[zi -> _]; rewrite -rmorphB /= ltrz1 ltr_int.
rewrite lt_neqAle => /andP[ne_yz le_yz].
rewrite -[_-_]gez0_abs ?subr_ge0 // ltz_nat ltnS leqn0.
by rewrite absz_eq0 subr_eq0 eq_sym (negbTE ne_yz).
Qed.

Lemma isint_Rfloor x : Rfloor x \is a Rint.
Proof. by case/andP: (sup_in_floor_set x). Qed.

Lemma RfloorE x : Rfloor x = (floor x)%:~R.
Proof. by rewrite /floor RtointK ?isint_Rfloor. Qed.

Lemma mem_rg1_Rfloor x : (range1 (Rfloor x)) x.
Proof.
rewrite /range1/mkset.
have /andP[_ ->] /= := sup_in_floor_set x.
have [|] := pselect ((floor_set x) (Rfloor x + 1)); last first.
  rewrite /floor_set => /negP.
  by rewrite negb_and -ltNge rpredD // ?(Rint1, isint_Rfloor).
move/ubP : (sup_upper_bound (has_sup_floor_set x)) => h/h.
by rewrite gerDl ler10.
Qed.

Lemma Rfloor_le x : Rfloor x <= x.
Proof. by case/andP: (mem_rg1_Rfloor x). Qed.

Lemma floor_le x : (floor x)%:~R <= x.
Proof. by rewrite -RfloorE; exact: Rfloor_le. Qed.

Lemma lt_succ_Rfloor x : x < Rfloor x + 1.
Proof. by case/andP: (mem_rg1_Rfloor x). Qed.

Lemma range1z_inj x (m1 m2 : int) :
  (range1 m1%:~R) x -> (range1 m2%:~R) x -> m1 = m2.
Proof.
move=> /andP[m1x x_m1] /andP[m2x x_m2].
wlog suffices: m1 m2 m1x {x_m1 m2x} x_m2 / (m1 <= m2).
  by move=> ih; apply/eqP; rewrite eq_le !ih.
rewrite -(lerD2r 1) lezD1 -(@ltr_int R) intrD.
exact/(le_lt_trans m1x).
Qed.

Lemma range1rr x : (range1 x) x.
Proof. by rewrite /range1/mkset lexx /= ltrDl ltr01. Qed.

Lemma range1zP (m : int) x : Rfloor x = m%:~R <-> (range1 m%:~R) x.
Proof.
split=> [<-|h]; first exact/mem_rg1_Rfloor.
apply/eqP; rewrite RfloorE eqr_int; apply/eqP/(@range1z_inj x) => //.
by rewrite /range1/mkset -RfloorE mem_rg1_Rfloor.
Qed.

Lemma Rfloor_natz (z : int) : Rfloor z%:~R = z%:~R :> R.
Proof. by apply/range1zP/range1rr. Qed.

Lemma Rfloor0 : Rfloor 0 = 0 :> R.
Proof. by rewrite -{1}(mulr0z 1) Rfloor_natz. Qed.

Lemma Rfloor1 : Rfloor 1 = 1 :> R.
Proof. by rewrite -{1}(mulr1z 1) Rfloor_natz. Qed.

Lemma le_Rfloor : {homo (@Rfloor R) : x y / x <= y}.
Proof.
move=> x y le_xy; case: lerP=> //=; rewrite -Rint_ler_addr1 ?isint_Rfloor //.
move/(lt_le_trans (lt_succ_Rfloor y))/lt_le_trans/(_ (Rfloor_le x)).
by rewrite ltNge le_xy.
Qed.

Lemma Rfloor_ge_int x (n : int) : (n%:~R <= x)= (n%:~R <= Rfloor x).
Proof.
apply/idP/idP; last by move/le_trans => /(_ _ (Rfloor_le x)).
by move/le_Rfloor; apply le_trans; rewrite Rfloor_natz.
Qed.

Lemma Rfloor_lt_int x (z : int) : (x < z%:~R) = (Rfloor x < z%:~R).
Proof. by rewrite ltNge Rfloor_ge_int -ltNge. Qed.

Lemma Rfloor_le0 x : x <= 0 -> Rfloor x <= 0.
Proof. by move=> ?; rewrite -Rfloor0 le_Rfloor. Qed.

Lemma Rfloor_lt0 x : x < 0 -> Rfloor x < 0.
Proof. by move=> x0; rewrite (le_lt_trans _ x0) // Rfloor_le. Qed.

Lemma floor_natz n : floor (n%:R : R) = n%:~R :> int.
Proof. by rewrite /floor (Rfloor_natz n) Rtointz intz. Qed.

Lemma floor0 : floor (0 : R) = 0.
Proof. by rewrite /floor Rfloor0 (_ : 0 = 0%:R) // Rtointn. Qed.

Lemma floor1 : floor (1 : R) = 1.
Proof. by rewrite /floor Rfloor1 (_ : 1 = 1%:R) // Rtointn. Qed.

Lemma floor_ge0 x : (0 <= floor x) = (0 <= x).
Proof. by rewrite -(@ler_int R) -RfloorE -Rfloor_ge_int. Qed.

Lemma floor_le0 x : x <= 0 -> floor x <= 0.
Proof. by move=> ?; rewrite -(@ler_int R) -RfloorE Rfloor_le0. Qed.

Lemma floor_lt0 x : x < 0 -> floor x < 0.
Proof. by move=> ?; rewrite -(@ltrz0 R) RtointK ?isint_Rfloor// Rfloor_lt0. Qed.

Lemma le_floor : {homo @floor R : x y / x <= y}.
Proof. by move=>*; rewrite -(@ler_int R) !RtointK ?isint_Rfloor ?le_Rfloor. Qed.

Lemma floor_neq0 x : (floor x != 0) = (x < 0) || (x >= 1).
Proof.
apply/idP/orP => [|[x0|/le_floor r1]]; first rewrite neq_lt => /orP[x0|x0].
- by left; apply: contra_lt x0; rewrite floor_ge0.
- by right; rewrite (le_trans _ (floor_le _))// ler1z -gtz0_ge1.
- by rewrite lt_eqF//; apply: contra_lt x0; rewrite floor_ge0.
- by rewrite gt_eqF// (lt_le_trans _ r1)// floor1.
Qed.

Lemma lt_succ_floor x : x < (floor x)%:~R + 1.
Proof. by rewrite -RfloorE lt_succ_Rfloor. Qed.

Lemma floor_lt_int x (z : int) : (x < z%:~R) = (floor x < z).
Proof. by rewrite Rfloor_lt_int RfloorE ltr_int. Qed.

Lemma floor_ge_int x (z : int) : (z%:~R <= x) = (z <= floor x).
Proof. by rewrite Rfloor_ge_int RfloorE ler_int. Qed.

Lemma ltr_add_invr (y x : R) : y < x -> exists k, y + k.+1%:R^-1 < x.
Proof.
move=> yx; exists `|floor (x - y)^-1|%N.
rewrite -ltrBrDl -{2}(invrK (x - y)%R) ltf_pV2 ?qualifE/= ?ltr0n//.
  by rewrite invr_gt0 subr_gt0.
rewrite -natr1 natr_absz ger0_norm.
  by rewrite floor_ge0 invr_ge0 subr_ge0 ltW.
by rewrite -RfloorE lt_succ_Rfloor.
Qed.

End FloorTheory.

Section CeilTheory.
Variable R : realType.

Implicit Types x y : R.

Lemma isint_Rceil x : Rceil x \is a Rint.
Proof. by rewrite /Rceil rpredN isint_Rfloor. Qed.

Lemma Rceil0 : Rceil 0 = 0 :> R.
Proof. by rewrite /Rceil oppr0 Rfloor0 oppr0. Qed.

Lemma Rceil_ge x : x <= Rceil x.
Proof. by rewrite /Rceil lerNr Rfloor_le. Qed.

Lemma le_Rceil : {homo (@Rceil R) : x y / x <= y}.
Proof. by move=> x y ?; rewrite lerNl opprK le_Rfloor // lerNl opprK. Qed.

Lemma Rceil_ge0 x : 0 <= x -> 0 <= Rceil x.
Proof. by move=> ?; rewrite -Rceil0 le_Rceil. Qed.

Lemma RceilE x : Rceil x = (ceil x)%:~R.
Proof. by rewrite /Rceil /ceil RfloorE mulrNz. Qed.

Lemma ceil_ge x : x <= (ceil x)%:~R.
Proof. by rewrite -RceilE; exact: Rceil_ge. Qed.

Lemma ceil_ge0 x : 0 <= x -> 0 <= ceil x.
Proof. by move/(ge_trans (ceil_ge x)); rewrite -(ler_int R). Qed.

Lemma ceil_gt0 x : 0 < x -> 0 < ceil x.
Proof. by move=> ?; rewrite /ceil oppr_gt0 floor_lt0 // ltrNl oppr0. Qed.

Lemma ceil_le0 x : x <= 0 -> ceil x <= 0.
Proof. by move=> x0; rewrite -lerNl oppr0 floor_ge0 -lerNr oppr0. Qed.

Lemma le_ceil : {homo @ceil R : x y / x <= y}.
Proof. by move=> x y xy; rewrite lerNl opprK le_floor // lerNl opprK. Qed.

Lemma ceil_ge_int x (z : int) : (x <= z%:~R) = (ceil x <= z).
Proof. by rewrite /ceil lerNl -floor_ge_int// -lerNr mulrNz opprK. Qed.

Lemma ceil_lt_int x (z : int) : (z%:~R < x) = (z < ceil x).
Proof. by rewrite ltNge ceil_ge_int -ltNge. Qed.

Lemma ceilN x : ceil (- x) = - floor x. Proof. by rewrite /ceil opprK. Qed.

Lemma floorN x : floor (- x) = - ceil x. Proof. by rewrite /ceil opprK. Qed.

End CeilTheory.

(* -------------------------------------------------------------------- *)
Section Sup.
Context {R : realType}.
Implicit Types A B : set R.

Lemma le_down A : A `<=` down A.
Proof. by move=> x xA; apply/downP; exists x. Qed.

Lemma downK A : down (down A) = down A.
Proof.
rewrite predeqE => x; split; last by move=> Ax; apply/downP; exists x.
case/downP => y /downP[z Az yz xy].
by apply/downP; exists z => //; rewrite (le_trans xy).
Qed.

Lemma has_sup_down A : has_sup (down A) <-> has_sup A.
Proof.
split=> -[nzA nzubA].
  case: nzA => x /downP[y yS le_xy]; split; first by exists y.
  case: nzubA=> u /ubP ubA; exists u; apply/ubP=> z zS.
  by apply/ubA; apply/downP; exists z.
case: nzA => x xA; split; first by exists x; apply/le_down.
case: nzubA => u /ubP ubA; exists u; apply/ubP=> y /downP [].
by move=> z zA /le_trans; apply; apply/ubA.
Qed.

Lemma le_sup A B : A `<=` down B -> nonempty A -> has_sup B ->
  sup A <= sup B.
Proof.
move=> le_AB nz_A hs_B; have hs_A: has_sup A.
  split=> //; case: hs_B => _ [x ubx].
  exists x; apply/ubP=> y /le_AB /downP[z zB le_yz].
  by apply/(le_trans le_yz); move/ubP: ubx; apply.
rewrite leNgt -subr_gt0; apply/negP => lt_sup.
case: (sup_adherent lt_sup hs_A )=> x /le_AB xdB.
rewrite subKr => lt_Bx; case/downP: xdB => z zB.
move/(lt_le_trans lt_Bx); rewrite ltNge.
by move/ubP : (sup_upper_bound hs_B) => ->.
Qed.

Lemma le_inf A B : -%R @` B `<=` down (-%R @` A) -> nonempty B -> has_inf A ->
  inf A <= inf B.
Proof.
<<<<<<< HEAD
move=> SBA AB Ai; rewrite ler_oppl opprK le_sup// ?has_inf_supN//.
=======
move=> SBA AB Ai; rewrite lerNl opprK le_sup// ?has_inf_supN//.
>>>>>>> 92585821
exact/nonemptyN.
Qed.

Lemma sup_down A : sup (down A) = sup A.
Proof.
have [supA|supNA] := pselect (has_sup A); last first.
  by rewrite !sup_out // => /has_sup_down.
have supDA : has_sup (down A) by apply/has_sup_down.
apply/eqP; rewrite eq_le !le_sup //.
- by case: supA => -[x xA] _; exists x; apply/le_down.
- by rewrite downK; exact: le_down.
- by case: supA.
Qed.

Lemma lt_sup_imfset {T : Type} (F : T -> R) l :
  has_sup [set y | exists x, y = F x] ->
  l < sup [set y | exists x, y = F x] ->
  exists2 x, l < F x & F x <= sup [set y | exists x, y = F x].
Proof.
set P := [set y | _] => hs; rewrite -subr_gt0.
move=> /sup_adherent/(_ hs)[_ [x ->]]; rewrite subKr=> lt_lFx.
by exists x => //; move/ubP : (sup_upper_bound hs) => -> //; exists x.
Qed.

Lemma lt_inf_imfset {T : Type} (F : T -> R) l :
  has_inf [set y | exists x, y = F x] ->
  inf [set y | exists x, y = F x] < l ->
  exists2 x, F x < l & inf [set y | exists x, y = F x] <= F x.
Proof.
set P := [set y | _]; move=> hs; rewrite -subr_gt0.
move=> /inf_adherent/(_ hs)[_ [x ->]]; rewrite addrCA subrr addr0 => ltFxl.
by exists x=> //; move/lbP : (inf_lower_bound hs) => -> //; exists x.
Qed.

End Sup.

Lemma int_lbound_has_minimum (B : set int) i : B !=set0 -> lbound B i ->
  exists j, B j /\ forall k, B k -> j <= k.
Proof.
move=> [i0 Bi0] lbBi; have [n i0in] : exists n, i0 - i = n%:Z.
  by exists `|i0 - i|%N; rewrite gez0_abs // subr_ge0; exact: lbBi.
elim: n i lbBi i0in => [i lbBi /eqP|n ih i lbBi i0in1].
  by rewrite subr_eq0 => /eqP i0i; exists i0; split =>// k Bk; rewrite i0i lbBi.
have i0i1n : i0 - (i + 1) = n by rewrite opprD addrA i0in1 -addn1 PoszD addrK.
have [?|/not_forallP] := pselect (lbound B (i + 1)); first exact: (ih (i + 1)).
move=> /contrapT[x /not_implyP[Bx i1x]]; exists x; split => // k Bk.
rewrite (le_trans _ (lbBi _ Bk)) //.
by move/negP : i1x; rewrite -ltNge ltzD1.
Qed.

Section rat_in_itvoo.

Let bound_div (R : archiFieldType) (x y : R) : nat :=
  if y < 0 then 0%N else Num.bound (y / x).

Let archi_bound_divP (R : archiFieldType) (x y : R) :
  0 < x -> y < x *+ bound_div x y.
Proof.
move=> x0; have [y0|y0] := leP 0 y; last by rewrite /bound_div y0 mulr0n.
rewrite /bound_div (ltNge y 0) y0/= -mulr_natl -ltr_pdivrMr//.
by rewrite archi_boundP// (divr_ge0 _(ltW _)).
Qed.

Lemma rat_in_itvoo (R : realType) (x y : R) :
  x < y -> exists q, ratr q \in `]x, y[.
Proof.
move=> xy; move: (xy); rewrite -subr_gt0.
move=> /(archi_bound_divP 1); set n := bound_div _ _ => nyx.
have [m1 m1nx] : exists m1, m1.+1%:~R > x *+ n.
  have := archi_bound_divP (x *+ n) ltr01; set p := bound_div _ _ => nxp.
  have [x0|x0] := ltP 0 x.
    exists p.-1; rewrite prednK // lt0n; apply: contraPN nxp => /eqP ->.
    by apply/negP; rewrite -leNgt mulrn_wge0 // ltW.
  by exists 0%N; rewrite (le_lt_trans _ ltr01) // mulrn_wle0.
have [m2 m2nx] : exists m2, m2.+1%:~R > - x *+ n.
  have := archi_bound_divP (- x *+ n) ltr01; set p := bound_div _ _ => nxp.
  have [x0|x0] := ltP 0 x.
    by exists O; rewrite (le_lt_trans _ ltr01) // nmulrn_rle0// oppr_lt0.
  exists p.-1; rewrite prednK // -(ltr_nat R) (le_lt_trans _ nxp) //.
  by rewrite mulrn_wge0 // oppr_ge0.
have : exists m, -(m2.+1 : int) <= m <= m1.+1 /\ m%:~R - 1 <= x *+ n < m%:~R.
  have m2m1 : - (m2.+1 : int) < m1.+1.
    by rewrite -(ltr_int R) (lt_trans _ m1nx)// rmorphN /= ltrNl // -mulNrn.
  pose B := [set m : int | m%:~R > x *+ n].
  have m1B : B m1.+1 by [].
  have m2B : lbound B (- m2.+1%:~R).
    move=> i; rewrite /B /= -(opprK (x *+ n)) -ltrNl -mulNrn => nxi.
    rewrite -(mulN1r m2.+1%:~R) mulN1r -lerNl.
    by have := lt_trans nxi m2nx; rewrite intz -mulrNz ltr_int => /ltW.
  have [m [Bm infB]] := int_lbound_has_minimum (ex_intro _ _ m1B) m2B.
  have mN1B : ~ B (m - 1).
    by move=> /infB; apply/negP; rewrite -ltNge ltrBlDr ltzD1.
  exists m; split; [apply/andP; split|apply/andP; split] => //.
  - by move: m2B; rewrite /lbound /= => /(_ _ Bm); rewrite intz.
  - exact: infB.
  - by rewrite leNgt; apply/negP; rewrite /B /= intrD in mN1B.
move=> [m [/andP[m2m mm1] /andP[mnx nxm]]].
have [/andP[a b] c] : x *+ n < m%:~R <= 1 + x *+ n /\ 1 + x *+ n < y *+ n.
  split; [apply/andP; split|] => //; first by rewrite -lerBlDl.
  by move: nyx; rewrite mulrnDl -ltrBrDr mulNrn.
have n_gt0 : n != 0%N by apply: contraTN nyx => /eqP ->; rewrite mulr0n ltr10.
exists (m%:Q / n%:Q); rewrite in_itv /=; apply/andP; split.
  rewrite rmorphM/= (@rmorphV _ _ _ n%:~R); first by rewrite unitfE // intr_eq0.
  rewrite ltr_pdivlMr /=; first by rewrite ltr0q ltr0z ltz_nat lt0n.
  by rewrite mulrC // !ratr_int mulr_natl.
rewrite rmorphM /= (@rmorphV _ _ _ n%:~R); first by rewrite unitfE // intr_eq0.
rewrite ltr_pdivrMr /=; first by rewrite ltr0q ltr0z ltz_nat lt0n.
by rewrite 2!ratr_int mulr_natr (le_lt_trans _ c).
Qed.

End rat_in_itvoo.<|MERGE_RESOLUTION|>--- conflicted
+++ resolved
@@ -334,27 +334,16 @@
 have ABsup : has_sup [set x + y | x in A & y in B].
   split; first by exists (a + b), a => //; exists b.
   case: ubA ubB => p up [q uq]; exists (p + q) => ? [r Ar [s Bs] <-].
-<<<<<<< HEAD
-  by apply: ler_add; [exact: up | exact: uq].
-apply: le_anti; apply/andP; split.
-  apply: sup_le_ub; first by case: ABsup.
-  by move=> ? [p Ap [q Bq] <-]; apply: ler_add; exact: sup_ub.
-=======
   by apply: lerD; [exact: up | exact: uq].
 apply: le_anti; apply/andP; split.
   apply: sup_le_ub; first by case: ABsup.
   by move=> ? [p Ap [q Bq] <-]; apply: lerD; exact: sup_ub.
->>>>>>> 92585821
 rewrite real_leNgt ?num_real// -subr_gt0; apply/negP.
 set eps := (_ + _ - _) => epos.
 have e2pos : 0 < eps / 2%:R by rewrite divr_gt0// ltr0n.
 have [r Ar supBr] := sup_adherent e2pos supA.
 have [s Bs supAs] := sup_adherent e2pos supB.
-<<<<<<< HEAD
-have := ltr_add supBr supAs.
-=======
 have := ltrD supBr supAs.
->>>>>>> 92585821
 rewrite -addrA [-_+_]addrC -addrA -opprD -splitr addrA /= opprD opprK addrA.
 rewrite subrr add0r; apply/negP; rewrite -real_leNgt ?num_real//.
 by apply: sup_upper_bound => //; exists r => //; exists s.
@@ -705,11 +694,7 @@
 Lemma le_inf A B : -%R @` B `<=` down (-%R @` A) -> nonempty B -> has_inf A ->
   inf A <= inf B.
 Proof.
-<<<<<<< HEAD
-move=> SBA AB Ai; rewrite ler_oppl opprK le_sup// ?has_inf_supN//.
-=======
 move=> SBA AB Ai; rewrite lerNl opprK le_sup// ?has_inf_supN//.
->>>>>>> 92585821
 exact/nonemptyN.
 Qed.
 
