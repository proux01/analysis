(* mathcomp analysis (c) 2017 Inria and AIST. License: CeCILL-C.              *)
(* -------------------------------------------------------------------- *)
(* Copyright (c) - 2015--2016 - IMDEA Software Institute                *)
(* Copyright (c) - 2015--2018 - Inria                                   *)
(* Copyright (c) - 2016--2018 - Polytechnique                           *)
(* -------------------------------------------------------------------- *)

(* TODO: merge this with table.v in real-closed
   (c.f. https://github.com/math-comp/real-closed/pull/29 ) and
   incorporate it into mathcomp proper where it could then be used for
   bounds of intervals*)
From HB Require Import structures.
From mathcomp Require Import all_ssreflect all_algebra finmap.
From mathcomp Require Import mathcomp_extra.
Require Import signed.

(**md**************************************************************************)
(* # Extended real numbers $\overline{R}$                                     *)
(*                                                                            *)
(* Given a type R for numbers, \bar R is the type R extended with symbols     *)
(* -oo and +oo (notation scope: %E), suitable to represent extended real      *)
(* numbers. When R is a numDomainType, \bar R is equipped with a canonical    *)
(* porderType and operations for addition/opposite. When R is a               *)
(* realDomainType, \bar R is equipped with a Canonical orderType.             *)
(*                                                                            *)
(* Naming convention: in definition/lemma identifiers, "e" stands for an      *)
(* extended number and "y" and "Ny" for +oo ad -oo respectively.              *)
(* ```                                                                        *)
(*                  \bar R == coproduct of R and {+oo, -oo};                  *)
(*                            notation for extended (R:Type)                  *)
(*                    r%:E == injects real numbers into \bar R                *)
(*           +%E, -%E, *%E == addition/opposite/multiplication for extended   *)
(*                            reals                                           *)
(*    er_map (f : T -> T') == the \bar T -> \bar T' lifting of f              *)
(*                   sqrte == square root for extended reals                  *)
(*                `| x |%E == the absolute value of x                         *)
(*                  x ^+ n == iterated multiplication                         *)
(*                  x *+ n == iterated addition                               *)
(*       +%dE, (x *+ n)%dE == dual addition/dual iterated addition for        *)
(*                            extended reals (-oo + +oo = +oo instead of -oo) *)
(*                            Import DualAddTheory for related lemmas         *)
(*                  x +? y == the addition of the extended real numbers x and *)
(*                            and y is defined, i.e., it is neither +oo - oo  *)
(*                            nor -oo + oo                                    *)
(*                  x *? y == the multiplication of the extended real numbers *)
(*                            x and y is not of the form 0 * +oo or 0 * -oo   *)
(*  (_ <= _)%E, (_ < _)%E, == comparison relations for extended reals         *)
(*  (_ >= _)%E, (_ > _)%E                                                     *)
(*   (\sum_(i in A) f i)%E == bigop-like notation in scope %E                 *)
(*      maxe x y, mine x y == notation for the maximum/minimum of two         *)
(*                            extended real numbers                           *)
(* ```                                                                        *)
(*                                                                            *)
(* ## Signed extended real numbers                                            *)
(* ```                                                                        *)
(*    {posnum \bar R} == interface type for elements in \bar R that are       *)
(*                       positive, c.f., signed.v, notation in scope %E       *)
(*    {nonneg \bar R} == interface types for elements in \bar R that are      *)
(*                       non-negative, c.f. signed.v, notation in scope %E    *)
(*             x%:pos == explicitly casts x to {posnum \bar R}, in scope %E   *)
(*             x%:nng == explicitly casts x to {nonneg \bar R}, in scope %E   *)
(* ```                                                                        *)
(*                                                                            *)
(* ## Topology of extended real numbers                                        *)
(* ```                                                                        *)
(*                       contract == order-preserving bijective function      *)
(*                                   from extended real numbers to [-1; 1]    *)
(*                         expand == function from real numbers to extended   *)
(*                                   real numbers that cancels contract in    *)
(*                                   [-1; 1]                                  *)
(* ```                                                                        *)
(******************************************************************************)

Set Implicit Arguments.
Unset Strict Implicit.
Unset Printing Implicit Defensive.

Reserved Notation "x %:E" (at level 2, format "x %:E").
Reserved Notation "x %:dE" (at level 2, format "x %:dE").
Reserved Notation "x +? y" (at level 50, format "x  +?  y").
Reserved Notation "x *? y" (at level 50, format "x  *?  y").
Reserved Notation "'\bar' x" (at level 2, format "'\bar'  x").
Reserved Notation "'\bar' '^d' x" (at level 2, format "'\bar' '^d'  x").
Reserved Notation "{ 'posnum' '\bar' R }" (at level 0,
  format "{ 'posnum'  '\bar'  R }").
Reserved Notation "{ 'nonneg' '\bar' R }" (at level 0,
  format "{ 'nonneg'  '\bar'  R }").

Declare Scope ereal_dual_scope.
Declare Scope ereal_scope.

Import Order.TTheory GRing.Theory Num.Theory.

Local Open Scope ring_scope.

Variant extended (R : Type) := EFin of R | EPInf | ENInf.
Arguments EFin {R}.

Lemma EFin_inj T : injective (@EFin T).
Proof. by move=> a b; case. Qed.

Definition dual_extended := extended.

Definition dEFin : forall {R}, R -> dual_extended R := @EFin.

(* Notations in ereal_dual_scope should be kept *before* the
   corresponding notation in ereal_scope, otherwise when none of the
   scope is open (lte x y) would be displayed as (x < y)%dE, instead
   of (x < y)%E, for instance. *)
Notation "+oo" := (@EPInf _ : dual_extended _) : ereal_dual_scope.
Notation "+oo" := (@EPInf _) : ereal_scope.
Notation "-oo" := (@ENInf _ : dual_extended _) : ereal_dual_scope.
Notation "-oo" := (@ENInf _) : ereal_scope.
Notation "r %:dE" := (@EFin _ r%R : dual_extended _) : ereal_dual_scope.
Notation "r %:E" := (@EFin _ r%R : dual_extended _) : ereal_dual_scope.
Notation "r %:E" := (@EFin _ r%R).
Notation "'\bar' R" := (extended R) : type_scope.
Notation "'\bar' '^d' R" := (dual_extended R) : type_scope.
Notation "0" := (@GRing.zero (\bar^d _)) : ereal_dual_scope.
Notation "0" := (@GRing.zero (\bar _)) : ereal_scope.
Notation "1" := (1%R%:E : dual_extended _) : ereal_dual_scope.
Notation "1" := (1%R%:E) : ereal_scope.

Bind    Scope ereal_dual_scope with dual_extended.
Bind    Scope ereal_scope with extended.
Delimit Scope ereal_dual_scope with dE.
Delimit Scope ereal_scope with E.

Local Open Scope ereal_scope.

Definition er_map T T' (f : T -> T') (x : \bar T) : \bar T' :=
  match x with
  | r%:E => (f r)%:E
  | +oo => +oo
  | -oo => -oo
  end.

Lemma er_map_idfun T (x : \bar T) : er_map idfun x = x.
Proof. by case: x. Qed.

Definition fine {R : zmodType} x : R := if x is EFin v then v else 0.

Section EqEReal.
Variable (R : eqType).

Definition eq_ereal (x y : \bar R) :=
  match x, y with
    | x%:E, y%:E => x == y
    | +oo, +oo => true
    | -oo, -oo => true
    | _, _ => false
  end.

Lemma ereal_eqP : Equality.axiom eq_ereal.
Proof. by case=> [?||][?||]; apply: (iffP idP) => //= [/eqP|[]] ->. Qed.

HB.instance Definition _ := hasDecEq.Build (\bar R) ereal_eqP.

Lemma eqe (r1 r2 : R) : (r1%:E == r2%:E) = (r1 == r2). Proof. by []. Qed.

End EqEReal.

Section ERealChoice.
Variable (R : choiceType).

Definition code (x : \bar R) :=
  match x with
  | r%:E => GenTree.Node 0 [:: GenTree.Leaf r]
  | +oo => GenTree.Node 1 [::]
  | -oo => GenTree.Node 2 [::]
  end.

Definition decode (x : GenTree.tree R) : option (\bar R) :=
  match x with
  | GenTree.Node 0 [:: GenTree.Leaf r] => Some r%:E
  | GenTree.Node 1 [::] => Some +oo
  | GenTree.Node 2 [::] => Some -oo
  | _ => None
  end.

Lemma codeK : pcancel code decode. Proof. by case. Qed.

HB.instance Definition _ := Choice.copy (\bar R) (pcan_type codeK).

End ERealChoice.

Section ERealCount.
Variable (R : countType).

HB.instance Definition _ := PCanIsCountable (@codeK R).

End ERealCount.

Section ERealOrder.
Context {R : numDomainType}.
Implicit Types x y : \bar R.

Definition le_ereal x1 x2 :=
  match x1, x2 with
  | -oo, r%:E | r%:E, +oo => r \is Num.real
  | r1%:E, r2%:E => r1 <= r2
  | -oo, _    | _, +oo => true
  | +oo, _    | _, -oo => false
  end.

Definition lt_ereal x1 x2 :=
  match x1, x2 with
  | -oo, r%:E | r%:E, +oo => r \is Num.real
  | r1%:E, r2%:E => r1 < r2
  | -oo, -oo  | +oo, +oo => false
  | +oo, _    | _  , -oo => false
  | -oo, _  => true
  end.

Lemma lt_def_ereal x y : lt_ereal x y = (y != x) && le_ereal x y.
Proof. by case: x y => [?||][?||] //=; rewrite lt_def eqe. Qed.

Lemma le_refl_ereal : reflexive le_ereal.
Proof. by case => /=. Qed.

Lemma le_anti_ereal : ssrbool.antisymmetric le_ereal.
Proof. by case=> [?||][?||]/=; rewrite ?andbF => // /le_anti ->. Qed.

Lemma le_trans_ereal : ssrbool.transitive le_ereal.
Proof.
case=> [?||][?||][?||] //=; rewrite -?comparabler0; first exact: le_trans.
  by move=> /le_comparable cmp /(comparabler_trans cmp).
by move=> cmp /ge_comparable /comparabler_trans; apply.
Qed.

Fact ereal_display : unit. Proof. by []. Qed.

HB.instance Definition _ := Order.isPOrder.Build ereal_display (\bar R)
  lt_def_ereal le_refl_ereal le_anti_ereal le_trans_ereal.

Lemma leEereal x y : (x <= y)%O = le_ereal x y. Proof. by []. Qed.
Lemma ltEereal x y : (x < y)%O = lt_ereal x y. Proof. by []. Qed.

End ERealOrder.

Notation lee := (@Order.le ereal_display _) (only parsing).
Notation "@ 'lee' R" :=
  (@Order.le ereal_display R) (at level 10, R at level 8, only parsing).
Notation lte := (@Order.lt ereal_display _) (only parsing).
Notation "@ 'lte' R" :=
  (@Order.lt ereal_display R) (at level 10, R at level 8, only parsing).
Notation gee := (@Order.ge ereal_display _) (only parsing).
Notation "@ 'gee' R" :=
  (@Order.ge ereal_display R) (at level 10, R at level 8, only parsing).
Notation gte := (@Order.gt ereal_display _) (only parsing).
Notation "@ 'gte' R" :=
  (@Order.gt ereal_display R) (at level 10, R at level 8, only parsing).

Notation "x <= y" := (lee x y) (only printing) : ereal_dual_scope.
Notation "x <= y" := (lee x y) (only printing) : ereal_scope.
Notation "x < y"  := (lte x y) (only printing) : ereal_dual_scope.
Notation "x < y"  := (lte x y) (only printing) : ereal_scope.

Notation "x <= y <= z" := ((lee x y) && (lee y z)) (only printing) : ereal_dual_scope.
Notation "x <= y <= z" := ((lee x y) && (lee y z)) (only printing) : ereal_scope.
Notation "x < y <= z"  := ((lte x y) && (lee y z)) (only printing) : ereal_dual_scope.
Notation "x < y <= z"  := ((lte x y) && (lee y z)) (only printing) : ereal_scope.
Notation "x <= y < z"  := ((lee x y) && (lte y z)) (only printing) : ereal_dual_scope.
Notation "x <= y < z"  := ((lee x y) && (lte y z)) (only printing) : ereal_scope.
Notation "x < y < z"   := ((lte x y) && (lte y z)) (only printing) : ereal_dual_scope.
Notation "x < y < z"   := ((lte x y) && (lte y z)) (only printing) : ereal_scope.

Notation "x <= y" := (lee (x%dE : dual_extended _) (y%dE : dual_extended _)) : ereal_dual_scope.
Notation "x <= y" := (lee (x : extended _) (y : extended _)) : ereal_scope.
Notation "x < y"  := (lte (x%dE : dual_extended _) (y%dE : dual_extended _)) : ereal_dual_scope.
Notation "x < y"  := (lte (x : extended _) (y : extended _)) : ereal_scope.
Notation "x >= y" := (y <= x) (only parsing) : ereal_dual_scope.
Notation "x >= y" := (y <= x) (only parsing) : ereal_scope.
Notation "x > y"  := (y < x) (only parsing) : ereal_dual_scope.
Notation "x > y"  := (y < x) (only parsing) : ereal_scope.

Notation "x <= y <= z" := ((x <= y) && (y <= z)) : ereal_dual_scope.
Notation "x <= y <= z" := ((x <= y) && (y <= z)) : ereal_scope.
Notation "x < y <= z"  := ((x < y) && (y <= z)) : ereal_dual_scope.
Notation "x < y <= z"  := ((x < y) && (y <= z)) : ereal_scope.
Notation "x <= y < z"  := ((x <= y) && (y < z)) : ereal_dual_scope.
Notation "x <= y < z"  := ((x <= y) && (y < z)) : ereal_scope.
Notation "x < y < z"   := ((x < y) && (y < z)) : ereal_dual_scope.
Notation "x < y < z"   := ((x < y) && (y < z)) : ereal_scope.

Notation "x <= y :> T" := ((x : T) <= (y : T)) (only parsing) : ereal_scope.
Notation "x < y :> T" := ((x : T) < (y : T)) (only parsing) : ereal_scope.

Section ERealZsemimodule.
Context {R : nmodType}.
Implicit Types x y z : \bar R.

Definition adde_subdef x y :=
  match x, y with
  | x%:E , y%:E  => (x + y)%:E
  | -oo, _     => -oo
  | _    , -oo => -oo
  | +oo, _     => +oo
  | _    , +oo => +oo
  end.

Definition adde := nosimpl adde_subdef.

Definition dual_adde_subdef x y :=
  match x, y with
  | x%:E , y%:E  => (x + y)%R%:E
  | +oo, _     => +oo
  | _    , +oo => +oo
  | -oo, _     => -oo
  | _    , -oo => -oo
  end.

Definition dual_adde := nosimpl dual_adde_subdef.

Lemma addeA_subproof : associative (S := \bar R) adde.
Proof. by case=> [x||] [y||] [z||] //; rewrite /adde /= addrA. Qed.

Lemma addeC_subproof : commutative (S := \bar R) adde.
Proof. by case=> [x||] [y||] //; rewrite /adde /= addrC. Qed.

Lemma add0e_subproof : left_id (0%:E : \bar R) adde.
Proof. by case=> // r; rewrite /adde /= add0r. Qed.

HB.instance Definition _ := GRing.isNmodule.Build (\bar R)
  addeA_subproof addeC_subproof add0e_subproof.

Lemma daddeA_subproof : associative (S := \bar^d R) dual_adde.
Proof. by case=> [x||] [y||] [z||] //; rewrite /dual_adde /= addrA. Qed.

Lemma daddeC_subproof : commutative (S := \bar^d R) dual_adde.
Proof. by case=> [x||] [y||] //; rewrite /dual_adde /= addrC. Qed.

Lemma dadd0e_subproof : left_id (0%:dE%dE : \bar^d R) dual_adde.
Proof. by case=> // r; rewrite /dual_adde /= add0r. Qed.

HB.instance Definition _ := Choice.on (\bar^d R).
HB.instance Definition _ := GRing.isNmodule.Build (\bar^d R)
  daddeA_subproof daddeC_subproof dadd0e_subproof.

Definition enatmul x n : \bar R := iterop n +%R x 0.

Definition ednatmul (x : \bar^d R) n : \bar^d R := iterop n +%R x 0.

End ERealZsemimodule.

Section ERealOrder_numDomainType.
Context {R : numDomainType}.
Implicit Types (x y : \bar R) (r : R).

Lemma lee_fin (r s : R) : (r%:E <= s%:E) = (r <= s)%R. Proof. by []. Qed.

Lemma lte_fin (r s : R) : (r%:E < s%:E) = (r < s)%R. Proof. by []. Qed.

Lemma lee01 : 0 <= 1 :> \bar R. Proof. by rewrite lee_fin. Qed.

Lemma lte01 : 0 < 1 :> \bar R. Proof. by rewrite lte_fin. Qed.

Lemma leeNy_eq x : (x <= -oo) = (x == -oo). Proof. by case: x. Qed.

Lemma leye_eq x : (+oo <= x) = (x == +oo). Proof. by case: x. Qed.

Lemma lt0y : (0 : \bar R) < +oo. Proof. exact: real0. Qed.

Lemma ltNy0 : -oo < (0 : \bar R). Proof. exact: real0. Qed.

Lemma le0y : (0 : \bar R) <= +oo. Proof. exact: real0. Qed.

Lemma leNy0 : -oo <= (0 : \bar R). Proof. exact: real0. Qed.

Lemma lt0e x : (0 < x) = (x != 0) && (0 <= x).
Proof. by case: x => [r| |]//; rewrite lte_fin lee_fin lt0r. Qed.

Lemma ereal_comparable x y : (0%E >=< x)%O -> (0%E >=< y)%O -> (x >=< y)%O.
Proof.
move: x y => [x||] [y||] //; rewrite /Order.comparable !lee_fin -!realE.
- exact: real_comparable.
- by rewrite /lee/= => ->.
- by rewrite /lee/= => _ ->.
Qed.

Lemma real_ltry r : r%:E < +oo = (r \is Num.real). Proof. by []. Qed.
Lemma real_ltNyr r : -oo < r%:E = (r \is Num.real). Proof. by []. Qed.

Lemma real_leey x : (x <= +oo) = (fine x \is Num.real).
Proof. by case: x => //=; rewrite real0. Qed.

Lemma real_leNye x : (-oo <= x) = (fine x \is Num.real).
Proof. by case: x => //=; rewrite real0. Qed.

Lemma gee0P x : 0 <= x <-> x = +oo \/ exists2 r, (r >= 0)%R & x = r%:E.
Proof.
split=> [|[->|[r r0 ->//]]]; last by rewrite real_leey/=.
by case: x => [r r0 | _ |//]; [right; exists r|left].
Qed.

Lemma fine0 : fine 0 = 0%R :> R. Proof. by []. Qed.
Lemma fine1 : fine 1 = 1%R :> R. Proof. by []. Qed.

End ERealOrder_numDomainType.

#[global] Hint Resolve lee01 lte01 : core.

Section ERealOrder_realDomainType.
Context {R : realDomainType}.
Implicit Types (x y : \bar R) (r : R).

Lemma ltry r : r%:E < +oo. Proof. exact: num_real. Qed.

Lemma ltey x : (x < +oo) = (x != +oo).
Proof. by case: x => // r; rewrite ltry. Qed.

Lemma ltNyr r : -oo < r%:E. Proof. exact: num_real. Qed.

Lemma ltNye x : (-oo < x) = (x != -oo).
Proof. by case: x => // r; rewrite ltNyr. Qed.

Lemma leey x : x <= +oo. Proof. by case: x => //= r; exact: num_real. Qed.

Lemma leNye x : -oo <= x. Proof. by case: x => //= r; exact: num_real. Qed.

Definition lteey := (ltey, leey).

Definition lteNye := (ltNye, leNye).

Lemma le_er_map (f : R -> R) : {homo f : x y / (x <= y)%R} ->
  {homo er_map f : x y / x <= y}.
Proof.
move=> ndf.
by move=> [r| |] [l| |]//=; rewrite ?leey ?leNye// !lee_fin; exact: ndf.
Qed.

<<<<<<< HEAD
Lemma le_total_ereal : totalPOrderMixin [porderType of \bar R].
=======
Lemma le_total_ereal : total (Order.le : rel (\bar R)).
>>>>>>> 92585821
Proof.
by move=> [?||][?||]//=; rewrite (ltEereal, leEereal)/= ?num_real ?le_total.
Qed.

HB.instance Definition _ := Order.POrder_isTotal.Build ereal_display (\bar R)
  le_total_ereal.

HB.instance Definition _ := Order.hasBottom.Build ereal_display (\bar R) leNye.
HB.instance Definition _ := Order.hasTop.Build ereal_display (\bar R) leey.

Lemma ereal_blatticeMixin :
  Order.BLattice.mixin_of (Order.POrder.class (@ereal_porderType R)).
Proof. by exists -oo; exact leNye. Qed.
Canonical ereal_blatticeType := BLatticeType (extended R) ereal_blatticeMixin.

Lemma ereal_tblatticeMixin :
  Order.TBLattice.mixin_of (Order.POrder.class ereal_blatticeType).
Proof. by exists +oo; exact leey. Qed.
Canonical ereal_tblatticeType := TBLatticeType (extended R) ereal_tblatticeMixin.

End ERealOrder_realDomainType.

Section ERealZmodule.
Context {R : zmodType}.
Implicit Types x y z : \bar R.

Definition oppe x :=
  match x with
  | r%:E  => (- r)%:E
  | -oo => +oo
  | +oo => -oo
  end.

End ERealZmodule.

Section ERealArith.
Context {R : numDomainType}.
Implicit Types x y z : \bar R.

Definition mule_subdef x y :=
  match x, y with
  | x%:E , y%:E => (x * y)%:E
  | -oo, y | y, -oo => if y == 0 then 0 else if 0 < y then -oo else +oo
  | +oo, y | y, +oo => if y == 0 then 0 else if 0 < y then +oo else -oo
  end.

Definition mule := nosimpl mule_subdef.

Definition abse x : \bar R := if x is r%:E then `|r|%:E else +oo.

Definition expe x n := iterop n mule x 1.

End ERealArith.

Notation "+%dE"  := (@GRing.add (\bar^d _)).
Notation "+%E"   := (@GRing.add (\bar _)).
Notation "-%E"   := oppe.
Notation "x + y" := (GRing.add (x%dE : \bar^d _) y%dE) : ereal_dual_scope.
Notation "x + y" := (GRing.add x%E y%E) : ereal_scope.
Notation "x - y" := ((x%dE : \bar^d _) + oppe y%dE) : ereal_dual_scope.
Notation "x - y" := (x%E + (oppe y%E)) : ereal_scope.
Notation "- x"   := (oppe x%dE : \bar^d _) : ereal_dual_scope.
Notation "- x"   := (oppe x%E) : ereal_scope.
Notation "*%E"   := mule.
Notation "x * y" := (mule x%dE y%dE : \bar^d _) : ereal_dual_scope.
Notation "x * y" := (mule x%E y%E) : ereal_scope.
Notation "`| x |" := (abse x%dE : \bar^d _) : ereal_dual_scope.
Notation "`| x |" := (abse x%E) : ereal_scope.
Arguments abse {R}.
Notation "x ^+ n" := (expe x%dE n : \bar^d _) : ereal_dual_scope.
Notation "x ^+ n" := (expe x%E n) : ereal_scope.
Notation "x *+ n" := (ednatmul x%dE n) : ereal_dual_scope.
Notation "x *+ n" := (enatmul x%E n) : ereal_scope.

Notation "\- f" := (fun x => - f x)%dE : ereal_dual_scope.
Notation "\- f" := (fun x => - f x)%E : ereal_scope.
Notation "f \+ g" := (fun x => f x + g x)%dE : ereal_dual_scope.
Notation "f \+ g" := (fun x => f x + g x)%E : ereal_scope.
Notation "f \* g" := (fun x => f x * g x)%dE : ereal_dual_scope.
Notation "f \* g" := (fun x => f x * g x)%E : ereal_scope.
Notation "f \- g" := (fun x => f x - g x)%dE : ereal_dual_scope.
Notation "f \- g" := (fun x => f x - g x)%E : ereal_scope.

Notation "\sum_ ( i <- r | P ) F" :=
  (\big[+%dE/0%dE]_(i <- r | P%B) F%dE) : ereal_dual_scope.
Notation "\sum_ ( i <- r | P ) F" :=
  (\big[+%E/0%E]_(i <- r | P%B) F%E) : ereal_scope.
Notation "\sum_ ( i <- r ) F" :=
  (\big[+%dE/0%dE]_(i <- r) F%dE) : ereal_dual_scope.
Notation "\sum_ ( i <- r ) F" :=
  (\big[+%E/0%E]_(i <- r) F%E) : ereal_scope.
Notation "\sum_ ( m <= i < n | P ) F" :=
  (\big[+%dE/0%dE]_(m <= i < n | P%B) F%dE) : ereal_dual_scope.
Notation "\sum_ ( m <= i < n | P ) F" :=
  (\big[+%E/0%E]_(m <= i < n | P%B) F%E) : ereal_scope.
Notation "\sum_ ( m <= i < n ) F" :=
  (\big[+%dE/0%dE]_(m <= i < n) F%dE) : ereal_dual_scope.
Notation "\sum_ ( m <= i < n ) F" :=
  (\big[+%E/0%E]_(m <= i < n) F%E) : ereal_scope.
Notation "\sum_ ( i | P ) F" :=
  (\big[+%dE/0%dE]_(i | P%B) F%dE) : ereal_dual_scope.
Notation "\sum_ ( i | P ) F" :=
  (\big[+%E/0%E]_(i | P%B) F%E) : ereal_scope.
Notation "\sum_ i F" :=
  (\big[+%dE/0%dE]_i F%dE) : ereal_dual_scope.
Notation "\sum_ i F" :=
  (\big[+%E/0%E]_i F%E) : ereal_scope.
Notation "\sum_ ( i : t | P ) F" :=
  (\big[+%dE/0%dE]_(i : t | P%B) F%dE) (only parsing) : ereal_dual_scope.
Notation "\sum_ ( i : t | P ) F" :=
  (\big[+%E/0%E]_(i : t | P%B) F%E) (only parsing) : ereal_scope.
Notation "\sum_ ( i : t ) F" :=
  (\big[+%dE/0%dE]_(i : t) F%dE) (only parsing) : ereal_dual_scope.
Notation "\sum_ ( i : t ) F" :=
  (\big[+%E/0%E]_(i : t) F%E) (only parsing) : ereal_scope.
Notation "\sum_ ( i < n | P ) F" :=
  (\big[+%dE/0%dE]_(i < n | P%B) F%dE) : ereal_dual_scope.
Notation "\sum_ ( i < n | P ) F" :=
  (\big[+%E/0%E]_(i < n | P%B) F%E) : ereal_scope.
Notation "\sum_ ( i < n ) F" :=
  (\big[+%dE/0%dE]_(i < n) F%dE) : ereal_dual_scope.
Notation "\sum_ ( i < n ) F" :=
  (\big[+%E/0%E]_(i < n) F%E) : ereal_scope.
Notation "\sum_ ( i 'in' A | P ) F" :=
  (\big[+%dE/0%dE]_(i in A | P%B) F%dE) : ereal_dual_scope.
Notation "\sum_ ( i 'in' A | P ) F" :=
  (\big[+%E/0%E]_(i in A | P%B) F%E) : ereal_scope.
Notation "\sum_ ( i 'in' A ) F" :=
  (\big[+%dE/0%dE]_(i in A) F%dE) : ereal_dual_scope.
Notation "\sum_ ( i 'in' A ) F" :=
  (\big[+%E/0%E]_(i in A) F%E) : ereal_scope.

Section ERealOrderTheory.
Context {R : numDomainType}.
Implicit Types x y z : \bar R.

Local Tactic Notation "elift" constr(lm) ":" ident(x) :=
  by case: x => [||?]; first by rewrite ?eqe; apply: lm.

Local Tactic Notation "elift" constr(lm) ":" ident(x) ident(y) :=
  by case: x y => [?||] [?||]; first by rewrite ?eqe; apply: lm.

Local Tactic Notation "elift" constr(lm) ":" ident(x) ident(y) ident(z) :=
  by case: x y z => [?||] [?||] [?||]; first by rewrite ?eqe; apply: lm.

Lemma lee0N1 : 0 <= (-1)%:E :> \bar R = false.
Proof. by rewrite lee_fin ler0N1. Qed.

Lemma lte0N1 : 0 < (-1)%:E :> \bar R = false.
Proof. by rewrite lte_fin ltr0N1. Qed.

Lemma lteN10 : - 1%E < 0 :> \bar R.
Proof. by rewrite lte_fin ltrN10. Qed.

Lemma leeN10 : - 1%E <= 0 :> \bar R.
Proof. by rewrite lee_fin lerN10. Qed.

Lemma lte0n n : (0 < n%:R%:E :> \bar R) = (0 < n)%N.
Proof. by rewrite lte_fin ltr0n. Qed.

Lemma lee0n n : (0 <= n%:R%:E :> \bar R) = (0 <= n)%N.
Proof. by rewrite lee_fin ler0n. Qed.

Lemma lte1n n : (1 < n%:R%:E :> \bar R) = (1 < n)%N.
Proof. by rewrite lte_fin ltr1n. Qed.

Lemma lee1n n : (1 <= n%:R%:E :> \bar R) = (1 <= n)%N.
Proof. by rewrite lee_fin ler1n. Qed.

Lemma fine_ge0 x : 0 <= x -> (0 <= fine x)%R.
Proof. by case: x. Qed.

Lemma fine_gt0 x : 0 < x < +oo -> (0 < fine x)%R.
Proof. by move: x => [x| |] //=; rewrite ?ltxx ?andbF// lte_fin => /andP[]. Qed.

Lemma fine_lt0 x : -oo < x < 0 -> (fine x < 0)%R.
Proof. by move: x => [x| |] //= /andP[_]; rewrite lte_fin. Qed.

Lemma fine_le0 x : x <= 0 -> (fine x <= 0)%R.
Proof. by case: x. Qed.

Lemma lee_tofin (r0 r1 : R) : (r0 <= r1)%R -> r0%:E <= r1%:E.
Proof. by []. Qed.

Lemma lte_tofin (r0 r1 : R) : (r0 < r1)%R -> r0%:E < r1%:E.
Proof. by []. Qed.

Lemma enatmul_pinfty n : +oo *+ n.+1 = +oo :> \bar R.
Proof. by elim: n => //= n ->. Qed.

Lemma enatmul_ninfty n : -oo *+ n.+1 = -oo :> \bar R.
Proof. by elim: n => //= n ->. Qed.

Lemma EFin_natmul (r : R) n : (r *+ n.+1)%:E = r%:E *+ n.+1.
Proof. by elim: n => //= n <-. Qed.

Lemma mule2n x : x *+ 2 = x + x. Proof. by []. Qed.

Lemma expe2 x : x ^+ 2 = x * x. Proof. by []. Qed.

End ERealOrderTheory.
#[global] Hint Resolve leeN10 lteN10 : core.

Section finNumPred.
Context {R : numDomainType}.
Implicit Type (x : \bar R).

Definition fin_num := [qualify a x : \bar R | (x != -oo) && (x != +oo)].
Fact fin_num_key : pred_key fin_num. Proof. by []. Qed.
(*Canonical fin_num_keyd := KeyedQualifier fin_num_key.*)

Lemma fin_numE x : (x \is a fin_num) = (x != -oo) && (x != +oo).
Proof. by []. Qed.

Lemma fin_numP x : reflect ((x != -oo) /\ (x != +oo)) (x \is a fin_num).
Proof. by apply/(iffP idP) => [/andP//|/andP]. Qed.

Lemma fin_numEn x : (x \isn't a fin_num) = (x == -oo) || (x == +oo).
Proof. by rewrite fin_numE negb_and ?negbK. Qed.

Lemma fin_numPn x : reflect (x = -oo \/ x = +oo) (x \isn't a fin_num).
Proof. by rewrite fin_numEn; apply: (iffP orP) => -[]/eqP; by [left|right]. Qed.

Lemma fin_real x : -oo < x < +oo -> x \is a fin_num.
Proof. by move=> /andP[oox xoo]; rewrite fin_numE gt_eqF ?lt_eqF. Qed.

Lemma fin_num_abs x : (x \is a fin_num) = (`| x | < +oo)%E.
Proof. by rewrite fin_numE; case: x => // r; rewrite real_ltry normr_real. Qed.

End finNumPred.

Section ERealArithTh_numDomainType.
Context {R : numDomainType}.
Implicit Types (x y z : \bar R) (r : R).

Lemma fine_le : {in fin_num &, {homo @fine R : x y / x <= y >-> (x <= y)%R}}.
Proof. by move=> [? [?| |]| |]. Qed.

Lemma fine_lt : {in fin_num &, {homo @fine R : x y / x < y >-> (x < y)%R}}.
Proof. by move=> [? [?| |]| |]. Qed.

Lemma fine_abse : {in fin_num, {morph @fine R : x / `|x| >-> `|x|%R}}.
Proof. by case. Qed.

Lemma abse_fin_num x : (`|x| \is a fin_num) = (x \is a fin_num).
Proof. by case: x. Qed.

Lemma fine_eq0 x : x \is a fin_num -> (fine x == 0%R) = (x == 0).
Proof. by move: x => [//| |] /=; rewrite fin_numE. Qed.

Lemma EFinN r : (- r)%:E = (- r%:E). Proof. by []. Qed.

Lemma fineN x : fine (- x) = (- fine x)%R.
Proof. by case: x => //=; rewrite oppr0. Qed.

Lemma EFinD r r' : (r + r')%:E = r%:E + r'%:E. Proof. by []. Qed.

Lemma EFin_semi_additive : @semi_additive _ (\bar R) EFin. Proof. by split. Qed.
HB.instance Definition _ := GRing.isSemiAdditive.Build R (\bar R) EFin
  EFin_semi_additive.

Lemma EFinB r r' : (r - r')%:E = r%:E - r'%:E. Proof. by []. Qed.

Lemma EFinM r r' : (r * r')%:E = r%:E * r'%:E. Proof. by []. Qed.

Lemma sumEFin I s P (F : I -> R) :
  \sum_(i <- s | P i) (F i)%:E = (\sum_(i <- s | P i) F i)%:E.
Proof. by rewrite (big_morph _ EFinD erefl). Qed.

Definition adde_def x y :=
  ~~ ((x == +oo) && (y == -oo)) && ~~ ((x == -oo) && (y == +oo)).

Local Notation "x +? y" := (adde_def x y).

Lemma adde_defC x y : x +? y = y +? x.
Proof. by rewrite /adde_def andbC (andbC (x == -oo)) (andbC (x == +oo)). Qed.

Lemma fin_num_adde_defr x y : x \is a fin_num -> x +? y.
Proof. by move: x y => [x| |] [y | |]. Qed.

Lemma fin_num_adde_defl x y : y \is a fin_num -> x +? y.
Proof. by rewrite adde_defC; exact: fin_num_adde_defr. Qed.

Lemma adde_defN x y : x +? - y = - x +? y.
Proof. by move: x y => [x| |] [y| |]. Qed.

Lemma adde_defDr x y z : x +? y -> x +? z -> x +? (y + z).
Proof. by move: x y z => [x||] [y||] [z||]. Qed.

Lemma adde_defEninfty x : (x +? -oo) = (x != +oo).
Proof. by case: x. Qed.

Lemma ge0_adde_def : {in [pred x | x >= 0] &, forall x y, x +? y}.
Proof. by move=> [x| |] [y| |]. Qed.

Lemma addeC : commutative (S := \bar R) +%E. Proof. exact: addrC. Qed.

Lemma adde0 : right_id (0 : \bar R) +%E. Proof. exact: addr0. Qed.

Lemma add0e : left_id (0 : \bar R) +%E. Proof. exact: add0r. Qed.

Lemma addeA : associative (S := \bar R) +%E. Proof. exact: addrA. Qed.

Lemma adde_def_sum I h t (P : pred I) (f : I -> \bar R) :
    {in P, forall i : I, f h +? f i} ->
  f h +? \sum_(j <- t | P j) f j.
Proof.
move=> fhi; elim/big_rec : _; first by rewrite fin_num_adde_defl.
by move=> i x Pi fhx; rewrite adde_defDr// fhi.
Qed.

Lemma adde_def_sum I h t (P : pred I) (f : I -> \bar R) :
    {in P, forall i : I, f h +? f i} ->
  f h +? \sum_(j <- t | P j) f j.
Proof.
move=> fhi; elim/big_rec : _; first by rewrite fin_num_adde_defl.
by move=> i x Pi fhx; rewrite adde_defDr// fhi.
Qed.

Lemma addeAC : @right_commutative (\bar R) _ +%E.
Proof. exact: Monoid.mulmAC. Qed.

Lemma addeCA : @left_commutative (\bar R) _ +%E.
Proof. exact: Monoid.mulmCA. Qed.

Lemma addeACA : @interchange (\bar R) +%E +%E.
Proof. exact: Monoid.mulmACA. Qed.

Lemma adde_gt0 x y : 0 < x -> 0 < y -> 0 < x + y.
Proof.
by move: x y => [x| |] [y| |] //; rewrite !lte_fin; exact: addr_gt0.
Qed.

Lemma padde_eq0 x y : 0 <= x -> 0 <= y -> (x + y == 0) = (x == 0) && (y == 0).
Proof.
move: x y => [x| |] [y| |]//; rewrite !lee_fin; first exact: paddr_eq0.
by move=> x0 _ /=; rewrite andbF.
Qed.

Lemma nadde_eq0 x y : x <= 0 -> y <= 0 -> (x + y == 0) = (x == 0) && (y == 0).
Proof.
move: x y => [x| |] [y| |]//; rewrite !lee_fin; first exact: naddr_eq0.
by move=> x0 _ /=; rewrite andbF.
Qed.

Lemma realDe x y : (0%E >=< x)%O -> (0%E >=< y)%O -> (0%E >=< x + y)%O.
Proof. case: x y => [x||] [y||] //; exact: realD. Qed.

Lemma oppe0 : - 0 = 0 :> \bar R.
Proof. by rewrite /= oppr0. Qed.

Lemma oppeK : involutive (A := \bar R) -%E.
Proof. by case=> [x||] //=; rewrite opprK. Qed.

Lemma oppe_inj : @injective (\bar R) _ -%E.
Proof. exact: inv_inj oppeK. Qed.

Lemma adde_defNN x y : - x +? - y = x +? y.
Proof. by rewrite adde_defN oppeK. Qed.

Lemma oppe_eq0 x : (- x == 0)%E = (x == 0)%E.
Proof. by rewrite -(can_eq oppeK) oppe0. Qed.

Lemma oppeD x y : x +? y -> - (x + y) = - x - y.
Proof. by move: x y => [x| |] [y| |] //= _; rewrite opprD. Qed.

Lemma fin_num_oppeD x y : y \is a fin_num -> - (x + y) = - x - y.
Proof. by move=> finy; rewrite oppeD// fin_num_adde_defl. Qed.

Lemma sube0 x : x - 0 = x.
Proof. by move: x => [x| |] //; rewrite -EFinB subr0. Qed.

Lemma sub0e x : 0 - x = - x.
Proof. by move: x => [x| |] //; rewrite -EFinB sub0r. Qed.

Lemma muleC x y : x * y = y * x.
Proof. by move: x y => [r||] [s||]//=; rewrite -EFinM mulrC. Qed.

Lemma onee_neq0 : 1 != 0 :> \bar R. Proof. exact: oner_neq0. Qed.
Lemma onee_eq0 : 1 == 0 :> \bar R = false. Proof. exact: oner_eq0. Qed.

Lemma mule1 x : x * 1 = x.
Proof.
by move: x=> [r||]/=; rewrite /mule/= ?mulr1 ?(negbTE onee_neq0) ?lte_tofin.
Qed.

Lemma mul1e x : 1 * x = x.
Proof. by rewrite muleC mule1. Qed.

Lemma mule0 x : x * 0 = 0.
Proof. by move: x => [r| |] //=; rewrite /mule/= ?mulr0// eqxx. Qed.

Lemma mul0e x : 0 * x = 0.
Proof. by move: x => [r| |]/=; rewrite /mule/= ?mul0r// eqxx. Qed.

HB.instance Definition _ := Monoid.isMulLaw.Build (\bar R) 0 mule mul0e mule0.

Lemma expeS x n : x ^+ n.+1 = x * x ^+ n.
Proof. by case: n => //=; rewrite mule1. Qed.

Lemma EFin_expe r n : (r ^+ n)%:E = r%:E ^+ n.
Proof. by elim: n => [//|n IHn]; rewrite exprS EFinM IHn expeS. Qed.

Definition mule_def x y :=
  ~~ (((x == 0) && (`| y | == +oo)) || ((y == 0) && (`| x | == +oo))).

Local Notation "x *? y" := (mule_def x y).

Lemma mule_defC x y : x *? y = y *? x.
Proof. by rewrite [in LHS]/mule_def orbC. Qed.

Lemma mule_def_fin x y : x \is a fin_num -> y \is a fin_num -> x *? y.
Proof.
move: x y => [x| |] [y| |] finx finy//.
by rewrite /mule_def negb_or 2!negb_and/= 2!orbT.
Qed.

Lemma mule_def_neq0_infty x y : x != 0 -> y \isn't a fin_num -> x *? y.
Proof. by move: x y => [x| |] [y| |]// x0 _; rewrite /mule_def (negbTE x0). Qed.

Lemma mule_def_infty_neq0 x y : x \isn't a fin_num -> y!= 0 -> x *? y.
Proof. by move: x y => [x| |] [y| |]// _ y0; rewrite /mule_def (negbTE y0). Qed.

Lemma neq0_mule_def x y :  x * y != 0 -> x *? y.
Proof.
move: x y => [x| |] [y| |] //; first by rewrite mule_def_fin.
- by have [->|?] := eqVneq x 0%R; rewrite ?mul0e ?eqxx// mule_def_neq0_infty.
- by have [->|?] := eqVneq x 0%R; rewrite ?mul0e ?eqxx// mule_def_neq0_infty.
- by have [->|?] := eqVneq y 0%R; rewrite ?mule0 ?eqxx// mule_def_infty_neq0.
- by have [->|?] := eqVneq y 0%R; rewrite ?mule0 ?eqxx// mule_def_infty_neq0.
Qed.

Lemma ltpinfty_adde_def : {in [pred x | x < +oo] &, forall x y, x +? y}.
Proof. by move=> [x| |] [y| |]. Qed.

Lemma ltninfty_adde_def : {in [pred x | -oo < x] &, forall x y, x +? y}.
Proof. by move=> [x| |] [y| |]. Qed.

Lemma abse_eq0 x : (`|x| == 0) = (x == 0).
Proof. by move: x => [| |] //= r; rewrite !eqe normr_eq0. Qed.

Lemma abse0 : `|0| = 0 :> \bar R. Proof. by rewrite /abse/= normr0. Qed.

Lemma abse1 : `|1| = 1 :> \bar R. Proof. by rewrite /abse normr1. Qed.

Lemma abseN x : `|- x| = `|x|.
Proof. by case: x => [r||]; rewrite //= normrN. Qed.

Lemma eqe_opp x y : (- x == - y) = (x == y).
Proof.
move: x y => [r| |] [r'| |] //=; apply/idP/idP => [|/eqP[->]//].
by move/eqP => -[] /eqP; rewrite eqr_opp => /eqP ->.
Qed.

Lemma eqe_oppP x y : (- x = - y) <-> (x = y).
Proof. by split=> [/eqP | -> //]; rewrite eqe_opp => /eqP. Qed.

Lemma eqe_oppLR x y : (- x == y) = (x == - y).
Proof. by move: x y => [r0| |] [r1| |] //=; rewrite !eqe eqr_oppLR. Qed.

Lemma eqe_oppLRP x y : (- x = y) <-> (x = - y).
Proof.
split=> /eqP; first by rewrite eqe_oppLR => /eqP.
by rewrite -eqe_oppLR => /eqP.
Qed.

Lemma fin_numN x : (- x \is a fin_num) = (x \is a fin_num).
Proof. by rewrite !fin_num_abs abseN. Qed.

Lemma oppeB x y : x +? - y -> - (x - y) = - x + y.
Proof. by move=> xy; rewrite oppeD// oppeK. Qed.

Lemma fin_num_oppeB x y : y \is a fin_num -> - (x - y) = - x + y.
Proof. by move=> ?; rewrite oppeB// adde_defN fin_num_adde_defl. Qed.

Lemma fin_numD x y :
  (x + y \is a fin_num) = (x \is a fin_num) && (y \is a fin_num).
Proof. by move: x y => [x| |] [y| |]. Qed.

Lemma sum_fin_num (T : Type) (s : seq T) (P : pred T) (f : T -> \bar R) :
  \sum_(i <- s | P i) f i \is a fin_num =
  all [pred x | x \is a fin_num] [seq f i | i <- s & P i].
Proof.
by rewrite -big_all big_map big_filter; exact: (big_morph _ fin_numD).
Qed.

Lemma sum_fin_numP (T : eqType) (s : seq T) (P : pred T) (f : T -> \bar R) :
  reflect (forall i, i \in s -> P i -> f i \is a fin_num)
          (\sum_(i <- s | P i) f i \is a fin_num).
Proof.
rewrite sum_fin_num; apply: (iffP allP) => /=.
  by move=> + x xs Px; apply; rewrite map_f// mem_filter Px.
by move=> + _ /mapP[x /[!mem_filter]/andP[Px xs] ->]; apply.
Qed.

Lemma fin_numB x y :
  (x - y \is a fin_num) = (x \is a fin_num) && (y \is a fin_num).
Proof. by move: x y => [x| |] [y| |]. Qed.

Lemma fin_numM x y : x \is a fin_num -> y \is a fin_num ->
  x * y \is a fin_num.
Proof. by move: x y => [x| |] [y| |]. Qed.

Lemma fin_numX x n : x \is a fin_num -> x ^+ n \is a fin_num.
Proof. by elim: n x => // n ih x finx; rewrite expeS fin_numM// ih. Qed.

Lemma fineD : {in @fin_num R &, {morph fine : x y / x + y >-> (x + y)%R}}.
Proof. by move=> [r| |] [s| |]. Qed.

Lemma fineB : {in @fin_num R &, {morph fine : x y / x - y >-> (x - y)%R}}.
Proof. by move=> [r| |] [s| |]. Qed.

Lemma fineM : {in @fin_num R &, {morph fine : x y / x * y >-> (x * y)%R}}.
Proof. by move=> [x| |] [y| |]. Qed.

Lemma fineK x : x \is a fin_num -> (fine x)%:E = x.
Proof. by case: x. Qed.

Lemma EFin_sum_fine (I : Type) s (P : pred I) (f : I -> \bar R) :
    (forall i, P i -> f i \is a fin_num) ->
  (\sum_(i <- s | P i) fine (f i))%:E = \sum_(i <- s | P i) f i.
Proof.
by move=> h; rewrite -sumEFin; apply: eq_bigr => i Pi; rewrite fineK// h.
Qed.

Lemma sum_fine (I : Type) s (P : pred I) (F : I -> \bar R) :
    (forall i, P i -> F i \is a fin_num) ->
  (\sum_(i <- s | P i) fine (F i) = fine (\sum_(i <- s | P i) F i))%R.
Proof. by move=> h; rewrite -EFin_sum_fine. Qed.

Lemma sumeN I s (P : pred I) (f : I -> \bar R) :
    {in P &, forall i j, f i +? f j} ->
  \sum_(i <- s | P i) - f i = - \sum_(i <- s | P i) f i.
<<<<<<< HEAD
Proof.
elim: s => [|a b ih h]; first by rewrite !big_nil oppe0.
rewrite !big_cons; case: ifPn => Pa; last by rewrite ih.
by rewrite oppeD ?ih// adde_def_sum// => i Pi; rewrite h.
Qed.

Lemma fin_num_sumeN I s (P : pred I) (f : I -> \bar R) :
    (forall i, P i -> f i \is a fin_num) ->
  \sum_(i <- s | P i) - f i = - \sum_(i <- s | P i) f i.
Proof.
=======
Proof.
elim: s => [|a b ih h]; first by rewrite !big_nil oppe0.
rewrite !big_cons; case: ifPn => Pa; last by rewrite ih.
by rewrite oppeD ?ih// adde_def_sum// => i Pi; rewrite h.
Qed.

Lemma fin_num_sumeN I s (P : pred I) (f : I -> \bar R) :
    (forall i, P i -> f i \is a fin_num) ->
  \sum_(i <- s | P i) - f i = - \sum_(i <- s | P i) f i.
Proof.
>>>>>>> 92585821
by move=> h; rewrite sumeN// => i j Pi Pj; rewrite fin_num_adde_defl// h.
Qed.

Lemma telescope_sume n m (f : nat -> \bar R) :
  (forall i, (n <= i <= m)%N -> f i \is a fin_num) -> (n <= m)%N ->
  \sum_(n <= k < m) (f k.+1 - f k) = f m - f n.
Proof.
move=> nmf nm; under eq_big_nat => i /andP[ni im] do
  rewrite -[f i.+1]fineK -1?[f i]fineK ?(nmf, ni, im) 1?ltnW//= -EFinD.
by rewrite sumEFin telescope_sumr// EFinB !fineK ?nmf ?nm ?leqnn.
Qed.

Lemma addeK x y : x \is a fin_num -> y + x - x = y.
Proof. by move: x y => [x| |] [y| |] //; rewrite -EFinD -EFinB addrK. Qed.

Lemma subeK x y : y \is a fin_num -> x - y + y = x.
Proof. by move: x y => [x| |] [y| |] //; rewrite -EFinD subrK. Qed.

Lemma subee x : x \is a fin_num -> x - x = 0.
Proof. by move: x => [r _| |] //; rewrite -EFinB subrr. Qed.

Lemma sube_eq x y z : x \is a fin_num -> (y +? z) ->
  (x - z == y) = (x == y + z).
Proof.
by move: x y z => [x| |] [y| |] [z| |] // _ _; rewrite !eqe subr_eq.
Qed.

Lemma adde_eq_ninfty x y : (x + y == -oo) = ((x == -oo) || (y == -oo)).
Proof. by move: x y => [?| |] [?| |]. Qed.

Lemma addye x : x != -oo -> +oo + x = +oo. Proof. by case: x. Qed.

Lemma addey x : x != -oo -> x + +oo = +oo. Proof. by case: x. Qed.

Lemma addNye x : -oo + x = -oo. Proof. by []. Qed.

Lemma addeNy x : x + -oo = -oo. Proof. by case: x. Qed.

Lemma adde_Neq_pinfty x y : x != -oo -> y != -oo ->
  (x + y != +oo) = (x != +oo) && (y != +oo).
Proof. by move: x y => [x| |] [y| |]. Qed.

Lemma adde_Neq_ninfty x y : x != +oo -> y != +oo ->
  (x + y != -oo) = (x != -oo) && (y != -oo).
Proof. by move: x y => [x| |] [y| |]. Qed.

Lemma adde_ss_eq0 x y : (0 <= x) && (0 <= y) || (x <= 0) && (y <= 0) ->
  x + y == 0 = (x == 0) && (y == 0).
Proof. by move=> /orP[|] /andP[]; [exact: padde_eq0|exact: nadde_eq0]. Qed.

Lemma esum_eqNyP (T : eqType) (s : seq T) (P : pred T) (f : T -> \bar R) :
  \sum_(i <- s | P i) f i = -oo <-> exists i, [/\ i \in s, P i & f i = -oo].
Proof.
split=> [|[i [si Pi fi]]].
  rewrite big_seq_cond; elim/big_ind: _ => // [[?| |] [?| |]//|].
  by move=> i /andP[si Pi] fioo; exists i; rewrite si Pi fioo.
rewrite big_mkcond (bigID (xpred1 i))/= (eq_bigr (fun _ => -oo)); last first.
  by move=> j /eqP ->; rewrite Pi.
rewrite big_const_seq/= [X in X + _](_ : _ = -oo)//.
elim: s i Pi fi si => // h t ih i Pi fi.
rewrite inE => /predU1P[<-/=|it]; first by rewrite eqxx.
by rewrite /= iterD ih//=; case: (_ == _).
Qed.

Lemma esum_eqNy (I : finType) (f : I -> \bar R) (P : {pred I}) :
  (\sum_(i | P i) f i == -oo) = [exists i in P, f i == -oo].
Proof.
apply/idP/idP => [/eqP/esum_eqNyP|/existsP[i /andP[Pi /eqP fi]]].
  by move=> -[i [_ Pi fi]]; apply/existsP; exists i; rewrite fi eqxx andbT.
by apply/eqP/esum_eqNyP; exists i.
Qed.

Lemma esum_eqyP (T : eqType) (s : seq T) (P : pred T) (f : T -> \bar R) :
  (forall i, P i -> f i != -oo) ->
  \sum_(i <- s | P i) f i = +oo <-> exists i, [/\ i \in s, P i & f i = +oo].
Proof.
move=> finoo; split=> [|[i [si Pi fi]]].
  rewrite big_seq_cond; elim/big_ind: _ => // [[?| |] [?| |]//|].
  by move=> i /andP[si Pi] fioo; exists i; rewrite si Pi fioo.
elim: s i Pi fi si => // h t ih i Pi fi.
rewrite inE => /predU1P[<-/=|it].
  rewrite big_cons Pi fi addye//.
  by apply/eqP => /esum_eqNyP[j [jt /finoo/negbTE/eqP]].
by rewrite big_cons; case: ifPn => Ph; rewrite (ih i)// addey// finoo.
Qed.

Lemma esum_eqy (I : finType) (P : {pred I}) (f : I -> \bar R) :
  (forall i, P i -> f i != -oo) ->
  (\sum_(i | P i) f i == +oo) = [exists i in P, f i == +oo].
Proof.
move=> fio; apply/idP/existsP => [/eqP /=|[/= i /andP[Pi /eqP fi]]].
  have {}fio : (forall i, P i -> f i != -oo) by move=> i Pi; exact: fio.
  by move=> /(esum_eqyP _ fio)[i [_ Pi fi]]; exists i; rewrite fi eqxx andbT.
by apply/eqP/esum_eqyP => //; exists i.
Qed.

#[deprecated(since="mathcomp-analysis 0.6.0", note="renamed `esum_eqNyP`")]
Notation esum_ninftyP := esum_eqNyP (only parsing).
#[deprecated(since="mathcomp-analysis 0.6.0", note="renamed `esum_eqNy`")]
Notation esum_ninfty := esum_eqNy (only parsing).
#[deprecated(since="mathcomp-analysis 0.6.0", note="renamed `esum_eqyP`")]
Notation esum_pinftyP := esum_eqyP (only parsing).
#[deprecated(since="mathcomp-analysis 0.6.0", note="renamed `esum_eqy`")]
Notation esum_pinfty := esum_eqy (only parsing).

Lemma adde_ge0 x y : 0 <= x -> 0 <= y -> 0 <= x + y.
Proof. by move: x y => [r0| |] [r1| |] // ? ?; rewrite !lee_fin addr_ge0. Qed.

Lemma adde_le0 x y : x <= 0 -> y <= 0 -> x + y <= 0.
Proof.
move: x y => [r0||] [r1||]// ? ?; rewrite !lee_fin -(addr0 0%R); exact: lerD.
Qed.

Lemma oppe_gt0 x : (0 < - x) = (x < 0).
Proof. move: x => [x||] //; exact: oppr_gt0. Qed.

Lemma oppe_lt0 x : (- x < 0) = (0 < x).
Proof. move: x => [x||] //; exact: oppr_lt0. Qed.

Lemma oppe_ge0 x : (0 <= - x) = (x <= 0).
Proof. move: x => [x||] //; exact: oppr_ge0. Qed.

Lemma oppe_le0 x : (- x <= 0) = (0 <= x).
Proof. move: x => [x||] //; exact: oppr_le0. Qed.

Lemma sume_ge0 T (f : T -> \bar R) (P : pred T) :
  (forall t, P t -> 0 <= f t) -> forall l, 0 <= \sum_(i <- l | P i) f i.
Proof. by move=> f0 l; elim/big_rec : _ => // t x Pt; apply/adde_ge0/f0. Qed.

Lemma sume_le0 T (f : T -> \bar R) (P : pred T) :
  (forall t, P t -> f t <= 0) -> forall l, \sum_(i <- l | P i) f i <= 0.
Proof. by move=> f0 l; elim/big_rec : _ => // t x Pt; apply/adde_le0/f0. Qed.

Lemma mulNyy : -oo * +oo = -oo :> \bar R. Proof. by rewrite /mule /= lt0y. Qed.

Lemma mulyNy : +oo * -oo = -oo :> \bar R. Proof. by rewrite muleC mulNyy. Qed.

Lemma mulyy : +oo * +oo = +oo :> \bar R. Proof. by rewrite /mule /= lt0y. Qed.

Lemma mulNyNy : -oo * -oo = +oo :> \bar R. Proof. by []. Qed.

Lemma real_mulry r : r \is Num.real -> r%:E * +oo = (Num.sg r)%:E * +oo.
Proof.
move=> rreal; rewrite /mule/= !eqe sgr_eq0; case: ifP => [//|rn0].
move: rreal => /orP[|]; rewrite le_eqVlt.
  by rewrite eq_sym rn0/= => rgt0; rewrite lte_fin rgt0 gtr0_sg// lte01.
by rewrite rn0/= => rlt0; rewrite lt_def lt_geF// andbF ltr0_sg// lte0N1.
Qed.

Lemma real_mulyr r : r \is Num.real -> +oo * r%:E = (Num.sg r)%:E * +oo.
Proof. by move=> rreal; rewrite muleC real_mulry. Qed.

Lemma real_mulrNy r : r \is Num.real -> r%:E * -oo = (Num.sg r)%:E * -oo.
Proof.
move=> rreal; rewrite /mule/= !eqe sgr_eq0; case: ifP => [//|rn0].
move: rreal => /orP[|]; rewrite le_eqVlt.
  by rewrite eq_sym rn0/= => rgt0; rewrite lte_fin rgt0 gtr0_sg// lte01.
by rewrite rn0/= => rlt0; rewrite lt_def lt_geF// andbF ltr0_sg// lte0N1.
Qed.

Lemma real_mulNyr r : r \is Num.real -> -oo * r%:E = (Num.sg r)%:E * -oo.
Proof. by move=> rreal; rewrite muleC real_mulrNy. Qed.

Definition real_mulr_infty := (real_mulry, real_mulyr, real_mulrNy, real_mulNyr).

Lemma mulN1e x : - 1%E * x = - x.
Proof.
rewrite -EFinN /mule/=; case: x => [x||];
  do ?[by rewrite mulN1r|by rewrite eqe oppr_eq0 oner_eq0 lte_fin ltr0N1].
Qed.

Lemma muleN1 x : x * - 1%E = - x. Proof. by rewrite muleC mulN1e. Qed.

Lemma mule_neq0 x y : x != 0 -> y != 0 -> x * y != 0.
Proof.
move: x y => [x||] [y||] x0 y0 //; rewrite /mule/= ?(lt0y,mulf_neq0)//;
  try by (rewrite (negbTE x0); case: ifPn) ||
      by (rewrite (negbTE y0); case: ifPn).
Qed.

Lemma mule_eq0 x y : (x * y == 0) = (x == 0) || (y == 0).
Proof.
apply/idP/idP => [|/orP[] /eqP->]; rewrite ?(mule0, mul0e)//.
by apply: contraTT => /norP[]; apply: mule_neq0.
Qed.

Lemma mule_ge0 x y : 0 <= x -> 0 <= y -> 0 <= x * y.
Proof.
move: x y => [x||] [y||]//=; rewrite /mule/= ?(lee_fin, eqe, lte_fin, lt0y)//.
- exact: mulr_ge0.
- rewrite le_eqVlt => /predU1P[<- _|x0 _]; first by rewrite eqxx.
  by rewrite gt_eqF // x0 le0y.
- move=> _; rewrite le_eqVlt => /predU1P[<-|y0]; first by rewrite eqxx.
  by rewrite gt_eqF // y0 le0y.
Qed.

Lemma mule_gt0 x y : 0 < x -> 0 < y -> 0 < x * y.
Proof.
by rewrite !lt_def => /andP[? ?] /andP[? ?]; rewrite mule_neq0 ?mule_ge0.
Qed.

Lemma mule_le0 x y : x <= 0 -> y <= 0 -> 0 <= x * y.
Proof.
move: x y => [x||] [y||]//=; rewrite /mule/= ?(lee_fin, eqe, lte_fin)//.
- exact: mulr_le0.
- by rewrite lt_leAnge => -> _; case: ifP => _ //; rewrite andbF le0y.
- by rewrite lt_leAnge => _ ->; case: ifP => _ //; rewrite andbF le0y.
Qed.

Lemma mule_le0_ge0 x y : x <= 0 -> 0 <= y -> x * y <= 0.
Proof.
move: x y => [x| |] [y| |] //; rewrite /mule/= ?(lee_fin, lte_fin).
- exact: mulr_le0_ge0.
- by move=> x0 _; case: ifP => _ //; rewrite lt_leAnge /= x0 andbF leNy0.
- move=> _; rewrite le_eqVlt => /predU1P[<-|->]; first by rewrite eqxx.
  by case: ifP => _ //; rewrite leNy0.
- by rewrite lt0y leNy0.
Qed.

Lemma mule_ge0_le0 x y : 0 <= x -> y <= 0 -> x * y <= 0.
Proof. by move=> x0 y0; rewrite muleC mule_le0_ge0. Qed.

Lemma mule_lt0_lt0 x y : x < 0 -> y < 0 -> 0 < x * y.
Proof.
by rewrite !lt_neqAle => /andP[? ?]/andP[*]; rewrite eq_sym mule_neq0 ?mule_le0.
Qed.

Lemma mule_gt0_lt0 x y : 0 < x -> y < 0 -> x * y < 0.
Proof.
rewrite lt_def !lt_neqAle => /andP[? ?]/andP[? ?].
by rewrite mule_neq0 ?mule_ge0_le0.
Qed.

Lemma mule_lt0_gt0 x y : x < 0 -> 0 < y -> x * y < 0.
Proof. by move=> x0 y0; rewrite muleC mule_gt0_lt0. Qed.

Lemma gte_opp x : 0 < x -> - x < x.
Proof. by case: x => //= r; rewrite !lte_fin; apply: gtrN. Qed.

Lemma realMe x y : (0%E >=< x)%O -> (0%E >=< y)%O -> (0%E >=< x * y)%O.
Proof.
case: x y => [x||] [y||]// rx ry;
  do ?[exact: realM
      |by rewrite /mule/= lt0y
      |by rewrite real_mulr_infty ?realE -?lee_fin// /Num.sg;
          case: ifP; [|case: ifP]; rewrite ?mul0e /Order.comparable ?lexx;
          rewrite ?mulN1e ?leNy0 ?mul1e ?le0y
      |by rewrite mulNyNy /Order.comparable le0y].
Qed.

Lemma sqreD x y : x + y \is a fin_num ->
  (x + y) ^+ 2 = x ^+ 2 + x * y *+ 2 + y ^+ 2.
Proof.
case: x y => [x||] [y||] // _.
by rewrite -EFinM -EFin_natmul -!EFin_expe -!EFinD sqrrD.
Qed.

Lemma abse_ge0 x : 0 <= `|x|.
Proof. by move: x => [x| |] /=; rewrite ?le0y ?lee_fin. Qed.

Lemma gee0_abs x : 0 <= x -> `|x| = x.
Proof.
by move: x => [x| |]//; rewrite lee_fin => x0; apply/eqP; rewrite eqe ger0_norm.
Qed.

Lemma gte0_abs x : 0 < x -> `|x| = x. Proof. by move=> /ltW/gee0_abs. Qed.

Lemma lee0_abs x : x <= 0 -> `|x| = - x.
Proof.
by move: x => [x| |]//; rewrite lee_fin => x0; apply/eqP; rewrite eqe ler0_norm.
Qed.

Lemma lte0_abs x : x < 0 -> `|x| = - x.
Proof. by move=> /ltW/lee0_abs. Qed.

End ERealArithTh_numDomainType.
Notation "x +? y" := (adde_def x%dE y%dE) : ereal_dual_scope.
Notation "x +? y" := (adde_def x y) : ereal_scope.
Notation "x *? y" := (mule_def x%dE y%dE) : ereal_dual_scope.
Notation "x *? y" := (mule_def x y) : ereal_scope.

Notation maxe := (@Order.max ereal_display _).
Notation "@ 'maxe' R" := (@Order.max ereal_display R)
  (at level 10, R at level 8, only parsing) : function_scope.

Notation mine := (@Order.min ereal_display _).
Notation "@ 'mine' R" := (@Order.min ereal_display R)
  (at level 10, R at level 8, only parsing) : function_scope.

Module DualAddTheoryNumDomain.

Section DualERealArithTh_numDomainType.

Local Open Scope ereal_dual_scope.

Context {R : numDomainType}.

Implicit Types x y z : \bar^d R.

Lemma dual_addeE x y : (x + y)%dE = - ((- x) + (- y))%E.
Proof. by case: x => [x| |]; case: y => [y| |] //=; rewrite opprD !opprK. Qed.

Lemma dual_sumeE I (r : seq I) (P : pred I) (F : I -> \bar^d R) :
  (\sum_(i <- r | P i) F i)%dE = - (\sum_(i <- r | P i) (- F i)%E)%E.
Proof.
apply: (big_ind2 (fun x y => x = - y)%E) => [|_ x _ y -> ->|i _].
- by rewrite oppe0.
- by rewrite dual_addeE !oppeK.
- by rewrite oppeK.
Qed.

Lemma dual_addeE_def x y : x +? y -> (x + y)%dE = (x + y)%E.
Proof. by case: x => [x| |]; case: y. Qed.

Lemma dEFinD (r r' : R) : (r + r')%R%:E = r%:E + r'%:E.
Proof. by []. Qed.

Lemma dEFinE (r : R) : dEFin r = r%:E. Proof. by []. Qed.

Lemma dEFin_semi_additive : @semi_additive _ (\bar^d R) dEFin.
Proof. by split. Qed.
#[export]
HB.instance Definition _ := GRing.isSemiAdditive.Build R (\bar^d R) dEFin
  dEFin_semi_additive.

Lemma dEFinB (r r' : R) : (r - r')%R%:E = r%:E - r'%:E.
Proof. by []. Qed.

Lemma dsumEFin I r P (F : I -> R) :
  \sum_(i <- r | P i) (F i)%:E = (\sum_(i <- r | P i) F i)%R%:E.
Proof. by rewrite dual_sumeE fin_num_sumeN// oppeK sumEFin. Qed.
<<<<<<< HEAD

Lemma daddeC : commutative (S := \bar R) +%dE.
Proof. by move=> x y; rewrite !dual_addeE addeC. Qed.
=======
>>>>>>> 92585821

Lemma daddeC : commutative (S := \bar^d R) +%dE. Proof. exact: addrC. Qed.

Lemma dadde0 : right_id (0 : \bar^d R) +%dE. Proof. exact: addr0. Qed.

Lemma dadd0e : left_id (0 : \bar^d R) +%dE. Proof. exact: add0r. Qed.

Lemma daddeA : associative (S := \bar^d R) +%dE. Proof. exact: addrA. Qed.

Lemma daddeAC : right_commutative (S := \bar^d R) +%dE.
Proof. exact: Monoid.mulmAC. Qed.

Lemma daddeCA : left_commutative (S := \bar^d R) +%dE.
Proof. exact: Monoid.mulmCA. Qed.

Lemma daddeACA : @interchange (\bar^d R) +%dE +%dE.
Proof. exact: Monoid.mulmACA. Qed.

Lemma realDed x y : (0%dE >=< x)%O -> (0%dE >=< y)%O -> (0%dE >=< x + y)%O.
Proof. case: x y => [x||] [y||] //; exact: realD. Qed.

Lemma doppeD x y : x +? y -> - (x + y) = - x - y.
Proof. by move: x y => [x| |] [y| |] //= _; rewrite opprD. Qed.

Lemma fin_num_doppeD x y : y \is a fin_num -> - (x + y) = - x - y.
Proof. by move=> finy; rewrite doppeD// fin_num_adde_defl. Qed.

Lemma dsube0 x : x - 0 = x.
Proof. by move: x => [x| |] //; rewrite -dEFinB subr0. Qed.

Lemma dsub0e x : 0 - x = - x.
Proof. by move: x => [x| |] //; rewrite -dEFinB sub0r. Qed.

Lemma doppeB x y : x +? - y -> - (x - y) = - x + y.
Proof. by move=> xy; rewrite doppeD// oppeK. Qed.

Lemma fin_num_doppeB x y : y \is a fin_num -> - (x - y) = - x + y.
Proof. by move=> ?; rewrite doppeB// fin_num_adde_defl// fin_numN. Qed.

Lemma dfin_numD x y :
  (x + y \is a fin_num) = (x \is a fin_num) && (y \is a fin_num).
Proof. by move: x y => [x| |] [y| |]. Qed.

Lemma dfineD :
  {in (@fin_num R) &, {morph fine : x y / x + y >-> (x + y)%R}}.
Proof. by move=> [r| |] [s| |]. Qed.

Lemma dfineB : {in @fin_num R &, {morph fine : x y / x - y >-> (x - y)%R}}.
Proof. by move=> [r| |] [s| |]. Qed.

Lemma daddeK x y : x \is a fin_num -> y + x - x = y.
Proof. by move=> fx; rewrite !dual_addeE oppeK addeK ?oppeK; case: x fx. Qed.

Lemma dsubeK x y : y \is a fin_num -> x - y + y = x.
Proof. by move=> fy; rewrite !dual_addeE oppeK subeK ?oppeK; case: y fy. Qed.

Lemma dsubee x : x \is a fin_num -> x - x = 0.
Proof. by move=> fx; rewrite dual_addeE subee ?oppe0; case: x fx. Qed.

Lemma dsube_eq x y z : x \is a fin_num -> (y +? z) ->
  (x - z == y) = (x == y + z).
Proof.
by move: x y z => [x| |] [y| |] [z| |] // _ _; rewrite !eqe subr_eq.
Qed.

Lemma dadde_eq_pinfty x y : (x + y == +oo) = ((x == +oo) || (y == +oo)).
Proof. by move: x y => [?| |] [?| |]. Qed.

Lemma daddye x : +oo + x = +oo. Proof. by []. Qed.

Lemma daddey x : x + +oo = +oo. Proof. by case: x. Qed.

Lemma daddNye x : x != +oo -> -oo + x = -oo. Proof. by case: x. Qed.

Lemma daddeNy x : x != +oo -> x + -oo = -oo. Proof. by case: x. Qed.

#[deprecated(since="mathcomp-analysis 0.6.0",
  note="renamed `daddye` and generalized")]
Lemma daddooe x : x != -oo -> +oo + x = +oo. Proof. by rewrite daddye. Qed.

#[deprecated(since="mathcomp-analysis 0.6.0",
  note="renamed `daddey` and generalized")]
Lemma daddeoo x : x != -oo -> x + +oo = +oo. Proof. by rewrite daddey. Qed.

Lemma dadde_Neq_pinfty x y : x != -oo -> y != -oo ->
  (x + y != +oo) = (x != +oo) && (y != +oo).
Proof. by move: x y => [x| |] [y| |]. Qed.

Lemma dadde_Neq_ninfty x y : x != +oo -> y != +oo ->
  (x + y != -oo) = (x != -oo) && (y != -oo).
Proof. by move: x y => [x| |] [y| |]. Qed.

Lemma ndadde_eq0 x y : x <= 0 -> y <= 0 -> x + y == 0 = (x == 0) && (y == 0).
Proof.
move: x y => [x||] [y||] //.
- by rewrite !lee_fin -dEFinD !eqe; exact: naddr_eq0.
- by rewrite /adde/= (_ : -oo == 0 = false)// andbF.
Qed.

Lemma pdadde_eq0 x y : 0 <= x -> 0 <= y -> x + y == 0 = (x == 0) && (y == 0).
Proof.
move: x y => [x||] [y||] //.
- by rewrite !lee_fin -dEFinD !eqe; exact: paddr_eq0.
- by rewrite /adde/= (_ : +oo == 0 = false)// andbF.
Qed.

Lemma dadde_ss_eq0 x y : (0 <= x) && (0 <= y) || (x <= 0) && (y <= 0) ->
  x + y == 0 = (x == 0) && (y == 0).
Proof. move=> /orP[|] /andP[]; [exact: pdadde_eq0|exact: ndadde_eq0]. Qed.

Lemma desum_eqyP (T : eqType) (s : seq T) (P : pred T) (f : T -> \bar^d R) :
  \sum_(i <- s | P i) f i = +oo <-> exists i, [/\ i \in s, P i & f i = +oo].
Proof.
rewrite dual_sumeE eqe_oppLRP /= esum_eqNyP.
by split=> -[i + /ltac:(exists i)] => [|] []; [|split]; rewrite // eqe_oppLRP.
Qed.

Lemma desum_eqy (I : finType) (f : I -> \bar R) (P : {pred I}) :
  (\sum_(i | P i) f i == +oo) = [exists i in P, f i == +oo].
Proof.
rewrite dual_sumeE eqe_oppLR esum_eqNy.
by under eq_existsb => i do rewrite eqe_oppLR.
Qed.

Lemma desum_eqNyP
    (T : eqType) (s : seq T) (P : pred T) (f : T -> \bar^d R) :
  (forall i, P i -> f i != +oo) ->
  \sum_(i <- s | P i) f i = -oo <-> exists i, [/\ i \in s, P i & f i = -oo].
Proof.
move=> fioo.
rewrite dual_sumeE eqe_oppLRP /= esum_eqyP => [|i Pi]; last first.
  by rewrite eqe_oppLR fioo.
by split=> -[i + /ltac:(exists i)] => [|] []; [|split]; rewrite // eqe_oppLRP.
Qed.

Lemma desum_eqNy (I : finType) (f : I -> \bar^d R) (P : {pred I}) :
  (forall i, f i != +oo) ->
  (\sum_(i | P i) f i == -oo) = [exists i in P, f i == -oo].
Proof.
move=> finoo.
rewrite dual_sumeE eqe_oppLR /= esum_eqy => [|i]; rewrite ?eqe_oppLR //.
by under eq_existsb => i do rewrite eqe_oppLR.
Qed.

#[deprecated(since="mathcomp-analysis 0.6.0", note="renamed `desum_eqNyP`")]
Notation desum_ninftyP := desum_eqNyP (only parsing).
#[deprecated(since="mathcomp-analysis 0.6.0", note="renamed `desum_eqNy`")]
Notation desum_ninfty := desum_eqNy (only parsing).
#[deprecated(since="mathcomp-analysis 0.6.0", note="renamed `desum_eqyP`")]
Notation desum_pinftyP := desum_eqyP (only parsing).
#[deprecated(since="mathcomp-analysis 0.6.0", note="renamed `desum_eqy`")]
Notation desum_pinfty := desum_eqy (only parsing).

Lemma dadde_ge0 x y : 0 <= x -> 0 <= y -> 0 <= x + y.
Proof. rewrite dual_addeE oppe_ge0 -!oppe_le0; exact: adde_le0. Qed.

Lemma dadde_le0 x y : x <= 0 -> y <= 0 -> x + y <= 0.
Proof. rewrite dual_addeE oppe_le0 -!oppe_ge0; exact: adde_ge0. Qed.

Lemma dsume_ge0 T (f : T -> \bar^d R) (P : pred T) :
  (forall n, P n -> 0 <= f n) -> forall l, 0 <= \sum_(i <- l | P i) f i.
Proof.
move=> u0 l; rewrite dual_sumeE oppe_ge0 sume_le0 // => t Pt.
rewrite oppe_le0; exact: u0.
Qed.

Lemma dsume_le0 T (f : T -> \bar^d R) (P : pred T) :
  (forall n, P n -> f n <= 0) -> forall l, \sum_(i <- l | P i) f i <= 0.
Proof.
move=> u0 l; rewrite dual_sumeE oppe_le0 sume_ge0 // => t Pt.
rewrite oppe_ge0; exact: u0.
Qed.

Lemma gte_dopp (r : \bar^d R) : (0 < r)%E -> (- r < r)%E.
Proof. by case: r => //= r; rewrite !lte_fin; apply: gtrN. Qed.

Lemma ednatmul_pinfty n : +oo *+ n.+1 = +oo :> \bar^d R.
Proof. by elim: n => //= n ->. Qed.

Lemma ednatmul_ninfty n : -oo *+ n.+1 = -oo :> \bar^d R.
Proof. by elim: n => //= n ->. Qed.

Lemma EFin_dnatmul (r : R) n : (r *+ n.+1)%:E = r%:E *+ n.+1.
Proof. by elim: n => //= n <-. Qed.

Lemma ednatmulE x n : x *+ n = (x *+ n)%E.
Proof.
case: x => [x| |]; case: n => [//|n].
- by rewrite -EFin_natmul -EFin_dnatmul.
- by rewrite enatmul_pinfty ednatmul_pinfty.
- by rewrite enatmul_ninfty ednatmul_ninfty.
Qed.

Lemma dmule2n x : x *+ 2 = x + x. Proof. by []. Qed.

Lemma sqredD x y : x + y \is a fin_num ->
  (x + y) ^+ 2 = x ^+ 2 + x * y *+ 2 + y ^+ 2.
Proof.
case: x y => [x||] [y||] // _.
by rewrite -EFinM -EFin_dnatmul -!EFin_expe -!dEFinD sqrrD.
Qed.

End DualERealArithTh_numDomainType.

End DualAddTheoryNumDomain.

Section ERealArithTh_realDomainType.
Context {R : realDomainType}.
Implicit Types (x y z u a b : \bar R) (r : R).

Lemma fin_numElt x : (x \is a fin_num) = (-oo < x < +oo).
Proof. by rewrite fin_numE -leye_eq -leeNy_eq -2!ltNge. Qed.

Lemma fin_numPlt x : reflect (-oo < x < +oo) (x \is a fin_num).
Proof. by rewrite fin_numElt; exact: idP. Qed.

Lemma ltey_eq x : (x < +oo) = (x \is a fin_num) || (x == -oo).
Proof. by case: x => // x //=; exact: ltry. Qed.

Lemma ltNye_eq x : (-oo < x) = (x \is a fin_num) || (x == +oo).
Proof. by case: x => // x //=; exact: ltNyr. Qed.

Lemma ge0_fin_numE x : 0 <= x -> (x \is a fin_num) = (x < +oo).
Proof. by move: x => [x| |] => // x0; rewrite fin_numElt ltNyr. Qed.

Lemma gt0_fin_numE x : 0 < x -> (x \is a fin_num) = (x < +oo).
Proof. by move/ltW; exact: ge0_fin_numE. Qed.

Lemma le0_fin_numE x : x <= 0 -> (x \is a fin_num) = (-oo < x).
Proof. by move: x => [x| |]//=; rewrite lee_fin => x0; rewrite ltNyr. Qed.

Lemma lt0_fin_numE x : x < 0 -> (x \is a fin_num) = (-oo < x).
Proof. by move/ltW; exact: le0_fin_numE. Qed.

Lemma eqyP x : x = +oo <-> (forall A, (0 < A)%R -> A%:E <= x).
Proof.
split=> [-> // A A0|Ax]; first by rewrite leey.
apply/eqP; rewrite eq_le leey /= leNgt; apply/negP.
case: x Ax => [x Ax _|//|/(_ _ ltr01)//].
suff: ~ x%:E < (Order.max 0 x + 1)%:E.
  by apply; rewrite lte_fin ltr_pwDr// le_maxr lexx orbT.
by apply/negP; rewrite -leNgt; apply/Ax/ltr_pwDr; rewrite // le_maxr lexx.
Qed.

#[deprecated(since="mathcomp-analysis 0.6.0", note="renamed `eqyP`")]
Notation eq_pinftyP := eqyP (only parsing).

Lemma seq_psume_eq0 (I : choiceType) (r : seq I)
    (P : pred I) (F : I -> \bar R) : (forall i, P i -> 0 <= F i)%E ->
  (\sum_(i <- r | P i) F i == 0)%E = all (fun i => P i ==> (F i == 0%E)) r.
Proof.
move=> F0; apply/eqP/allP => PF0; last first.
  rewrite big_seq_cond big1// => i /andP[ir Pi].
  by have := PF0 _ ir; rewrite Pi implyTb => /eqP.
move=> i ir; apply/implyP => Pi; apply/eqP.
have rPF : {in r, forall i, P i ==> (F i \is a fin_num)}.
  move=> j jr; apply/implyP => Pj; rewrite fin_numElt; apply/andP; split.
    by rewrite (lt_le_trans _ (F0 _ Pj))// ltNyr.
  rewrite ltNge; apply/eqP; rewrite leye_eq; apply/eqP/negP => /eqP Fjoo.
  have PFninfty k : P k -> F k != -oo%E.
    by move=> Pk; rewrite gt_eqF// (lt_le_trans _ (F0 _ Pk))// ltNyr.
  have /esum_eqyP : exists i, [/\ i \in r, P i & F i = +oo%E] by exists j.
  by move=> /(_ PFninfty); rewrite PF0.
have ? : (\sum_(i <- r | P i) (fine \o F) i == 0)%R.
  apply/eqP/EFin_inj; rewrite big_seq_cond -sumEFin.
  rewrite (eq_bigr (fun i0 => F i0)); last first.
    move=> j /andP[jr Pj] /=; rewrite fineK//.
    by have := rPF _ jr; rewrite Pj implyTb.
  by rewrite -big_seq_cond PF0.
have /allP/(_ _ ir) : all (fun i => P i ==> ((fine \o F) i == 0))%R r.
  by rewrite -psumr_eq0// => j Pj/=; apply/fine_ge0/F0.
rewrite Pi implyTb => /= => /eqP Fi0.
rewrite -(@fineK _ (F i))//; last by have := rPF _ ir; rewrite Pi implyTb.
by rewrite Fi0.
Qed.

Lemma lte_add_pinfty x y : x < +oo -> y < +oo -> x + y < +oo.
Proof. by move: x y => -[r [r'| |]| |] // ? ?; rewrite -EFinD ltry. Qed.

Lemma lte_sum_pinfty I (s : seq I) (P : pred I) (f : I -> \bar R) :
  (forall i, P i -> f i < +oo) -> \sum_(i <- s | P i) f i < +oo.
Proof.
elim/big_ind : _ => [_|x y xoo yoo foo|i ?]; [exact: ltry| |exact].
by apply: lte_add_pinfty; [exact: xoo| exact: yoo].
Qed.

Lemma sube_gt0 x y : (0 < y - x) = (x < y).
Proof.
by move: x y => [r | |] [r'| |] //=; rewrite ?(ltry, ltNyr)// !lte_fin subr_gt0.
Qed.

Lemma sube_le0 x y : (y - x <= 0) = (y <= x).
Proof. by rewrite !leNgt sube_gt0. Qed.

Lemma suber_ge0 y x : y \is a fin_num -> (0 <= x - y) = (y <= x).
Proof.
by move: x y => [x| |] [y| |] //= _; rewrite ?(leey, lee_fin, subr_ge0).
Qed.

Lemma subre_ge0 x y : y \is a fin_num -> (0 <= y - x) = (x <= y).
Proof.
by move: x y => [x| |] [y| |] //=; rewrite ?(leey, leNye, lee_fin) //= subr_ge0.
Qed.

Lemma sube_ge0 x y : (x \is a fin_num) || (y \is a fin_num) ->
  (0 <= y - x) = (x <= y).
Proof. by move=> /orP[?|?]; [rewrite suber_ge0|rewrite subre_ge0]. Qed.

Lemma lte_oppl x y : (- x < y) = (- y < x).
Proof.
by move: x y => [r| |] [r'| |] //=; rewrite ?(ltry, ltNyr)// !lte_fin ltrNl.
Qed.

Lemma lte_oppr x y : (x < - y) = (y < - x).
Proof.
by move: x y => [r| |] [r'| |] //=; rewrite ?(ltry, ltNyr)// !lte_fin ltrNr.
Qed.

Lemma lee_oppr x y : (x <= - y) = (y <= - x).
Proof.
by move: x y => [r0| |] [r1| |] //=; rewrite ?(leey, leNye)// !lee_fin lerNr.
Qed.

Lemma lee_oppl x y : (- x <= y) = (- y <= x).
Proof.
by move: x y => [r0| |] [r1| |] //=; rewrite ?(leey, leNye)// !lee_fin lerNl.
Qed.

Lemma muleN x y : x * - y = - (x * y).
Proof.
move: x y => [x| |] [y| |] //=; rewrite /mule/=; try by rewrite ltry.
- by rewrite mulrN.
- by rewrite !eqe !lte_fin; case: ltrgtP => //; rewrite oppe0.
- by rewrite !eqe !lte_fin; case: ltrgtP => //; rewrite oppe0.
- rewrite !eqe oppr_eq0 eq_sym; case: ifP; rewrite ?oppe0// => y0.
  by rewrite [RHS]fun_if ltNge if_neg EFinN lee_oppl oppe0 le_eqVlt eqe y0.
- rewrite !eqe oppr_eq0 eq_sym; case: ifP; rewrite ?oppe0// => y0.
  by rewrite [RHS]fun_if ltNge if_neg EFinN lee_oppl oppe0 le_eqVlt eqe y0.
Qed.

Lemma mulNe x y : - x * y = - (x * y). Proof. by rewrite muleC muleN muleC. Qed.

Lemma muleNN x y : - x * - y = x * y. Proof. by rewrite mulNe muleN oppeK. Qed.

Lemma mulry r : r%:E * +oo%E = (Num.sg r)%:E * +oo%E.
Proof. by rewrite [LHS]real_mulry// num_real. Qed.

Lemma mulyr r : +oo%E * r%:E = (Num.sg r)%:E * +oo%E.
Proof. by rewrite muleC mulry. Qed.

Lemma mulrNy r : r%:E * -oo%E = (Num.sg r)%:E * -oo%E.
Proof. by rewrite [LHS]real_mulrNy// num_real. Qed.

Lemma mulNyr r : -oo%E * r%:E = (Num.sg r)%:E * -oo%E.
Proof. by rewrite muleC mulrNy. Qed.

Definition mulr_infty := (mulry, mulyr, mulrNy, mulNyr).

Lemma lte_mul_pinfty x y : 0 <= x -> x \is a fin_num -> y < +oo -> x * y < +oo.
Proof.
move: x y => [x| |] [y| |] // x0 xfin _; first by rewrite -EFinM ltry.
rewrite mulr_infty; move: x0; rewrite lee_fin le_eqVlt => /predU1P[<-|x0].
- by rewrite sgr0 mul0e ltry.
- by rewrite gtr0_sg // mul1e.
Qed.

Lemma mule_ge0_gt0 x y : 0 <= x -> 0 <= y -> (0 < x * y) = (0 < x) && (0 < y).
Proof.
move: x y => [x| |] [y| |] //; rewrite ?lee_fin.
- by move=> x0 y0; rewrite !lte_fin; exact: mulr_ge0_gt0.
- rewrite le_eqVlt => /predU1P[<-|x0] _; first by rewrite mul0e ltxx.
  by rewrite ltry andbT mulr_infty gtr0_sg// mul1e lte_fin x0 ltry.
- move=> _; rewrite le_eqVlt => /predU1P[<-|x0].
    by rewrite mule0 ltxx andbC.
  by rewrite ltry/= mulr_infty gtr0_sg// mul1e lte_fin x0 ltry.
- by move=> _ _; rewrite mulyy ltry.
Qed.

Lemma gt0_mulye x : (0 < x -> +oo * x = +oo)%E.
Proof.
move: x => [x|_|//]; last by rewrite mulyy.
by rewrite lte_fin => x0; rewrite muleC mulr_infty gtr0_sg// mul1e.
Qed.

Lemma lt0_mulye x : (x < 0 -> +oo * x = -oo)%E.
Proof.
move: x => [x|//|_]; last by rewrite mulyNy.
by rewrite lte_fin => x0; rewrite muleC mulr_infty ltr0_sg// mulN1e.
Qed.

Lemma gt0_mulNye x : (0 < x -> -oo * x = -oo)%E.
Proof.
move: x => [x|_|//]; last by rewrite mulNyy.
by rewrite lte_fin => x0; rewrite muleC mulr_infty gtr0_sg// mul1e.
Qed.

Lemma lt0_mulNye x : (x < 0 -> -oo * x = +oo)%E.
Proof.
move: x => [x|//|_]; last by rewrite mulNyNy.
by rewrite lte_fin => x0; rewrite muleC mulr_infty ltr0_sg// mulN1e.
Qed.

Lemma gt0_muley x : (0 < x -> x * +oo = +oo)%E.
Proof. by move=> /gt0_mulye; rewrite muleC; apply. Qed.

Lemma lt0_muley x : (x < 0 -> x * +oo = -oo)%E.
Proof. by move=> /lt0_mulye; rewrite muleC; apply. Qed.

Lemma gt0_muleNy x : (0 < x -> x * -oo = -oo)%E.
Proof. by move=> /gt0_mulNye; rewrite muleC; apply. Qed.

Lemma lt0_muleNy x : (x < 0 -> x * -oo = +oo)%E.
Proof. by move=> /lt0_mulNye; rewrite muleC; apply. Qed.

Lemma mule_eq_pinfty x y : (x * y == +oo) =
  [|| (x > 0) && (y == +oo), (x < 0) && (y == -oo),
     (x == +oo) && (y > 0) | (x == -oo) && (y < 0)].
Proof.
move: x y => [x| |] [y| |]; rewrite ?(lte_fin,andbF,andbT,orbF,eqxx,andbT)//=.
- by rewrite mulr_infty; have [/ltr0_sg|/gtr0_sg|] := ltgtP x 0%R;
    move=> ->; rewrite ?(mulN1e,mul1e,sgr0,mul0e).
- by rewrite mulr_infty; have [/ltr0_sg|/gtr0_sg|] := ltgtP x 0%R;
    move=> ->; rewrite ?(mulN1e,mul1e,sgr0,mul0e).
- by rewrite mulr_infty; have [/ltr0_sg|/gtr0_sg|] := ltgtP y 0%R;
    move=> ->; rewrite ?(mulN1e,mul1e,sgr0,mul0e).
- by rewrite mulyy ltry.
- by rewrite mulyNy.
- by rewrite mulr_infty; have [/ltr0_sg|/gtr0_sg|] := ltgtP y 0%R;
    move=> ->; rewrite ?(mulN1e,mul1e,sgr0,mul0e).
- by rewrite mulNyy.
- by rewrite ltNyr.
Qed.

Lemma mule_eq_ninfty x y : (x * y == -oo) =
  [|| (x > 0) && (y == -oo), (x < 0) && (y == +oo),
     (x == -oo) && (y > 0) | (x == +oo) && (y < 0)].
Proof.
have := mule_eq_pinfty x (- y); rewrite muleN eqe_oppLR => ->.
by rewrite !eqe_oppLR lte_oppr lte_oppl oppe0 (orbC _ ((x == -oo) && _)).
Qed.

Lemma lteN2 x y : (- x < - y) = (y < x).
Proof. by rewrite lte_oppl oppeK. Qed.

Lemma lte_add a b x y : a < b -> x < y -> a + x < b + y.
Proof.
move: a b x y=> [a| |] [b| |] [x| |] [y| |]; rewrite ?(ltry,ltNyr)//.
by rewrite !lte_fin; exact: ltrD.
Qed.

Lemma lee_addl x y : 0 <= y -> x <= x + y.
Proof.
move: x y => -[ x [y| |]//= | [| |]// | [| | ]//];
  by [rewrite !lee_fin lerDl | move=> _; exact: leey].
Qed.

Lemma lee_addr x y : 0 <= y -> x <= y + x.
Proof. by rewrite addeC; exact: lee_addl. Qed.

Lemma gee_addl x y : y <= 0 -> x + y <= x.
Proof.
move: x y => -[ x [y| |]//= | [| |]// | [| | ]//];
  by [rewrite !lee_fin gerDl | move=> _; exact: leNye].
Qed.

Lemma gee_addr x y : y <= 0 -> y + x <= x.
Proof. rewrite addeC; exact: gee_addl. Qed.

Lemma lte_addl y x : y \is a fin_num -> (y < y + x) = (0 < x).
Proof.
by move: x y => [x| |] [y| |] _ //; rewrite ?ltry ?ltNyr // !lte_fin ltrDl.
Qed.

Lemma lte_addr y x : y \is a fin_num -> (y < x + y) = (0 < x).
Proof. rewrite addeC; exact: lte_addl. Qed.

Lemma gte_subl y x : y \is a fin_num -> (y - x < y) = (0 < x).
Proof.
move: y x => [x| |] [y| |] _ //; rewrite addeC /= ?ltNyr ?ltry//.
by rewrite !lte_fin gtrDr ltrNl oppr0.
Qed.

Lemma gte_subr y x : y \is a fin_num -> (- x + y < y) = (0 < x).
Proof. by rewrite addeC; exact: gte_subl. Qed.

Lemma gte_addl x y : x \is a fin_num -> (x + y < x) = (y < 0).
Proof.
by move: x y => [r| |] [s| |]// _; [rewrite !lte_fin gtrDl|rewrite !ltNyr].
Qed.

Lemma gte_addr x y : x \is a fin_num -> (y + x < x) = (y < 0).
Proof. by rewrite addeC; exact: gte_addl. Qed.

Lemma lte_add2lE x a b : x \is a fin_num -> (x + a < x + b) = (a < b).
Proof.
move: a b x => [a| |] [b| |] [x| |] _ //; rewrite ?(ltry, ltNyr)//.
by rewrite !lte_fin ltrD2l.
Qed.

Lemma lee_add2l x a b : a <= b -> x + a <= x + b.
Proof.
move: a b x => -[a [b [x /=|//|//] | []// |//] | []// | ].
- by rewrite !lee_fin lerD2l.
- by move=> r _; exact: leey.
- by move=> -[b [|  |]// | []// | //] r oob; exact: leNye.
Qed.

Lemma lee_add2lE x a b : x \is a fin_num -> (x + a <= x + b) = (a <= b).
Proof.
move: a b x => [a| |] [b| |] [x| |] _ //; rewrite ?(leey, leNye)//.
by rewrite !lee_fin lerD2l.
Qed.

Lemma lee_add2r x a b : a <= b -> a + x <= b + x.
Proof. rewrite addeC (addeC b); exact: lee_add2l. Qed.

Lemma lee_add a b x y : a <= b -> x <= y -> a + x <= b + y.
Proof.
move: a b x y => [a| |] [b| |] [x| |] [y| |]; rewrite ?(leey, leNye)//.
by rewrite !lee_fin; exact: lerD.
Qed.

Lemma lte_le_add a b x y : b \is a fin_num -> a < x -> b <= y -> a + b < x + y.
Proof.
move: x y a b => [x| |] [y| |] [a| |] [b| |] _ //=; rewrite ?(ltry, ltNyr)//.
by rewrite !lte_fin; exact: ltr_leD.
Qed.

Lemma lee_lt_add a b x y : a \is a fin_num -> a <= x -> b < y -> a + b < x + y.
Proof. by move=> afin xa yb; rewrite (addeC a) (addeC x) lte_le_add. Qed.

Lemma lee_sub x y z u : x <= y -> u <= z -> x - z <= y - u.
Proof.
move: x y z u => -[x| |] -[y| |] -[z| |] -[u| |] //=; rewrite ?(leey,leNye)//.
by rewrite !lee_fin; exact: lerB.
Qed.

Lemma lte_le_sub z u x y : u \is a fin_num ->
  x < z -> u <= y -> x - y < z - u.
Proof.
move: z u x y => [z| |] [u| |] [x| |] [y| |] _ //=; rewrite ?(ltry, ltNyr)//.
by rewrite !lte_fin => xltr tley; apply: ltr_leD; rewrite // lerNl opprK.
Qed.

Lemma lte_pmul2r z : z \is a fin_num -> 0 < z -> {mono *%E^~ z : x y / x < y}.
Proof.
move: z => [z| |] _ // z0 [x| |] [y| |] //.
- by rewrite !lte_fin ltr_pM2r.
- by rewrite mulr_infty gtr0_sg// mul1e 2!ltry.
- by rewrite mulr_infty gtr0_sg// mul1e ltNge leNye ltNge leNye.
- by rewrite mulr_infty gtr0_sg// mul1e ltNge leey ltNge leey.
- by rewrite mulr_infty gtr0_sg// mul1e mulr_infty gtr0_sg// mul1e.
- by rewrite mulr_infty gtr0_sg// mul1e 2!ltNyr.
- by rewrite mulr_infty gtr0_sg// mul1e mulr_infty gtr0_sg// mul1e.
Qed.

Lemma lte_pmul2l z : z \is a fin_num -> 0 < z -> {mono *%E z : x y / x < y}.
Proof. by move=> zfin z0 x y; rewrite 2!(muleC z) lte_pmul2r. Qed.

Lemma lte_nmul2l z : z \is a fin_num -> z < 0 -> {mono *%E z : x y /~ x < y}.
Proof.
rewrite -oppe0 lte_oppr => zfin z0 x y.
by rewrite -(oppeK z) !mulNe lte_oppl oppeK -2!mulNe lte_pmul2l ?fin_numN.
Qed.

Lemma lte_nmul2r z : z \is a fin_num -> z < 0 -> {mono *%E^~ z : x y /~ x < y}.
Proof. by move=> zfin z0 x y; rewrite -!(muleC z) lte_nmul2l. Qed.

Lemma lte_pmulr x y : y \is a fin_num -> 0 < y -> (y < y * x) = (1 < x).
Proof. by move=> yfin y0; rewrite -[X in X < _ = _]mule1 lte_pmul2l. Qed.

Lemma lte_pmull x y : y \is a fin_num -> 0 < y -> (y < x * y) = (1 < x).
Proof. by move=> yfin y0; rewrite muleC lte_pmulr. Qed.

Lemma lte_nmulr x y : y \is a fin_num -> y < 0 -> (y < y * x) = (x < 1).
Proof. by move=> yfin y0; rewrite -[X in X < _ = _]mule1 lte_nmul2l. Qed.

Lemma lte_nmull x y : y \is a fin_num -> y < 0 -> (y < x * y) = (x < 1).
Proof. by move=> yfin y0; rewrite muleC lte_nmulr. Qed.

Lemma lee_sum I (f g : I -> \bar R) s (P : pred I) :
  (forall i, P i -> f i <= g i) ->
  \sum_(i <- s | P i) f i <= \sum_(i <- s | P i) g i.
Proof. by move=> Pfg; elim/big_ind2 : _ => // *; apply lee_add. Qed.

Lemma lee_sum_nneg_subset I (s : seq I) (P Q : {pred I}) (f : I -> \bar R) :
  {subset Q <= P} -> {in [predD P & Q], forall i, 0 <= f i} ->
  \sum_(i <- s | Q i) f i <= \sum_(i <- s | P i) f i.
Proof.
move=> QP PQf; rewrite big_mkcond [leRHS]big_mkcond lee_sum// => i.
by move/implyP: (QP i); move: (PQf i); rewrite !inE -!topredE/=; do !case: ifP.
Qed.

Lemma lee_sum_npos_subset I (s : seq I) (P Q : {pred I}) (f : I -> \bar R) :
  {subset Q <= P} -> {in [predD P & Q], forall i, f i <= 0} ->
  \sum_(i <- s | P i) f i <= \sum_(i <- s | Q i) f i.
Proof.
move=> QP PQf; rewrite big_mkcond [leRHS]big_mkcond lee_sum// => i.
by move/implyP: (QP i); move: (PQf i); rewrite !inE -!topredE/=; do !case: ifP.
Qed.

Lemma lee_sum_nneg (I : eqType) (s : seq I) (P Q : pred I)
  (f : I -> \bar R) : (forall i, P i -> ~~ Q i -> 0 <= f i) ->
  \sum_(i <- s | P i && Q i) f i <= \sum_(i <- s | P i) f i.
Proof.
move=> PQf; rewrite [leRHS](bigID Q) /= -[leLHS]adde0 lee_add //.
by rewrite sume_ge0// => i /andP[]; exact: PQf.
Qed.

Lemma lee_sum_npos (I : eqType) (s : seq I) (P Q : pred I)
  (f : I -> \bar R) : (forall i, P i -> ~~ Q i -> f i <= 0) ->
  \sum_(i <- s | P i) f i <= \sum_(i <- s | P i && Q i) f i.
Proof.
move=> PQf; rewrite [leLHS](bigID Q) /= -[leRHS]adde0 lee_add //.
by rewrite sume_le0// => i /andP[]; exact: PQf.
Qed.

Lemma lee_sum_nneg_ord (f : nat -> \bar R) (P : pred nat) :
  (forall n, P n -> 0 <= f n) ->
  {homo (fun n => \sum_(i < n | P i) (f i)) : i j / (i <= j)%N >-> i <= j}.
Proof.
move=> f0 i j le_ij; rewrite (big_ord_widen_cond j) // big_mkcondr /=.
by rewrite lee_sum // => k ?; case: ifP => // _; exact: f0.
Qed.

Lemma lee_sum_npos_ord (f : nat -> \bar R) (P : pred nat) :
  (forall n, P n -> f n <= 0) ->
  {homo (fun n => \sum_(i < n | P i) (f i)) : i j / (i <= j)%N >-> j <= i}.
Proof.
move=> f0 m n ?; rewrite [leRHS](big_ord_widen_cond n) // big_mkcondr /=.
by rewrite lee_sum // => i ?; case: ifP => // _; exact: f0.
Qed.

Lemma lee_sum_nneg_natr (f : nat -> \bar R) (P : pred nat) m :
  (forall n, (m <= n)%N -> P n -> 0 <= f n) ->
  {homo (fun n => \sum_(m <= i < n | P i) (f i)) : i j / (i <= j)%N >-> i <= j}.
Proof.
move=> f0 i j le_ij; rewrite -[m]add0n !big_addn !big_mkord.
apply: (@lee_sum_nneg_ord (fun k => f (k + m)%N) (fun k => P (k + m)%N));
  by [move=> n /f0; apply; rewrite leq_addl | rewrite leq_sub2r].
Qed.

Lemma lee_sum_npos_natr (f : nat -> \bar R) (P : pred nat) m :
  (forall n, (m <= n)%N -> P n -> f n <= 0) ->
  {homo (fun n => \sum_(m <= i < n | P i) (f i)) : i j / (i <= j)%N >-> j <= i}.
Proof.
move=> f0 i j le_ij; rewrite -[m]add0n !big_addn !big_mkord.
apply: (@lee_sum_npos_ord (fun k => f (k + m)%N) (fun k => P (k + m)%N));
  by [move=> n /f0; apply; rewrite leq_addl | rewrite leq_sub2r].
Qed.

Lemma lee_sum_nneg_natl (f : nat -> \bar R) (P : pred nat) n :
  (forall m, (m < n)%N -> P m -> 0 <= f m) ->
  {homo (fun m => \sum_(m <= i < n | P i) (f i)) : i j / (i <= j)%N >-> j <= i}.
Proof.
move=> f0 i j le_ij; rewrite !big_geq_mkord/=.
rewrite lee_sum_nneg_subset// => [k | k /and3P[_ /f0->//]].
by rewrite ?inE -!topredE/= => /andP[-> /(leq_trans le_ij)->].
Qed.

Lemma lee_sum_npos_natl (f : nat -> \bar R) (P : pred nat) n :
  (forall m, (m < n)%N -> P m -> f m <= 0) ->
  {homo (fun m => \sum_(m <= i < n | P i) (f i)) : i j / (i <= j)%N >-> i <= j}.
Proof.
move=> f0 i j le_ij; rewrite !big_geq_mkord/=.
rewrite lee_sum_npos_subset// => [k | k /and3P[_ /f0->//]].
by rewrite ?inE -!topredE/= => /andP[-> /(leq_trans le_ij)->].
Qed.

Lemma lee_sum_nneg_subfset (T : choiceType) (A B : {fset T}%fset) (P : pred T)
  (f : T -> \bar R) : {subset A <= B} ->
  {in [predD B & A], forall t, P t -> 0 <= f t} ->
  \sum_(t <- A | P t) f t <= \sum_(t <- B | P t) f t.
Proof.
move=> AB f0; rewrite [leRHS]big_mkcond (big_fsetID _ (mem A) B) /=.
rewrite -[leLHS]adde0 lee_add //.
  rewrite -big_mkcond /= {1}(_ : A = [fset x in B | x \in A]%fset) //.
  by apply/fsetP=> t; rewrite !inE /= andbC; case: (boolP (_ \in _)) => // /AB.
rewrite big_fset /= big_seq_cond sume_ge0 // => t /andP[tB tA].
by case: ifPn => // Pt; rewrite f0 // !inE tA.
Qed.

Lemma lee_sum_npos_subfset (T : choiceType) (A B : {fset T}%fset) (P : pred T)
  (f : T -> \bar R) : {subset A <= B} ->
  {in [predD B & A], forall t, P t -> f t <= 0} ->
  \sum_(t <- B | P t) f t <= \sum_(t <- A | P t) f t.
Proof.
move=> AB f0; rewrite big_mkcond (big_fsetID _ (mem A) B) /=.
rewrite -[leRHS]adde0 lee_add //.
  rewrite -big_mkcond /= {3}(_ : A = [fset x in B | x \in A]%fset) //.
  by apply/fsetP=> t; rewrite !inE /= andbC; case: (boolP (_ \in _)) => // /AB.
rewrite big_fset /= big_seq_cond sume_le0 // => t /andP[tB tA].
by case: ifPn => // Pt; rewrite f0 // !inE tA.
Qed.

Lemma lte_subl_addr x y z : y \is a fin_num -> (x - y < z) = (x < z + y).
Proof.
move: x y z => [x| |] [y| |] [z| |] _ //=; rewrite ?ltry ?ltNyr //.
by rewrite !lte_fin ltrBlDr.
Qed.

Lemma lte_subl_addl x y z : y \is a fin_num -> (x - y < z) = (x < y + z).
Proof. by move=> ?; rewrite lte_subl_addr// addeC. Qed.

Lemma lte_subr_addr x y z : z \is a fin_num -> (x < y - z) = (x + z < y).
Proof.
move: x y z => [x| |] [y| |] [z| |] _ //=; rewrite ?ltNyr ?ltry //.
by rewrite !lte_fin ltrBrDr.
Qed.

Lemma lte_subr_addl x y z : z \is a fin_num -> (x < y - z) = (z + x < y).
Proof. by move=> ?; rewrite lte_subr_addr// addeC. Qed.

Lemma lte_subel_addr x y z : x \is a fin_num -> (x - y < z) = (x < z + y).
Proof.
move: x y z => [x| |] [y| |] [z| |] _ //=; rewrite ?ltNyr ?ltry //.
by rewrite !lte_fin ltrBlDr.
Qed.

Lemma lte_subel_addl x y z : x \is a fin_num -> (x - y < z) = (x < y + z).
Proof. by move=> ?; rewrite lte_subel_addr// addeC. Qed.

Lemma lte_suber_addr x y z : x \is a fin_num -> (x < y - z) = (x + z < y).
Proof.
move: x y z => [x| |] [y| |] [z| |] _ //=; rewrite ?ltNyr ?ltry //.
by rewrite !lte_fin ltrBrDr.
Qed.

Lemma lte_suber_addl x y z : x \is a fin_num -> (x < y - z) = (z + x < y).
Proof. by move=> ?; rewrite lte_suber_addr// addeC. Qed.

Lemma lee_subl_addr x y z : y \is a fin_num -> (x - y <= z) = (x <= z + y).
Proof.
move: x y z => [x| |] [y| |] [z| |] _ //=; rewrite ?leey ?leNye //.
by rewrite !lee_fin lerBlDr.
Qed.

Lemma lee_subl_addl x y z : y \is a fin_num -> (x - y <= z) = (x <= y + z).
Proof. by move=> ?; rewrite lee_subl_addr// addeC. Qed.

Lemma lee_subr_addr x y z : z \is a fin_num -> (x <= y - z) = (x + z <= y).
Proof.
move: y x z => [y| |] [x| |] [z| |] _ //=; rewrite ?leNye ?leey //.
by rewrite !lee_fin lerBrDr.
Qed.

Lemma lee_subr_addl x y z : z \is a fin_num -> (x <= y - z) = (z + x <= y).
Proof. by move=> ?; rewrite lee_subr_addr// addeC. Qed.

Lemma lee_subel_addr x y z : z \is a fin_num -> (x - y <= z) = (x <= z + y).
Proof.
move: x y z => [x| |] [y| |] [z| |] _ //=; rewrite ?leey ?leNye //.
by rewrite !lee_fin lerBlDr.
Qed.

Lemma lee_subel_addl x y z : z \is a fin_num -> (x - y <= z) = (x <= y + z).
Proof. by move=> ?; rewrite lee_subel_addr// addeC. Qed.

Lemma lee_suber_addr x y z : y \is a fin_num -> (x <= y - z) = (x + z <= y).
Proof.
move: y x z => [y| |] [x| |] [z| |] _ //=; rewrite ?leNye ?leey //.
by rewrite !lee_fin lerBrDr.
Qed.

Lemma lee_suber_addl x y z : y \is a fin_num -> (x <= y - z) = (z + x <= y).
Proof. by move=> ?; rewrite lee_suber_addr// addeC. Qed.

Lemma subre_lt0 x y : x \is a fin_num -> (x - y < 0) = (x < y).
Proof. by move=> ?; rewrite lte_subel_addr// add0e. Qed.

Lemma suber_lt0 x y : y \is a fin_num -> (x - y < 0) = (x < y).
Proof. by move=> ?; rewrite lte_subl_addl// adde0. Qed.

Lemma sube_lt0 x y : (x \is a fin_num) || (y \is a fin_num) ->
  (x - y < 0) = (x < y).
Proof. by move=> /orP[?|?]; [rewrite subre_lt0|rewrite suber_lt0]. Qed.

Lemma pmule_rge0 x y : 0 < x -> (x * y >= 0) = (y >= 0).
Proof.
move=> x_gt0; apply/idP/idP; last exact/mule_ge0/ltW.
by apply: contra_le; apply: mule_gt0_lt0.
Qed.

Lemma pmule_lge0 x y : 0 < x -> (y * x >= 0) = (y >= 0).
Proof. by rewrite muleC; apply: pmule_rge0. Qed.

Lemma pmule_rlt0 x y : 0 < x -> (x * y < 0) = (y < 0).
Proof. by move=> /pmule_rge0; rewrite !ltNge => ->. Qed.

Lemma pmule_llt0 x y : 0 < x -> (y * x < 0) = (y < 0).
Proof. by rewrite muleC; apply: pmule_rlt0. Qed.

Lemma pmule_rle0 x y : 0 < x -> (x * y <= 0) = (y <= 0).
Proof. by move=> xgt0; rewrite -oppe_ge0 -muleN pmule_rge0 ?oppe_ge0. Qed.

Lemma pmule_lle0 x y : 0 < x -> (y * x <= 0) = (y <= 0).
Proof. by rewrite muleC; apply: pmule_rle0. Qed.

Lemma pmule_rgt0 x y : 0 < x -> (x * y > 0) = (y > 0).
Proof. by move=> xgt0; rewrite -oppe_lt0 -muleN pmule_rlt0 ?oppe_lt0. Qed.

Lemma pmule_lgt0 x y : 0 < x -> (y * x > 0) = (y > 0).
Proof. by rewrite muleC; apply: pmule_rgt0. Qed.

Lemma nmule_rge0 x y : x < 0 -> (x * y >= 0) = (y <= 0).
Proof. by rewrite -oppe_gt0 => /pmule_rle0<-; rewrite mulNe oppe_le0. Qed.

Lemma nmule_lge0 x y : x < 0 -> (y * x >= 0) = (y <= 0).
Proof. by rewrite muleC; apply: nmule_rge0. Qed.

Lemma nmule_rle0 x y : x < 0 -> (x * y <= 0) = (y >= 0).
Proof. by rewrite -oppe_gt0 => /pmule_rge0<-; rewrite mulNe oppe_ge0. Qed.

Lemma nmule_lle0 x y : x < 0 -> (y * x <= 0) = (y >= 0).
Proof. by rewrite muleC; apply: nmule_rle0. Qed.

Lemma nmule_rgt0 x y : x < 0 -> (x * y > 0) = (y < 0).
Proof. by rewrite -oppe_gt0 => /pmule_rlt0<-; rewrite mulNe oppe_lt0. Qed.

Lemma nmule_lgt0 x y : x < 0 -> (y * x > 0) = (y < 0).
Proof. by rewrite muleC; apply: nmule_rgt0. Qed.

Lemma nmule_rlt0 x y : x < 0 -> (x * y < 0) = (y > 0).
Proof. by rewrite -oppe_gt0 => /pmule_rgt0<-; rewrite mulNe oppe_gt0. Qed.

Lemma nmule_llt0 x y : x < 0 -> (y * x < 0) = (y > 0).
Proof. by rewrite muleC; apply: nmule_rlt0. Qed.

Lemma mule_lt0 x y : (x * y < 0) = [&& x != 0, y != 0 & (x < 0) (+) (y < 0)].
Proof.
have [xlt0|xgt0|->] := ltgtP x 0; last by rewrite mul0e.
  by rewrite nmule_rlt0//= -leNgt lt_def.
by rewrite pmule_rlt0//= !lt_neqAle andbA andbb.
Qed.

Lemma muleA : associative ( *%E : \bar R -> \bar R -> \bar R ).
Proof.
move=> x y z.
wlog x0 : x y z / 0 < x => [hwlog|].
  have [x0| |->] := ltgtP x 0; [ |exact: hwlog|by rewrite !mul0e].
  by apply: oppe_inj; rewrite -!mulNe hwlog ?oppe_gt0.
wlog y0 : x y z x0 / 0 < y => [hwlog|].
  have [y0| |->] := ltgtP y 0; [ |exact: hwlog|by rewrite !(mul0e, mule0)].
  by apply: oppe_inj; rewrite -muleN -2!mulNe -muleN hwlog ?oppe_gt0.
wlog z0 : x y z x0 y0 / 0 < z => [hwlog|].
  have [z0| |->] := ltgtP z 0; [ |exact: hwlog|by rewrite !mule0].
  by apply: oppe_inj; rewrite -!muleN hwlog ?oppe_gt0.
case: x x0 => [x x0| |//]; last by rewrite !gt0_mulye ?mule_gt0.
case: y y0 => [y y0| |//]; last by rewrite gt0_mulye // muleC !gt0_mulye.
case: z z0 => [z z0| |//]; last by rewrite !gt0_muley ?mule_gt0.
by rewrite /mule/= mulrA.
Qed.

Local Open Scope ereal_scope.

HB.instance Definition _ := Monoid.isComLaw.Build (\bar R) 1%E mule
  muleA muleC mul1e.

Lemma muleCA : left_commutative ( *%E : \bar R -> \bar R -> \bar R ).
Proof. exact: Monoid.mulmCA. Qed.

Lemma muleAC : right_commutative ( *%E : \bar R -> \bar R -> \bar R ).
Proof. exact: Monoid.mulmAC. Qed.

Lemma muleACA : interchange (@mule R) (@mule R).
Proof. exact: Monoid.mulmACA. Qed.

Lemma muleDr x y z : x \is a fin_num -> y +? z -> x * (y + z) = x * y + x * z.
Proof.
rewrite /mule/=; move: x y z => [x| |] [y| |] [z| |] //= _; try
  (by case: ltgtP => // -[] <-; rewrite ?(mul0r,add0r,adde0))
  || (by case: ltgtP => //; rewrite adde0).
by rewrite mulrDr.
Qed.

Lemma muleDl x y z : x \is a fin_num -> y +? z -> (y + z) * x = y * x + z * x.
Proof. by move=> ? ?; rewrite -!(muleC x) muleDr. Qed.

Lemma muleBr x y z : x \is a fin_num -> y +? - z -> x * (y - z) = x * y - x * z.
Proof. by move=> ? yz; rewrite muleDr ?muleN. Qed.

Lemma muleBl x y z : x \is a fin_num -> y +? - z -> (y - z) * x = y * x - z * x.
Proof. by move=> ? yz; rewrite muleDl// mulNe. Qed.

Lemma ge0_muleDl x y z : 0 <= y -> 0 <= z -> (y + z) * x = y * x + z * x.
Proof.
rewrite /mule/=; move: x y z => [r| |] [s| |] [t| |] //= s0 t0.
- by rewrite mulrDl.
- by case: ltgtP => // -[] <-; rewrite mulr0 adde0.
- by case: ltgtP => // -[] <-; rewrite mulr0 adde0.
- by case: ltgtP => //; rewrite adde0.
- rewrite !eqe paddr_eq0 //; move: s0; rewrite lee_fin.
  case: (ltgtP s) => //= [s0|->{s}] _; rewrite ?add0e.
  + rewrite lte_fin -[in LHS](addr0 0%R) ltr_leD // lte_fin s0.
    by case: ltgtP t0 => // [t0|[<-{t}]] _; [rewrite gt_eqF|rewrite eqxx].
  + by move: t0; rewrite lee_fin; case: (ltgtP t).
- by rewrite ltry; case: ltgtP s0.
- by rewrite ltry; case: ltgtP t0.
- by rewrite ltry.
- rewrite !eqe paddr_eq0 //; move: s0; rewrite lee_fin.
  case: (ltgtP s) => //= [s0|->{s}] _; rewrite ?add0e.
  + rewrite lte_fin -[in LHS](addr0 0%R) ltr_leD // lte_fin s0.
    by case: ltgtP t0 => // [t0|[<-{t}]].
  + by move: t0; rewrite lee_fin; case: (ltgtP t).
- by rewrite ltry; case: ltgtP s0.
- by rewrite ltry; case: ltgtP s0.
- by rewrite ltry; case: ltgtP s0.
Qed.

Lemma ge0_muleDr x y z : 0 <= y -> 0 <= z -> x * (y + z) = x * y + x * z.
Proof. by move=> y0 z0; rewrite !(muleC x) ge0_muleDl. Qed.

Lemma le0_muleDl x y z : y <= 0 -> z <= 0 -> (y + z) * x = y * x + z * x.
Proof.
rewrite /mule/=; move: x y z => [r| |] [s| |] [t| |] //= s0 t0.
- by rewrite mulrDl.
- by case: ltgtP => // -[] <-; rewrite mulr0 adde0.
- by case: ltgtP => // -[] <-; rewrite mulr0 adde0.
- by case: ltgtP => //; rewrite adde0.
- rewrite !eqe naddr_eq0 //; move: s0; rewrite lee_fin.
  case: (ltgtP s) => //= [s0|->{s}] _; rewrite ?add0e.
  + rewrite !lte_fin -[in LHS](addr0 0%R) ltNge lerD // ?ltW //=.
    by rewrite !ltNge ltW //.
  + by case: (ltgtP t).
- by rewrite ltry; case: ltgtP s0.
- by rewrite ltry; case: ltgtP t0.
- by rewrite ltry.
- rewrite !eqe naddr_eq0 //; move: s0; rewrite lee_fin.
  case: (ltgtP s) => //= [s0|->{s}] _; rewrite ?add0e.
  + rewrite !lte_fin -[in LHS](addr0 0%R) ltNge lerD // ?ltW //=.
    by rewrite !ltNge ltW // -lee_fin t0; case: eqP.
  + by case: (ltgtP t).
- by rewrite ltNge s0 /=; case: eqP.
- by rewrite ltNge t0 /=; case: eqP.
Qed.

Lemma le0_muleDr x y z : y <= 0 -> z <= 0 -> x * (y + z) = x * y + x * z.
Proof. by move=> y0 z0; rewrite !(muleC x) le0_muleDl. Qed.

Lemma gee_pmull y x : y \is a fin_num -> 0 < x -> y <= 1 -> y * x <= x.
Proof.
move: x y => [x| |] [y| |] _ //=.
- by rewrite lte_fin => x0 r0; rewrite /mule/= lee_fin ger_pMl.
- by move=> _; rewrite /mule/= eqe => r1; rewrite leey.
Qed.

Lemma lee_wpmul2r x : 0 <= x -> {homo *%E^~ x : y z / y <= z}.
Proof.
move: x => [x|_|//].
  rewrite lee_fin le_eqVlt => /predU1P[<- y z|x0]; first by rewrite 2!mule0.
  move=> [y| |] [z| |]//; first by rewrite !lee_fin// ler_pM2r.
  - by move=> _; rewrite mulr_infty gtr0_sg// mul1e leey.
  - by move=> _; rewrite mulr_infty gtr0_sg// mul1e leNye.
  - by move=> _; rewrite 2!mulr_infty gtr0_sg// 2!mul1e.
move=> [y| |] [z| |]//.
- rewrite lee_fin => yz.
  have [z0|z0|] := ltgtP 0%R z.
  + by rewrite [leRHS]mulr_infty gtr0_sg// mul1e leey.
  + by rewrite mulr_infty ltr0_sg// ?(le_lt_trans yz)// [leRHS]mulr_infty ltr0_sg.
  + move=> z0; move: yz; rewrite -z0 mul0e le_eqVlt => /predU1P[->|y0].
      by rewrite mul0e.
    by rewrite mulr_infty ltr0_sg// mulN1e leNye.
  + by move=> _; rewrite mulyy leey.
  + by move=> _; rewrite mulNyy leNye.
  + by move=> _; rewrite mulNyy leNye.
Qed.

Lemma lee_wpmul2l x : 0 <= x -> {homo *%E x : y z / y <= z}.
Proof. by move=> x0 y z yz; rewrite !(muleC x) lee_wpmul2r. Qed.

Lemma ge0_sume_distrl (I : Type) (s : seq I) x (P : pred I) (F : I -> \bar R) :
  (forall i, P i -> 0 <= F i) ->
  (\sum_(i <- s | P i) F i) * x = \sum_(i <- s | P i) (F i * x).
Proof.
elim: s x P F => [x P F F0|h t ih x P F F0]; first by rewrite 2!big_nil mul0e.
rewrite big_cons; case: ifPn => Ph; last by rewrite big_cons (negbTE Ph) ih.
by rewrite ge0_muleDl ?sume_ge0// ?F0// ih// big_cons Ph.
Qed.

Lemma ge0_sume_distrr (I : Type) (s : seq I) x (P : pred I) (F : I -> \bar R) :
  (forall i, P i -> 0 <= F i) ->
  x * (\sum_(i <- s | P i) F i) = \sum_(i <- s | P i) (x * F i).
Proof.
by move=> F0; rewrite muleC ge0_sume_distrl//; under eq_bigr do rewrite muleC.
Qed.

Lemma le0_sume_distrl (I : Type) (s : seq I) x (P : pred I) (F : I -> \bar R) :
  (forall i, P i -> F i <= 0) ->
  (\sum_(i <- s | P i) F i) * x = \sum_(i <- s | P i) (F i * x).
Proof.
elim: s x P F => [x P F F0|h t ih x P F F0]; first by rewrite 2!big_nil mul0e.
rewrite big_cons; case: ifPn => Ph; last by rewrite big_cons (negbTE Ph) ih.
by rewrite le0_muleDl ?sume_le0// ?F0// ih// big_cons Ph.
Qed.

Lemma le0_sume_distrr (I : Type) (s : seq I) x (P : pred I) (F : I -> \bar R) :
  (forall i, P i -> F i <= 0) ->
  x * (\sum_(i <- s | P i) F i) = \sum_(i <- s | P i) (x * F i).
Proof.
by move=> F0; rewrite muleC le0_sume_distrl//; under eq_bigr do rewrite muleC.
Qed.

Lemma fin_num_sume_distrr (I : Type) (s : seq I) x (P : pred I)
    (F : I -> \bar R) :
  x \is a fin_num -> {in P &, forall i j, F i +? F j} ->
    x * (\sum_(i <- s | P i) F i) = \sum_(i <- s | P i) x * F i.
Proof.
move=> xfin PF; elim: s => [|h t ih]; first by rewrite !big_nil mule0.
rewrite !big_cons; case: ifPn => Ph //.
by rewrite muleDr// ?ih// adde_def_sum// => i Pi; rewrite PF.
Qed.

Lemma eq_infty x : (forall r, r%:E <= x) -> x = +oo.
Proof.
case: x => [x /(_ (x + 1)%R)|//|/(_ 0%R)//].
by rewrite EFinD addeC -lee_subr_addr// subee// lee_fin ler10.
Qed.

Lemma eq_ninfty x : (forall r, x <= r%:E) -> x = -oo.
Proof.
move=> *; apply: (can_inj oppeK); apply: eq_infty => r.
by rewrite lee_oppr -EFinN.
Qed.

Lemma leeN2 x y : (- x <= - y) = (y <= x).
Proof. by rewrite lee_oppl oppeK. Qed.

Lemma lee_abs x : x <= `|x|.
Proof. by move: x => [x| |]//=; rewrite lee_fin ler_norm. Qed.

Lemma abse_id x : `| `|x| | = `|x|.
Proof. by move: x => [x| |] //=; rewrite normr_id. Qed.

Lemma lte_absl (x y : \bar R) : (`|x| < y)%E = (- y < x < y)%E.
Proof.
by move: x y => [x| |] [y| |] //=; rewrite ?lte_fin ?ltry ?ltNyr// ltr_norml.
Qed.

Lemma eqe_absl x y : (`|x| == y) = ((x == y) || (x == - y)) && (0 <= y).
Proof.
by move: x y => [x| |] [y| |] //=; rewrite? leey// !eqe eqr_norml lee_fin.
Qed.

Lemma lee_abs_add x y : `|x + y| <= `|x| + `|y|.
Proof.
by move: x y => [x| |] [y| |] //; rewrite /abse -EFinD lee_fin ler_normD.
Qed.

Lemma lee_abs_sum (I : Type) (s : seq I) (F : I -> \bar R) (P : pred I) :
  `|\sum_(i <- s | P i) F i| <= \sum_(i <- s | P i) `|F i|.
Proof.
elim/big_ind2 : _ => //; first by rewrite abse0.
by move=> *; exact/(le_trans (lee_abs_add _ _) (lee_add _ _)).
Qed.

Lemma lee_abs_sub x y : `|x - y| <= `|x| + `|y|.
Proof.
by move: x y => [x| |] [y| |] //; rewrite /abse -EFinD lee_fin ler_normB.
Qed.

Lemma abseM : {morph @abse R : x y / x * y}.
Proof.
have xoo r : `|r%:E * +oo| = `|r|%:E * +oo.
  have [r0|r0] := leP 0%R r.
    by rewrite (ger0_norm r0)// gee0_abs// mule_ge0// leey.
  rewrite (ltr0_norm r0)// lte0_abs// ?EFinN ?mulNe//.
  by rewrite mule_lt0 /= eqe lt_eqF//= lte_fin r0.
move=> [x| |] [y| |] //=; first by rewrite normrM.
- by rewrite -abseN -muleNN abseN -EFinN xoo normrN.
- by rewrite muleC xoo muleC.
- by rewrite mulyy.
- by rewrite mulyy mulyNy.
- by rewrite -abseN -muleNN abseN -EFinN xoo normrN.
- by rewrite mulyy mulNyy.
- by rewrite mulyy.
Qed.

Lemma fine_max :
  {in fin_num &, {mono @fine R : x y / maxe x y >-> (Num.max x y)%:E}}.
Proof.
by move=> [x| |] [y| |]//= _ _; apply/esym; have [ab|ba] := leP x y;
  [apply/max_idPr; rewrite lee_fin|apply/max_idPl; rewrite lee_fin ltW].
Qed.

Lemma EFin_max : {morph (@EFin R) : r s / Num.max r s >-> maxe r s}.
Proof. by move=> a b /=; rewrite -fine_max. Qed.

Lemma fine_min :
  {in fin_num &, {mono @fine R : x y / mine x y >-> (Num.min x y)%:E}}.
Proof.
by move=> [x| |] [y| |]//= _ _; apply/esym; have [ab|ba] := leP x y;
  [apply/min_idPl; rewrite lee_fin|apply/min_idPr; rewrite lee_fin ltW].
Qed.

Lemma EFin_min : {morph (@EFin R) : r s / Num.min r s >-> mine r s}.
Proof. by move=> a b /=; rewrite -fine_min. Qed.

<<<<<<< HEAD
Lemma adde_maxl : left_distributive (@adde R) maxe.
=======
Lemma adde_maxl : left_distributive (@GRing.add (\bar R)) maxe.
>>>>>>> 92585821
Proof.
move=> x y z; have [xy|yx] := leP x y.
by apply/esym/max_idPr; rewrite lee_add2r.
by apply/esym/max_idPl; rewrite lee_add2r// ltW.
Qed.

Lemma adde_maxr : right_distributive (@GRing.add (\bar R)) maxe.
Proof.
move=> x y z; have [yz|zy] := leP y z.
by apply/esym/max_idPr; rewrite lee_add2l.
by apply/esym/max_idPl; rewrite lee_add2l// ltW.
Qed.

Lemma maxye : left_zero (+oo : \bar R) maxe.
Proof. by move=> x; have [|//] := leP +oo x; rewrite leye_eq => /eqP. Qed.

Lemma maxey : right_zero (+oo : \bar R) maxe.
Proof. by move=> x; rewrite maxC maxye. Qed.

Lemma maxNye : left_id (-oo : \bar R) maxe.
Proof. by move=> x; have [//|] := leP -oo x; rewrite ltNge leNye. Qed.

Lemma maxeNy : right_id (-oo : \bar R) maxe.
Proof. by move=> x; rewrite maxC maxNye. Qed.

HB.instance Definition _ :=
  Monoid.isLaw.Build (\bar R) -oo maxe maxA maxNye maxeNy.

Lemma minNye : left_zero (-oo : \bar R) mine.
Proof. by move=> x; have [|//] := leP x -oo; rewrite leeNy_eq => /eqP. Qed.

Lemma mineNy : right_zero (-oo : \bar R) mine.
Proof. by move=> x; rewrite minC minNye. Qed.

Lemma minye : left_id (+oo : \bar R) mine.
Proof. by move=> x; have [//|] := leP x +oo; rewrite ltNge leey. Qed.

Lemma miney : right_id (+oo : \bar R) mine.
Proof. by move=> x; rewrite minC minye. Qed.


Lemma oppe_max : {morph -%E : x y / maxe x y >-> mine x y : \bar R}.
Proof.
move=> [x| |] [y| |] //=.
- by rewrite -fine_max//= -fine_min//= oppr_max.
- by rewrite maxey mineNy.
- by rewrite miney.
- by rewrite minNye.
- by rewrite maxNye minye.
Qed.

Lemma oppe_min : {morph -%E : x y / mine x y >-> maxe x y : \bar R}.
Proof. by move=> x y; rewrite -[RHS]oppeK oppe_max !oppeK. Qed.

Lemma maxeMr z x y : z \is a fin_num -> 0 < z ->
  z * maxe x y = maxe (z * x) (z * y).
Proof.
move=> + r0; have [xy|yx|->] := ltgtP x y; last by rewrite maxxx.
- by move=> zfin; rewrite /maxe lte_pmul2l // xy.
- by move=> zfin; rewrite maxC /maxe lte_pmul2l// yx.
Qed.

Lemma maxeMl z x y : z \is a fin_num -> 0 < z ->
  maxe x y * z = maxe (x * z) (y * z).
Proof. by move=> zfin z0; rewrite muleC maxeMr// !(muleC z). Qed.

Lemma mineMr z x y : z \is a fin_num -> 0 < z ->
  z * mine x y = mine (z * x) (z * y).
Proof.
move=> fz zgt0.
by rewrite -eqe_oppP -muleN [in LHS]oppe_min maxeMr// !muleN -oppe_min.
Qed.

Lemma mineMl z x y : z \is a fin_num -> 0 < z ->
  mine x y * z = mine (x * z) (y * z).
Proof. by move=> zfin z0; rewrite muleC mineMr// !(muleC z). Qed.

Lemma bigmaxe_fin_num (s : seq R) r : r \in s ->
  \big[maxe/-oo%E]_(i <- s) i%:E \is a fin_num.
Proof.
move=> rs; have {rs} : s != [::].
  by rewrite -size_eq0 -lt0n -has_predT; apply/hasP; exists r.
elim: s => [//|a l]; have [-> _ _|_ /(_ isT) ih _] := eqVneq l [::].
  by rewrite big_seq1.
by rewrite big_cons {1}/maxe;  case: (_ < _)%E.
Qed.

Lemma lee_pemull x y : 0 <= y -> 1 <= x -> y <= x * y.
Proof.
move: x y => [x| |] [y| |] //; last by rewrite mulyy.
- by rewrite -EFinM 3!lee_fin; exact: ler_peMl.
- move=> _; rewrite lee_fin => x1.
  by rewrite mulr_infty gtr0_sg ?mul1e// (lt_le_trans _ x1).
- rewrite lee_fin le_eqVlt => /predU1P[<- _|y0 _]; first by rewrite mule0.
  by rewrite mulr_infty gtr0_sg// mul1e leey.
Qed.

Lemma lee_nemull x y : y <= 0 -> 1 <= x -> x * y <= y.
Proof.
move: x y => [x| |] [y| |] //; last by rewrite mulyNy.
- by rewrite -EFinM 3!lee_fin; exact: ler_neMl.
- move=> _; rewrite lee_fin => x1.
  by rewrite mulr_infty gtr0_sg ?mul1e// (lt_le_trans _ x1).
- rewrite lee_fin le_eqVlt => /predU1P[-> _|y0 _]; first by rewrite mule0.
  by rewrite mulr_infty ltr0_sg// mulN1e leNye.
Qed.

Lemma lee_pemulr x y : 0 <= y -> 1 <= x -> y <= y * x.
Proof. by move=> y0 x1; rewrite muleC lee_pemull. Qed.

Lemma lee_nemulr x y : y <= 0 -> 1 <= x -> y * x <= y.
Proof. by move=> y0 x1; rewrite muleC lee_nemull. Qed.

Lemma mule_natl x n : n%:R%:E * x = x *+ n.
Proof.
elim: n => [|n]; first by rewrite mul0e.
move: x => [x| |] ih.
- by rewrite -EFinM mulr_natl EFin_natmul.
- by rewrite mulry gtr0_sg// mul1e enatmul_pinfty.
- by rewrite mulrNy gtr0_sg// mul1e enatmul_ninfty.
Qed.

Lemma lte_pmul x1 y1 x2 y2 :
  0 <= x1 -> 0 <= x2 -> x1 < y1 -> x2 < y2 -> x1 * x2 < y1 * y2.
Proof.
move: x1 y1 x2 y2 => [x1| |] [y1| |] [x2| |] [y2| |] //;
    rewrite !(lte_fin,lee_fin).
- by move=> *; rewrite ltr_pM.
- move=> x10 x20 xy1 xy2.
  by rewrite mulry gtr0_sg ?mul1e -?EFinM ?ltry// (le_lt_trans _ xy1).
- move=> x10 x20 xy1 xy2.
  by rewrite mulyr gtr0_sg ?mul1e -?EFinM ?ltry// (le_lt_trans _ xy2).
- by move=> *; rewrite mulyy -EFinM ltry.
Qed.

Lemma lee_pmul x1 y1 x2 y2 : 0 <= x1 -> 0 <= x2 -> x1 <= y1 -> x2 <= y2 ->
  x1 * x2 <= y1 * y2.
Proof.
move: x1 y1 x2 y2 => [x1| |] [y1| |] [x2| |] [y2| |] //; rewrite !lee_fin.
- exact: ler_pM.
- rewrite le_eqVlt => /predU1P[<- x20 y10 _|x10 x20 xy1 _].
    by rewrite mul0e mule_ge0// leey.
  by rewrite mulr_infty gtr0_sg// ?mul1e ?leey// (lt_le_trans x10).
- rewrite le_eqVlt => /predU1P[<- _ y10 _|x10 _ xy1 _].
    by rewrite mul0e mule_ge0// leey.
  rewrite mulr_infty gtr0_sg// mul1e mulr_infty gtr0_sg// ?mul1e//.
  exact: (lt_le_trans x10).
- move=> x10; rewrite le_eqVlt => /predU1P[<- _ y20|x20 _ xy2].
    by rewrite mule0 mulr_infty mule_ge0// ?leey// lee_fin sgr_ge0.
  by rewrite mulr_infty gtr0_sg ?mul1e ?leey// (lt_le_trans x20).
- by move=> x10 x20 _ _; rewrite mulyy leey.
- rewrite le_eqVlt => /predU1P[<- _ _ _|x10 _ _ _].
    by rewrite mulyy mul0e leey.
  by rewrite mulyy mulr_infty gtr0_sg// mul1e.
- move=> _; rewrite le_eqVlt => /predU1P[<- _ y20|x20 _ xy2].
    by rewrite mule0 mulr_infty mule_ge0// ?leey// lee_fin sgr_ge0.
  rewrite mulr_infty gtr0_sg// mul1e mulr_infty gtr0_sg ?mul1e//.
  exact: (lt_le_trans x20).
- move=> _; rewrite le_eqVlt => /predU1P[<- _ _|x20 _ _].
    by rewrite mule0 mulyy leey.
  by rewrite mulr_infty gtr0_sg// mul1e// mulyy.
Qed.

Lemma lee_pmul2l x : x \is a fin_num -> 0 < x -> {mono *%E x : x y / x <= y}.
Proof.
move: x => [x _|//|//] /[!(@lte_fin R)] x0 [y| |] [z| |].
- by rewrite -2!EFinM 2!lee_fin ler_pM2l.
- by rewrite mulry gtr0_sg// mul1e 2!leey.
- by rewrite mulrNy gtr0_sg// mul1e 2!leeNy_eq.
- by rewrite mulry gtr0_sg// mul1e 2!leye_eq.
- by rewrite mulry gtr0_sg// mul1e.
- by rewrite mulry mulrNy gtr0_sg// mul1e mul1e.
- by rewrite mulrNy gtr0_sg// mul1e 2!leNye.
- by rewrite mulrNy mulry gtr0_sg// 2!mul1e.
- by rewrite mulrNy gtr0_sg// mul1e.
Qed.

Lemma lee_pmul2r x : x \is a fin_num -> 0 < x -> {mono *%E^~ x : x y / x <= y}.
Proof. by move=> xfin x0 y z; rewrite -2!(muleC x) lee_pmul2l. Qed.

Lemma lee_sqr x y : 0 <= x -> 0 <= y -> (x ^+ 2 <= y ^+ 2) = (x <= y).
Proof.
move=> xge0 yge0; apply/idP/idP; rewrite !expe2.
  by apply: contra_le => yltx; apply: lte_pmul.
by move=> xley; apply: lee_pmul.
Qed.

Lemma lte_sqr x y : 0 <= x -> 0 <= y -> (x ^+ 2 < y ^+ 2) = (x < y).
Proof.
move=> xge0 yge0; apply/idP/idP; rewrite !expe2.
  by apply: contra_lt => yltx; apply: lee_pmul.
by move=> xley; apply: lte_pmul.
Qed.

Lemma lee_sqrE x y : 0 <= y -> x ^+ 2 <= y ^+ 2 -> x <= y.
Proof.
move=> yge0; have [xge0|xlt0 x2ley2] := leP 0 x; first by rewrite lee_sqr.
exact: le_trans (ltW xlt0) _.
Qed.

Lemma lte_sqrE x y : 0 <= y -> x ^+ 2 < y ^+ 2 -> x < y.
Proof.
move=> yge0; have [xge0|xlt0 x2ley2] := leP 0 x; first by rewrite lte_sqr.
exact: lt_le_trans xlt0 _.
Qed.

Lemma sqre_ge0 x : 0 <= x ^+ 2.
Proof.
by case: x => [x||]; rewrite /= ?mulyy ?mulNyNy ?le0y//; apply: sqr_ge0.
Qed.

Lemma lee_paddl y x z : 0 <= x -> y <= z -> y <= x + z.
Proof. by move=> *; rewrite -[y]add0e lee_add. Qed.

Lemma lte_paddl y x z : 0 <= x -> y < z -> y < x + z.
Proof. by move=> x0 /lt_le_trans; apply; rewrite lee_paddl. Qed.

Lemma lee_paddr y x z : 0 <= x -> y <= z -> y <= z + x.
Proof. by move=> *; rewrite addeC lee_paddl. Qed.

Lemma lte_paddr y x z : 0 <= x -> y < z -> y < z + x.
Proof. by move=> *; rewrite addeC lte_paddl. Qed.

Lemma lte_spaddre z x y : z \is a fin_num -> 0 < y -> z <= x -> z < x + y.
Proof.
move: z y x => [z| |] [y| |] [x| |] _ //=; rewrite ?(lte_fin,ltry)//.
exact: ltr_pwDr.
Qed.

Lemma lte_spadder z x y : x \is a fin_num -> 0 < y -> z <= x -> z < x + y.
Proof.
move: z y x => [z| |] [y| |] [x| |] _ //=; rewrite ?(lte_fin,ltry,ltNyr)//.
exact: ltr_pwDr.
Qed.

End ERealArithTh_realDomainType.
Arguments lee_sum_nneg_ord {R}.
Arguments lee_sum_npos_ord {R}.
Arguments lee_sum_nneg_natr {R}.
Arguments lee_sum_npos_natr {R}.
Arguments lee_sum_nneg_natl {R}.
Arguments lee_sum_npos_natl {R}.
#[global] Hint Extern 0 (is_true (0 <= `| _ |)%E) => solve [apply: abse_ge0] : core.

#[deprecated(since="mathcomp-analysis 0.6", note="Use lte_spaddre instead.")]
Notation lte_spaddr := lte_spaddre (only parsing).
#[deprecated(since="mathcomp-analysis 0.6.5", note="Use leeN2 instead.")]
Notation lee_opp := leeN2 (only parsing).
#[deprecated(since="mathcomp-analysis 0.6.5", note="Use lteN2 instead.")]
Notation lte_opp := lteN2 (only parsing).

Module DualAddTheoryRealDomain.

Section DualERealArithTh_realDomainType.

Import DualAddTheoryNumDomain.

Local Open Scope ereal_dual_scope.

Context {R : realDomainType}.
Implicit Types x y z a b : \bar^d R.

Lemma dsube_lt0 x y : (x - y < 0) = (x < y).
Proof. by rewrite dual_addeE oppe_lt0 sube_gt0 lteN2. Qed.

Lemma dsube_ge0 x y : (0 <= y - x) = (x <= y).
Proof. by rewrite dual_addeE oppe_ge0 sube_le0 leeN2. Qed.

Lemma dsuber_le0 x y : y \is a fin_num -> (x - y <= 0) = (x <= y).
Proof.
by move=> ?; rewrite dual_addeE oppe_le0 suber_ge0 ?fin_numN// leeN2.
Qed.

Lemma dsubre_le0 y x : y \is a fin_num -> (y - x <= 0) = (y <= x).
Proof.
by move=> ?; rewrite dual_addeE oppe_le0 subre_ge0 ?fin_numN// leeN2.
Qed.

Lemma dsube_le0 x y : (x \is a fin_num) || (y \is a fin_num) ->
  (y - x <= 0) = (y <= x).
Proof. by move=> /orP[?|?]; [rewrite dsuber_le0|rewrite dsubre_le0]. Qed.

Lemma lte_dadd a b x y : a < b -> x < y -> a + x < b + y.
Proof. rewrite !dual_addeE lteN2 -lteN2 -(lteN2 y); exact: lte_add. Qed.

Lemma lee_daddl x y : 0 <= y -> x <= x + y.
Proof. rewrite dual_addeE lee_oppr -oppe_le0; exact: gee_addl. Qed.

Lemma lee_daddr x y : 0 <= y -> x <= y + x.
Proof. rewrite dual_addeE lee_oppr -oppe_le0; exact: gee_addr. Qed.

Lemma gee_daddl x y : y <= 0 -> x + y <= x.
Proof. rewrite dual_addeE lee_oppl -oppe_ge0; exact: lee_addl. Qed.

Lemma gee_daddr x y : y <= 0 -> y + x <= x.
Proof. rewrite dual_addeE lee_oppl -oppe_ge0; exact: lee_addr. Qed.

Lemma lte_daddl y x : y \is a fin_num -> (y < y + x) = (0 < x).
Proof. by rewrite -fin_numN dual_addeE lte_oppr; exact: gte_subl. Qed.

Lemma lte_daddr y x : y \is a fin_num -> (y < x + y) = (0 < x).
Proof. by rewrite -fin_numN dual_addeE lte_oppr addeC; exact: gte_subl. Qed.

Lemma gte_dsubl y x : y \is a fin_num -> (y - x < y) = (0 < x).
Proof. by rewrite -fin_numN dual_addeE lte_oppl oppeK; exact: lte_addl. Qed.

Lemma gte_dsubr y x : y \is a fin_num -> (- x + y < y) = (0 < x).
Proof. by rewrite -fin_numN dual_addeE lte_oppl oppeK; exact: lte_addr. Qed.

Lemma gte_daddl x y : x \is a fin_num -> (x + y < x) = (y < 0).
Proof.
by rewrite -fin_numN dual_addeE lte_oppl -[0]oppe0 lte_oppr; exact: lte_addl.
Qed.

Lemma gte_daddr x y : x \is a fin_num -> (y + x < x) = (y < 0).
Proof. by rewrite daddeC; exact: gte_daddl. Qed.

Lemma lte_dadd2lE x a b : x \is a fin_num -> (x + a < x + b) = (a < b).
Proof. by move=> ?; rewrite !dual_addeE lteN2 lte_add2lE ?fin_numN// lteN2. Qed.

Lemma lee_dadd2l x a b : a <= b -> x + a <= x + b.
Proof. rewrite !dual_addeE leeN2 -leeN2; exact: lee_add2l. Qed.

Lemma lee_dadd2lE x a b : x \is a fin_num -> (x + a <= x + b) = (a <= b).
Proof. by move=> ?; rewrite !dual_addeE leeN2 lee_add2lE ?fin_numN// leeN2. Qed.

Lemma lee_dadd2r x a b : a <= b -> a + x <= b + x.
Proof. rewrite !dual_addeE leeN2 -leeN2; exact: lee_add2r. Qed.

Lemma lee_dadd a b x y : a <= b -> x <= y -> a + x <= b + y.
Proof. rewrite !dual_addeE leeN2 -leeN2 -(leeN2 y); exact: lee_add. Qed.

Lemma lte_le_dadd a b x y : b \is a fin_num -> a < x -> b <= y -> a + b < x + y.
Proof. rewrite !dual_addeE lteN2 -lteN2; exact: lte_le_sub. Qed.

Lemma lee_lt_dadd a b x y : a \is a fin_num -> a <= x -> b < y -> a + b < x + y.
Proof. by move=> afin xa yb; rewrite (daddeC a) (daddeC x) lte_le_dadd. Qed.

Lemma lee_dsub x y z t : x <= y -> t <= z -> x - z <= y - t.
Proof. rewrite !dual_addeE lee_oppl oppeK -leeN2 !oppeK; exact: lee_add. Qed.

Lemma lte_le_dsub z u x y : u \is a fin_num -> x < z -> u <= y -> x - y < z - u.
Proof. by rewrite !dual_addeE lteN2 !oppeK -lteN2; exact: lte_le_add. Qed.

Lemma lee_dsum I (f g : I -> \bar^d R) s (P : pred I) :
  (forall i, P i -> f i <= g i) ->
  \sum_(i <- s | P i) f i <= \sum_(i <- s | P i) g i.
Proof.
move=> Pfg; rewrite !dual_sumeE leeN2.
apply: lee_sum => i Pi; rewrite leeN2; exact: Pfg.
Qed.

Lemma lee_dsum_nneg_subset I (s : seq I) (P Q : {pred I}) (f : I -> \bar^d R) :
  {subset Q <= P} -> {in [predD P & Q], forall i, 0 <= f i} ->
  \sum_(i <- s | Q i) f i <= \sum_(i <- s | P i) f i.
Proof.
move=> QP PQf; rewrite !dual_sumeE leeN2.
apply: lee_sum_npos_subset => [//|i iPQ]; rewrite oppe_le0; exact: PQf.
Qed.

Lemma lee_dsum_npos_subset I (s : seq I) (P Q : {pred I}) (f : I -> \bar^d R) :
  {subset Q <= P} -> {in [predD P & Q], forall i, f i <= 0} ->
  \sum_(i <- s | P i) f i <= \sum_(i <- s | Q i) f i.
Proof.
move=> QP PQf; rewrite !dual_sumeE leeN2.
apply: lee_sum_nneg_subset => [//|i iPQ]; rewrite oppe_ge0; exact: PQf.
Qed.

Lemma lee_dsum_nneg (I : eqType) (s : seq I) (P Q : pred I)
  (f : I -> \bar^d R) : (forall i, P i -> ~~ Q i -> 0 <= f i) ->
  \sum_(i <- s | P i && Q i) f i <= \sum_(i <- s | P i) f i.
Proof.
move=> PQf; rewrite !dual_sumeE leeN2.
apply: lee_sum_npos => i Pi nQi; rewrite oppe_le0; exact: PQf.
Qed.

Lemma lee_dsum_npos (I : eqType) (s : seq I) (P Q : pred I)
  (f : I -> \bar^d R) : (forall i, P i -> ~~ Q i -> f i <= 0) ->
  \sum_(i <- s | P i) f i <= \sum_(i <- s | P i && Q i) f i.
Proof.
move=> PQf; rewrite !dual_sumeE leeN2.
apply: lee_sum_nneg => i Pi nQi; rewrite oppe_ge0; exact: PQf.
Qed.

Lemma lee_dsum_nneg_ord (f : nat -> \bar^d R) (P : pred nat) :
  (forall n, P n -> 0 <= f n)%E ->
  {homo (fun n => \sum_(i < n | P i) (f i)) : i j / (i <= j)%N >-> i <= j}.
Proof.
move=> f0 m n mlen; rewrite !dual_sumeE leeN2.
apply: (lee_sum_npos_ord (fun i => - f i)%E) => [i Pi|//].
rewrite oppe_le0; exact: f0.
Qed.

Lemma lee_dsum_npos_ord (f : nat -> \bar^d R) (P : pred nat) :
  (forall n, P n -> f n <= 0)%E ->
  {homo (fun n => \sum_(i < n | P i) (f i)) : i j / (i <= j)%N >-> j <= i}.
Proof.
move=> f0 m n mlen; rewrite !dual_sumeE leeN2.
apply: (lee_sum_nneg_ord (fun i => - f i)%E) => [i Pi|//].
rewrite oppe_ge0; exact: f0.
Qed.

Lemma lee_dsum_nneg_natr (f : nat -> \bar^d R) (P : pred nat) m :
  (forall n, (m <= n)%N -> P n -> 0 <= f n) ->
  {homo (fun n => \sum_(m <= i < n | P i) (f i)) : i j / (i <= j)%N >-> i <= j}.
Proof.
move=> f0 i j le_ij; rewrite !dual_sumeE leeN2.
apply: lee_sum_npos_natr => [n ? ?|//]; rewrite oppe_le0; exact: f0.
Qed.

Lemma lee_dsum_npos_natr (f : nat -> \bar^d R) (P : pred nat) m :
  (forall n, (m <= n)%N -> P n -> f n <= 0) ->
  {homo (fun n => \sum_(m <= i < n | P i) (f i)) : i j / (i <= j)%N >-> j <= i}.
Proof.
move=> f0 i j le_ij; rewrite !dual_sumeE leeN2.
apply: lee_sum_nneg_natr => [n ? ?|//]; rewrite oppe_ge0; exact: f0.
Qed.

Lemma lee_dsum_nneg_natl (f : nat -> \bar^d R) (P : pred nat) n :
  (forall m, (m < n)%N -> P m -> 0 <= f m) ->
  {homo (fun m => \sum_(m <= i < n | P i) (f i)) : i j / (i <= j)%N >-> j <= i}.
Proof.
move=> f0 i j le_ij; rewrite !dual_sumeE leeN2.
apply: lee_sum_npos_natl => [m ? ?|//]; rewrite oppe_le0; exact: f0.
Qed.

Lemma lee_dsum_npos_natl (f : nat -> \bar^d R) (P : pred nat) n :
  (forall m, (m < n)%N -> P m -> f m <= 0) ->
  {homo (fun m => \sum_(m <= i < n | P i) (f i)) : i j / (i <= j)%N >-> i <= j}.
Proof.
move=> f0 i j le_ij; rewrite !dual_sumeE leeN2.
apply: lee_sum_nneg_natl => [m ? ?|//]; rewrite oppe_ge0; exact: f0.
Qed.

Lemma lee_dsum_nneg_subfset (T : choiceType) (A B : {fset T}%fset) (P : pred T)
  (f : T -> \bar^d R) : {subset A <= B} ->
  {in [predD B & A], forall t, P t -> 0 <= f t} ->
  \sum_(t <- A | P t) f t <= \sum_(t <- B | P t) f t.
Proof.
move=> AB f0; rewrite !dual_sumeE leeN2.
apply: lee_sum_npos_subfset => [//|? ? ?]; rewrite oppe_le0; exact: f0.
Qed.

Lemma lee_dsum_npos_subfset (T : choiceType) (A B : {fset T}%fset) (P : pred T)
  (f : T -> \bar^d R) : {subset A <= B} ->
  {in [predD B & A], forall t, P t -> f t <= 0} ->
  \sum_(t <- B | P t) f t <= \sum_(t <- A | P t) f t.
Proof.
move=> AB f0; rewrite !dual_sumeE leeN2.
apply: lee_sum_nneg_subfset => [//|? ? ?]; rewrite oppe_ge0; exact: f0.
Qed.

Lemma lte_dsubl_addr x y z : y \is a fin_num -> (x - y < z) = (x < z + y).
Proof.
by move=> ?; rewrite !dual_addeE lte_oppl lte_oppr oppeK lte_subl_addr.
Qed.

Lemma lte_dsubl_addl x y z : y \is a fin_num -> (x - y < z) = (x < y + z).
Proof.
by move=> ?; rewrite !dual_addeE lte_oppl lte_oppr lte_subr_addl ?fin_numN.
Qed.

Lemma lte_dsubr_addr x y z : z \is a fin_num -> (x < y - z) = (x + z < y).
Proof.
by move=> ?; rewrite !dual_addeE lte_oppl lte_oppr lte_subl_addr ?fin_numN.
Qed.

Lemma lte_dsubr_addl x y z : z \is a fin_num -> (x < y - z) = (z + x < y).
Proof.
by move=> ?; rewrite !dual_addeE lte_oppl lte_oppr lte_subl_addl ?fin_numN.
Qed.

Lemma lte_dsuber_addr x y z : y \is a fin_num -> (x < y - z) = (x + z < y).
Proof.
by move=> ?; rewrite !dual_addeE lte_oppl lte_oppr lte_subel_addr ?fin_numN.
Qed.

Lemma lte_dsuber_addl x y z : y \is a fin_num -> (x < y - z) = (z + x < y).
Proof.
by move=> ?; rewrite !dual_addeE lte_oppl lte_oppr lte_subel_addl ?fin_numN.
Qed.

Lemma lte_dsubel_addr x y z : z \is a fin_num -> (x - y < z) = (x < z + y).
Proof.
by move=> ?; rewrite !dual_addeE lte_oppl lte_oppr lte_suber_addr ?fin_numN.
Qed.

Lemma lte_dsubel_addl x y z : z \is a fin_num -> (x - y < z) = (x < y + z).
Proof.
by move=> ?; rewrite !dual_addeE lte_oppl lte_oppr lte_suber_addl ?fin_numN.
Qed.

Lemma lee_dsubl_addr x y z : y \is a fin_num -> (x - y <= z) = (x <= z + y).
Proof.
by move=> ?; rewrite !dual_addeE lee_oppl lee_oppr lee_subr_addr ?fin_numN.
Qed.

Lemma lee_dsubl_addl x y z : y \is a fin_num -> (x - y <= z) = (x <= y + z).
Proof.
by move=> ?; rewrite !dual_addeE lee_oppl lee_oppr lee_subr_addl ?fin_numN.
Qed.

Lemma lee_dsubr_addr x y z : z \is a fin_num -> (x <= y - z) = (x + z <= y).
Proof.
by move=> ?; rewrite !dual_addeE lee_oppl lee_oppr lee_subl_addr ?fin_numN.
Qed.

Lemma lee_dsubr_addl x y z : z \is a fin_num -> (x <= y - z) = (z + x <= y).
Proof.
by move=> ?; rewrite !dual_addeE lee_oppl lee_oppr lee_subl_addl ?fin_numN.
Qed.

Lemma lee_dsubel_addr x y z : x \is a fin_num -> (x - y <= z) = (x <= z + y).
Proof.
by move=> ?; rewrite !dual_addeE lee_oppl lee_oppr lee_suber_addr ?fin_numN.
Qed.

Lemma lee_dsubel_addl x y z : x \is a fin_num -> (x - y <= z) = (x <= y + z).
Proof.
by move=> ?; rewrite !dual_addeE lee_oppl lee_oppr lee_suber_addl ?fin_numN.
Qed.

Lemma lee_dsuber_addr x y z : x \is a fin_num -> (x <= y - z) = (x + z <= y).
Proof.
by move=> ?; rewrite !dual_addeE lee_oppl lee_oppr lee_subel_addr ?fin_numN.
Qed.

Lemma lee_dsuber_addl x y z : x \is a fin_num -> (x <= y - z) = (z + x <= y).
Proof.
by move=> ?; rewrite !dual_addeE lee_oppl lee_oppr lee_subel_addl ?fin_numN.
Qed.

Lemma dsuber_gt0 x y : x \is a fin_num -> (0 < y - x) = (x < y).
Proof. by move=> ?; rewrite lte_dsubr_addl// dadde0. Qed.

Lemma dsubre_gt0 x y : y \is a fin_num -> (0 < y - x) = (x < y).
Proof. by move=> ?; rewrite lte_dsuber_addl// dadde0. Qed.

Lemma dsube_gt0 x y : (x \is a fin_num) || (y \is a fin_num) ->
  (0 < y - x) = (x < y).
Proof. by move=> /orP[?|?]; [rewrite dsuber_gt0|rewrite dsubre_gt0]. Qed.

Lemma dmuleDr x y z : x \is a fin_num -> y +? z -> x * (y + z) = x * y + x * z.
Proof.
by move=> *; rewrite !dual_addeE/= muleN muleDr ?adde_defNN// !muleN.
Qed.

Lemma dmuleDl x y z : x \is a fin_num -> y +? z -> (y + z) * x = y * x + z * x.
Proof. by move=> *; rewrite -!(muleC x) dmuleDr. Qed.

Lemma dge0_muleDl x y z : 0 <= y -> 0 <= z -> (y + z) * x = y * x + z * x.
Proof. by move=> *; rewrite !dual_addeE mulNe le0_muleDl ?oppe_le0 ?mulNe. Qed.

Lemma dge0_muleDr x y z : 0 <= y -> 0 <= z -> x * (y + z) = x * y + x * z.
Proof. by move=> *; rewrite !dual_addeE muleN le0_muleDr ?oppe_le0 ?muleN. Qed.

Lemma dle0_muleDl x y z : y <= 0 -> z <= 0 -> (y + z) * x = y * x + z * x.
Proof. by move=> *; rewrite !dual_addeE mulNe ge0_muleDl ?oppe_ge0 ?mulNe. Qed.

Lemma dle0_muleDr x y z : y <= 0 -> z <= 0 -> x * (y + z) = x * y + x * z.
Proof. by move=> *; rewrite !dual_addeE muleN ge0_muleDr ?oppe_ge0 ?muleN. Qed.

Lemma ge0_dsume_distrl (I : Type) (s : seq I) x (P : pred I)
    (F : I -> \bar^d R) :
  (forall i, P i -> 0 <= F i) ->
  (\sum_(i <- s | P i) F i) * x = \sum_(i <- s | P i) (F i * x).
Proof.
move=> F0; rewrite !dual_sumeE !mulNe le0_sume_distrl => [|i Pi].
- by under eq_bigr => i _ do rewrite mulNe.
- by rewrite oppe_le0 F0.
Qed.

Lemma ge0_dsume_distrr (I : Type) (s : seq I) x (P : pred I)
    (F : I -> \bar^d R) :
  (forall i, P i -> 0 <= F i) ->
  x * (\sum_(i <- s | P i) F i) = \sum_(i <- s | P i) (x * F i).
Proof.
by move=> F0; rewrite muleC ge0_dsume_distrl//; under eq_bigr do rewrite muleC.
Qed.

Lemma le0_dsume_distrl (I : Type) (s : seq I) x (P : pred I)
    (F : I -> \bar^d R) :
  (forall i, P i -> F i <= 0) ->
  (\sum_(i <- s | P i) F i) * x = \sum_(i <- s | P i) (F i * x).
Proof.
move=> F0; rewrite !dual_sumeE mulNe ge0_sume_distrl => [|i Pi].
- by under eq_bigr => i _ do rewrite mulNe.
- by rewrite oppe_ge0 F0.
Qed.

Lemma le0_dsume_distrr (I : Type) (s : seq I) x (P : pred I)
    (F : I -> \bar^d R) :
  (forall i, P i -> F i <= 0) ->
  x * (\sum_(i <- s | P i) F i) = \sum_(i <- s | P i) (x * F i).
Proof.
by move=> F0; rewrite muleC le0_dsume_distrl//; under eq_bigr do rewrite muleC.
Qed.

Lemma lee_abs_dadd x y : `|x + y| <= `|x| + `|y|.
Proof.
by move: x y => [x| |] [y| |] //; rewrite /abse -dEFinD lee_fin ler_normD.
Qed.

Lemma lee_abs_dsum (I : Type) (s : seq I) (F : I -> \bar^d R) (P : pred I) :
  `|\sum_(i <- s | P i) F i| <= \sum_(i <- s | P i) `|F i|.
Proof.
elim/big_ind2 : _ => //; first by rewrite abse0.
by move=> *; exact/(le_trans (lee_abs_dadd _ _) (lee_dadd _ _)).
Qed.

Lemma lee_abs_dsub x y : `|x - y| <= `|x| + `|y|.
Proof.
by move: x y => [x| |] [y| |] //; rewrite /abse -dEFinD lee_fin ler_normB.
Qed.

Lemma dadde_minl : left_distributive (@GRing.add (\bar^d R)) mine.
Proof. by move=> x y z; rewrite !dual_addeE oppe_min adde_maxl oppe_max. Qed.

Lemma dadde_minr : right_distributive (@GRing.add (\bar^d R)) mine.
Proof. by move=> x y z; rewrite !dual_addeE oppe_min adde_maxr oppe_max. Qed.

Lemma dmule_natl x n : n%:R%:E * x = x *+ n.
Proof. by rewrite mule_natl ednatmulE. Qed.

Lemma lee_pdaddl y x z : 0 <= x -> y <= z -> y <= x + z.
Proof. by move=> *; rewrite -[y]dadd0e lee_dadd. Qed.

Lemma lte_pdaddl y x z : 0 <= x -> y < z -> y < x + z.
Proof. by move=> x0 /lt_le_trans; apply; rewrite lee_pdaddl. Qed.

Lemma lee_pdaddr y x z : 0 <= x -> y <= z -> y <= z + x.
Proof. by move=> *; rewrite daddeC lee_pdaddl. Qed.

Lemma lte_pdaddr y x z : 0 <= x -> y < z -> y < z + x.
Proof. by move=> *; rewrite daddeC lte_pdaddl. Qed.

Lemma lte_spdaddre z x y : z \is a fin_num -> 0 < y -> z <= x -> z < x + y.
Proof.
move: z y x => [z| |] [y| |] [x| |] _ //=; rewrite ?(lte_fin,ltry,ltNyr)//.
exact: ltr_pwDr.
Qed.

Lemma lte_spdadder z x y : x \is a fin_num -> 0 < y -> z <= x -> z < x + y.
Proof.
move: z y x => [z| |] [y| |] [x| |] _ //=; rewrite ?(lte_fin,ltry,ltNyr)//.
exact: ltr_pwDr.
Qed.

End DualERealArithTh_realDomainType.
Arguments lee_dsum_nneg_ord {R}.
Arguments lee_dsum_npos_ord {R}.
Arguments lee_dsum_nneg_natr {R}.
Arguments lee_dsum_npos_natr {R}.
Arguments lee_dsum_nneg_natl {R}.
Arguments lee_dsum_npos_natl {R}.

End DualAddTheoryRealDomain.

Lemma lee_opp2 {R : numDomainType} : {mono @oppe R : x y /~ x <= y}.
Proof.
move=> x y; case: x y => [?||] [?||] //; first by rewrite !lee_fin !lerN2.
  by rewrite  /Order.le/= realN.
by rewrite /Order.le/= realN.
Qed.

Lemma lte_opp2 {R : numDomainType} : {mono @oppe R : x y /~ x < y}.
Proof.
move=> x y; case: x y => [?||] [?||] //; first by rewrite !lte_fin !ltrN2.
  by rewrite  /Order.lt/= realN.
by rewrite /Order.lt/= realN.
Qed.

Section realFieldType_lemmas.
Variable R : realFieldType.
Implicit Types x y : \bar R.
Implicit Types r : R.

Lemma lee_addgt0Pr x y :
  reflect (forall e, (0 < e)%R -> x <= y + e%:E) (x <= y).
<<<<<<< HEAD
Proof.
apply/(iffP idP) => [|].
- move: x y => [x| |] [y| |]//.
  + by rewrite lee_fin => xy e e0; rewrite -EFinD lee_fin ler_paddr// ltW.
  + by move=> _ e e0; rewrite leNye.
- move: x y => [x| |] [y| |]// xy; rewrite ?leey ?leNye//;
    [|by move: xy => /(_ _ lte01)..].
  by rewrite lee_fin; apply/ler_addgt0Pr => e e0; rewrite -lee_fin EFinD xy.
Qed.

Lemma lee_subgt0Pr x y :
  reflect (forall e, (0 < e)%R -> x - e%:E <= y) (x <= y).
Proof.
=======
Proof.
apply/(iffP idP) => [|].
- move: x y => [x| |] [y| |]//.
  + by rewrite lee_fin => xy e e0; rewrite -EFinD lee_fin ler_wpDr// ltW.
  + by move=> _ e e0; rewrite leNye.
- move: x y => [x| |] [y| |]// xy; rewrite ?leey ?leNye//;
    [|by move: xy => /(_ _ lte01)..].
  by rewrite lee_fin; apply/ler_addgt0Pr => e e0; rewrite -lee_fin EFinD xy.
Qed.

Lemma lee_subgt0Pr x y :
  reflect (forall e, (0 < e)%R -> x - e%:E <= y) (x <= y).
Proof.
>>>>>>> 92585821
apply/(iffP idP) => [xy e|xy].
  by rewrite lee_subl_addr//; move: e; exact/lee_addgt0Pr.
by apply/lee_addgt0Pr => e e0; rewrite -lee_subl_addr// xy.
Qed.

Lemma lee_mul01Pr x y : 0 <= x ->
  reflect (forall r, (0 < r < 1)%R -> r%:E * x <= y) (x <= y).
Proof.
move=> x0; apply/(iffP idP) => [xy r /andP[r0 r1]|h].
  move: x0 xy; rewrite le_eqVlt => /predU1P[<-|x0 xy]; first by rewrite mule0.
  by rewrite (le_trans _ xy) // gee_pmull // ltW.
have h01 : (0 < (2^-1 : R) < 1)%R by rewrite invr_gt0 ?invf_lt1 ?ltr0n ?ltr1n.
move: x y => [x||] [y||] // in x0 h *.
- move: (x0); rewrite lee_fin le_eqVlt => /predU1P[<-|{}x0].
    by rewrite (le_trans _ (h _ h01))// mule_ge0// lee_fin.
  have y0 : (0 < y)%R.
    by rewrite -lte_fin (lt_le_trans _ (h _ h01))// mule_gt0// lte_fin.
  rewrite lee_fin leNgt; apply/negP => yx.
  have /h : (0 < (y + x) / (2 * x) < 1)%R.
    apply/andP; split; first by rewrite divr_gt0 // ?addr_gt0// ?mulr_gt0.
    by rewrite ltr_pdivrMr ?mulr_gt0// mul1r mulr_natl mulr2n ltrD2r.
  rewrite -(EFinM _ x) lee_fin invrM ?unitfE// ?gt_eqF// -mulrA mulrAC.
  by rewrite mulVr ?unitfE ?gt_eqF// mul1r; apply/negP; rewrite -ltNge midf_lt.
- by rewrite leey.
- by have := h _ h01.
- by have := h _ h01; rewrite mulr_infty sgrV gtr0_sg // mul1e.
- by have := h _ h01; rewrite mulr_infty sgrV gtr0_sg // mul1e.
Qed.

Lemma lte_pdivr_mull r x y : (0 < r)%R -> (r^-1%:E * y < x) = (y < r%:E * x).
Proof.
move=> r0; move: x y => [x| |] [y| |] //=.
- by rewrite 2!lte_fin ltr_pdivrMl.
- by rewrite mulr_infty sgrV gtr0_sg// mul1e 2!ltNge 2!leey.
- by rewrite mulr_infty sgrV gtr0_sg// mul1e -EFinM 2!ltNyr.
- by rewrite mulr_infty gtr0_sg// mul1e 2!ltry.
- by rewrite mulr_infty [in RHS]mulr_infty sgrV gtr0_sg// mul1e ltxx.
- by rewrite mulr_infty [in RHS]mulr_infty sgrV gtr0_sg// 2!mul1e.
- by rewrite mulr_infty gtr0_sg// mul1e.
- by rewrite mulr_infty [in RHS]mulr_infty sgrV gtr0_sg// 2!mul1e.
- by rewrite mulr_infty [in RHS]mulr_infty sgrV gtr0_sg// mul1e.
Qed.

Lemma lte_pdivr_mulr r x y : (0 < r)%R -> (y * r^-1%:E < x) = (y < x * r%:E).
Proof. by move=> r0; rewrite muleC lte_pdivr_mull// muleC. Qed.

Lemma lte_pdivl_mull r y x : (0 < r)%R -> (x < r^-1%:E * y) = (r%:E * x < y).
Proof.
move=> r0; move: x y => [x| |] [y| |] //=.
- by rewrite 2!lte_fin ltr_pdivlMl.
- by rewrite mulr_infty sgrV gtr0_sg// mul1e 2!ltry.
- by rewrite mulr_infty sgrV gtr0_sg// mul1e.
- by rewrite mulr_infty gtr0_sg// mul1e.
- by rewrite mulr_infty [in RHS]mulr_infty sgrV gtr0_sg// mul1e.
- by rewrite mulr_infty [in RHS]mulr_infty sgrV gtr0_sg// 2!mul1e.
- by rewrite mulr_infty gtr0_sg// mul1e 2!ltNyr.
- by rewrite mulr_infty [in RHS]mulr_infty sgrV gtr0_sg// 2!mul1e.
- by rewrite mulr_infty [in RHS]mulr_infty sgrV gtr0_sg// mul1e.
Qed.

Lemma lte_pdivl_mulr r x y : (0 < r)%R -> (x < y * r^-1%:E) = (x * r%:E < y).
Proof. by move=> r0; rewrite muleC lte_pdivl_mull// muleC. Qed.

Lemma lte_ndivl_mulr r x y : (r < 0)%R -> (x < y * r^-1%:E) = (y < x * r%:E).
Proof.
rewrite -oppr0 ltrNr => r0; rewrite -{1}(opprK r) invrN.
by rewrite EFinN muleN lte_oppr lte_pdivr_mulr// EFinN muleNN.
Qed.

Lemma lte_ndivl_mull r x y : (r < 0)%R -> (x < r^-1%:E * y) = (y < r%:E * x).
Proof. by move=> r0; rewrite muleC lte_ndivl_mulr// muleC. Qed.

Lemma lte_ndivr_mull r x y : (r < 0)%R -> (r^-1%:E * y < x) = (r%:E * x < y).
Proof.
rewrite -oppr0 ltrNr => r0; rewrite -{1}(opprK r) invrN.
by rewrite EFinN mulNe lte_oppl lte_pdivl_mull// EFinN muleNN.
Qed.

Lemma lte_ndivr_mulr r x y : (r < 0)%R -> (y * r^-1%:E < x) = (x * r%:E < y).
Proof. by move=> r0; rewrite muleC lte_ndivr_mull// muleC. Qed.

Lemma lee_pdivr_mull r x y : (0 < r)%R -> (r^-1%:E * y <= x) = (y <= r%:E * x).
Proof.
move=> r0; apply/idP/idP.
- rewrite le_eqVlt => /predU1P[<-|]; last by rewrite lte_pdivr_mull// => /ltW.
  by rewrite muleA -EFinM divrr ?mul1e// unitfE gt_eqF.
- rewrite le_eqVlt => /predU1P[->|]; last by rewrite -lte_pdivr_mull// => /ltW.
  by rewrite muleA -EFinM mulVr ?mul1e// unitfE gt_eqF.
Qed.

Lemma lee_pdivr_mulr r x y : (0 < r)%R -> (y * r^-1%:E <= x) = (y <= x * r%:E).
Proof. by move=> r0; rewrite muleC lee_pdivr_mull// muleC. Qed.

Lemma lee_pdivl_mull r y x : (0 < r)%R -> (x <= r^-1%:E * y) = (r%:E * x <= y).
Proof.
move=> r0; apply/idP/idP.
- rewrite le_eqVlt => /predU1P[->|]; last by rewrite lte_pdivl_mull// => /ltW.
  by rewrite muleA -EFinM divrr ?mul1e// unitfE gt_eqF.
- rewrite le_eqVlt => /predU1P[<-|]; last by rewrite -lte_pdivl_mull// => /ltW.
  by rewrite muleA -EFinM mulVr ?mul1e// unitfE gt_eqF.
Qed.

Lemma lee_pdivl_mulr r x y : (0 < r)%R -> (x <= y * r^-1%:E) = (x * r%:E <= y).
Proof. by move=> r0; rewrite muleC lee_pdivl_mull// muleC. Qed.

Lemma lee_ndivl_mulr r x y : (r < 0)%R -> (x <= y * r^-1%:E) = (y <= x * r%:E).
Proof.
rewrite -oppr0 ltrNr => r0; rewrite -{1}(opprK r) invrN.
by rewrite EFinN muleN lee_oppr lee_pdivr_mulr// EFinN muleNN.
Qed.

Lemma lee_ndivl_mull r x y : (r < 0)%R -> (x <= r^-1%:E * y) = (y <= r%:E * x).
Proof. by move=> r0; rewrite muleC lee_ndivl_mulr// muleC. Qed.

Lemma lee_ndivr_mull r x y : (r < 0)%R -> (r^-1%:E * y <= x) = (r%:E * x <= y).
Proof.
rewrite -oppr0 ltrNr => r0; rewrite -{1}(opprK r) invrN.
by rewrite EFinN mulNe lee_oppl lee_pdivl_mull// EFinN muleNN.
Qed.

Lemma lee_ndivr_mulr r x y : (r < 0)%R -> (y * r^-1%:E <= x) = (x * r%:E <= y).
Proof. by move=> r0; rewrite muleC lee_ndivr_mull// muleC. Qed.

Lemma eqe_pdivr_mull r x y : (r != 0)%R ->
  ((r^-1)%:E * y == x) = (y == r%:E * x).
Proof.
rewrite neq_lt => /orP[|] r0.
- by rewrite eq_le lee_ndivr_mull// lee_ndivl_mull// -eq_le.
- by rewrite eq_le lee_pdivr_mull// lee_pdivl_mull// -eq_le.
Qed.

End realFieldType_lemmas.

Module DualAddTheoryRealField.

Import DualAddTheoryNumDomain DualAddTheoryRealDomain.

Section DualRealFieldType_lemmas.
Local Open Scope ereal_dual_scope.
Variable R : realFieldType.
Implicit Types x y : \bar^d R.

Lemma lee_daddgt0Pr x y :
  reflect (forall e, (0 < e)%R -> x <= y + e%:E) (x <= y).
Proof. exact: lee_addgt0Pr. Qed.

End DualRealFieldType_lemmas.

End DualAddTheoryRealField.

Section sqrte.
Variable R : rcfType.
Implicit Types x y : \bar R.

Definition sqrte x :=
  if x is +oo then +oo else if x is r%:E then (Num.sqrt r)%:E else 0.

Lemma sqrte0 : sqrte 0 = 0 :> \bar R.
Proof. by rewrite /= sqrtr0. Qed.

Lemma sqrte_ge0 x : 0 <= sqrte x.
Proof. by case: x => [x|//|]; rewrite /= ?leey// lee_fin sqrtr_ge0. Qed.

Lemma lee_sqrt x y : 0 <= y -> (sqrte x <= sqrte y) = (x <= y).
Proof.
case: x y => [x||] [y||] yge0 //=.
- exact: mathcomp_extra.ler_sqrt.
- by rewrite !leey.
- by rewrite leNye lee_fin sqrtr_ge0.
Qed.

Lemma sqrteM x y : 0 <= x -> sqrte (x * y) = sqrte x * sqrte y.
Proof.
case: x y => [x||] [y||] //= age0.
- by rewrite sqrtrM ?EFinM.
- move: age0; rewrite le_eqVlt eqe => /predU1P[<-|x0].
    by rewrite mul0e sqrte0 sqrtr0 mul0e.
  by rewrite mulry gtr0_sg ?mul1e// mulry gtr0_sg ?mul1e// sqrtr_gt0.
- move: age0; rewrite mule0 mulrNy lee_fin -sgr_ge0.
  by case: sgrP; rewrite ?mul0e ?sqrte0// ?mul1e// ler0N1.
- rewrite !mulyr; case: (sgrP y) => [->||].
  + by rewrite sqrtr0 sgr0 mul0e sqrte0.
  + by rewrite mul1e/= -sqrtr_gt0 -sgr_gt0 -lte_fin => /gt0_muley->.
  + by move=> y0; rewrite EFinN mulN1e/= ltr0_sqrtr// sgr0 mul0e.
- by rewrite mulyy.
- by rewrite mulyNy mule0.
Qed.

Lemma sqr_sqrte x : 0 <= x -> sqrte x ^+ 2 = x.
Proof.
case: x => [x||] xge0; rewrite expe2 ?mulyy//.
by rewrite -sqrteM// -EFinM/= sqrtr_sqr ger0_norm.
Qed.

Lemma sqrte_sqr x : sqrte (x ^+ 2) = `|x|%E.
Proof. by case: x => [x||//]; rewrite /expe/= ?sqrtr_sqr// mulyy. Qed.

Lemma sqrte_fin_num x : 0 <= x -> (sqrte x \is a fin_num) = (x \is a fin_num).
Proof. by case: x => [x|//|//]; rewrite !qualifE/=. Qed.

End sqrte.

Module DualAddTheory.
Export DualAddTheoryNumDomain.
Export DualAddTheoryRealDomain.
Export DualAddTheoryRealField.
End DualAddTheory.

Module ConstructiveDualAddTheory.
Export DualAddTheory.
End ConstructiveDualAddTheory.

Definition posnume (R : numDomainType) of phant R := {> 0 : \bar R}.
Notation "{ 'posnum' '\bar' R }" := (@posnume _ (Phant R)) : type_scope.
Definition nonnege (R : numDomainType) of phant R := {>= 0 : \bar R}.
Notation "{ 'nonneg' '\bar' R }" := (@nonnege _ (Phant R)) : type_scope.

Notation "x %:pos" := (widen_signed x%:sgn : {posnum \bar _}) (only parsing)
  : ereal_dual_scope.
Notation "x %:pos" := (widen_signed x%:sgn : {posnum \bar _}) (only parsing)
  : ereal_scope.
Notation "x %:nng" := (widen_signed x%:sgn : {nonneg \bar _}) (only parsing)
  : ereal_dual_scope.
Notation "x %:nng" := (widen_signed x%:sgn : {nonneg \bar _}) (only parsing)
  : ereal_scope.
Notation "x %:pos" := (@widen_signed ereal_display _ _ _ _
    (@Signed.from _ _ _ _ _ _ (Phantom _ x))
    !=0 (KnownSign.Real (KnownSign.Sign >=0)) _ _)
  (only printing) : ereal_dual_scope.
Notation "x %:pos" := (@widen_signed ereal_display _ _ _ _
    (@Signed.from _ _ _ _ _ _ (Phantom _ x))
    !=0 (KnownSign.Real (KnownSign.Sign >=0)) _ _)
  (only printing) : ereal_scope.
Notation "x %:nng" := (@widen_signed ereal_display _ _ _ _
    (@Signed.from _ _ _ _ _ _ (Phantom _ x))
    ?=0 (KnownSign.Real (KnownSign.Sign >=0)) _ _)
  (only printing) : ereal_dual_scope.
Notation "x %:nng" := (@widen_signed ereal_display _ _ _ _
    (@Signed.from _ _ _ _ _ _ (Phantom _ x))
    ?=0 (KnownSign.Real (KnownSign.Sign >=0)) _ _)
  (only printing) : ereal_scope.

#[global] Hint Extern 0 (is_true (0%E < _)%O) => solve [apply: gt0] : core.
#[global] Hint Extern 0 (is_true (_ < 0%E)%O) => solve [apply: lt0] : core.
#[global] Hint Extern 0 (is_true (0%E <= _)%O) => solve [apply: ge0] : core.
#[global] Hint Extern 0 (is_true (_ <= 0%E)%O) => solve [apply: le0] : core.
#[global] Hint Extern 0 (is_true (0%E >=< _)%O) => solve [apply: cmp0] : core.
#[global] Hint Extern 0 (is_true (_ != 0%E)%O) => solve [apply: neq0] : core.

Section SignedNumDomainStability.
Context {R : numDomainType}.

Lemma pinfty_snum_subproof : Signed.spec 0 !=0 >=0 (+oo : \bar R).
Proof. by rewrite /= le0y. Qed.

Canonical pinfty_snum := Signed.mk (pinfty_snum_subproof).

Lemma ninfty_snum_subproof : Signed.spec 0 !=0 <=0 (-oo : \bar R).
Proof. by rewrite /= leNy0. Qed.

Canonical ninfty_snum := Signed.mk (ninfty_snum_subproof).

Lemma EFin_snum_subproof nz cond (x : {num R & nz & cond}) :
  Signed.spec 0 nz cond x%:num%:E.
Proof.
apply/andP; split.
  case: cond nz x => [[[]|]|] [] x //=;
    do ?[by case: (bottom x)|by rewrite eqe eq0F].
case: cond nz x => [[[]|]|] [] x //=;
  do ?[by case: (bottom x)|by rewrite ?lee_fin ?(eq0, ge0, le0) ?[_ || _]cmp0].
Qed.

Canonical EFin_snum nz cond (x : {num R & nz & cond}) :=
  Signed.mk (EFin_snum_subproof x).

Lemma fine_snum_subproof (xnz : KnownSign.nullity) (xr : KnownSign.reality)
    (x : {compare (0 : \bar R) & xnz & xr}) :
  Signed.spec 0%R ?=0 xr (fine x%:num).
Proof.
case: xr x => [[[]|]|]//= [x /andP[_]]/=.
- by move=> /eqP ->.
- by case: x.
- by case: x.
- by move=> /orP[]; case: x => [x||]//=; rewrite lee_fin => ->; rewrite ?orbT.
Qed.

Canonical fine_snum (xnz : KnownSign.nullity) (xr : KnownSign.reality)
    (x : {compare (0 : \bar R) & xnz & xr}) :=
  Signed.mk (fine_snum_subproof x).

Lemma oppe_snum_subproof (xnz : KnownSign.nullity) (xr : KnownSign.reality)
    (x : {compare (0 : \bar R) & xnz & xr}) (r := opp_reality_subdef xnz xr) :
  Signed.spec 0 xnz r (- x%:num).
Proof.
rewrite {}/r; case: xr xnz x => [[[]|]|] [] x //=;
  do ?[by case: (bottom x)
      |by rewrite ?eqe_oppLR ?oppe0 1?eq0//;
          rewrite ?oppe_le0 ?oppe_ge0 ?(eq0, eq0F, ge0, le0)//;
          rewrite orbC [_ || _]cmp0].
Qed.

Canonical oppe_snum (xnz : KnownSign.nullity) (xr : KnownSign.reality)
    (x : {compare (0 : \bar R) & xnz & xr}) :=
  Signed.mk (oppe_snum_subproof x).

Lemma adde_snum_subproof (xnz ynz : KnownSign.nullity)
    (xr yr : KnownSign.reality)
    (x : {compare (0 : \bar R) & xnz & xr})
    (y : {compare (0 : \bar R) & ynz & yr})
    (rnz := add_nonzero_subdef xnz ynz xr yr)
    (rrl := add_reality_subdef xnz ynz xr yr) :
  Signed.spec 0 rnz rrl (adde x%:num y%:num).
Proof.
rewrite {}/rnz {}/rrl; apply/andP; split.
  move: xr yr xnz ynz x y => [[[]|]|] [[[]|]|] [] []//= x y;
  by rewrite 1?adde_ss_eq0 ?(eq0F, ge0, le0, andbF, orbT).
move: xr yr xnz ynz x y => [[[]|]|] [[[]|]|] [] []//= x y;
  do ?[by case: (bottom x)|by case: (bottom y)
      |by rewrite adde_ge0|by rewrite adde_le0
      |exact: realDe|by rewrite 2!eq0 /adde/= addr0].
Qed.

Canonical adde_snum (xnz ynz : KnownSign.nullity)
    (xr yr : KnownSign.reality)
    (x : {compare (0 : \bar R) & xnz & xr})
    (y : {compare (0 : \bar R) & ynz & yr}) :=
  Signed.mk (adde_snum_subproof x y).

Import DualAddTheory.

Lemma dEFin_snum_subproof nz cond (x : {num R & nz & cond}) :
  Signed.spec 0 nz cond (dEFin x%:num).
Proof. exact: EFin_snum_subproof. Qed.

Canonical dEFin_snum nz cond (x : {num R & nz & cond}) :=
  Signed.mk (dEFin_snum_subproof x).

Lemma dadde_snum_subproof (xnz ynz : KnownSign.nullity)
    (xr yr : KnownSign.reality)
    (x : {compare (0 : \bar R) & xnz & xr})
    (y : {compare (0 : \bar R) & ynz & yr})
    (rnz := add_nonzero_subdef xnz ynz xr yr)
    (rrl := add_reality_subdef xnz ynz xr yr) :
  Signed.spec 0 rnz rrl (dual_adde x%:num y%:num)%dE.
Proof.
rewrite {}/rnz {}/rrl; apply/andP; split.
  move: xr yr xnz ynz x y => [[[]|]|] [[[]|]|] [] []//= x y;
  by rewrite 1?dadde_ss_eq0 ?(eq0F, ge0, le0, andbF, orbT).
move: xr yr xnz ynz x y => [[[]|]|] [[[]|]|] [] []//= x y;
  do ?[by case: (bottom x)|by case: (bottom y)
      |by rewrite dadde_ge0|by rewrite dadde_le0
      |exact: realDed|by rewrite 2!eq0 /dual_adde/= addr0].
Qed.

Canonical dadde_snum (xnz ynz : KnownSign.nullity)
    (xr yr : KnownSign.reality)
    (x : {compare (0 : \bar R) & xnz & xr})
    (y : {compare (0 : \bar R) & ynz & yr}) :=
  Signed.mk (dadde_snum_subproof x y).

Lemma mule_snum_subproof (xnz ynz : KnownSign.nullity)
    (xr yr : KnownSign.reality)
    (x : {compare (0 : \bar R) & xnz & xr})
    (y : {compare (0 : \bar R) & ynz & yr})
    (rnz := mul_nonzero_subdef xnz ynz xr yr)
    (rrl := mul_reality_subdef xnz ynz xr yr) :
  Signed.spec 0 rnz rrl (x%:num * y%:num).
Proof.
rewrite {}/rnz {}/rrl; apply/andP; split.
  by move: xr yr xnz ynz x y => [[[]|]|] [[[]|]|] [] []// x y;
     rewrite mule_neq0.
by move: xr yr xnz ynz x y => [[[]|]|] [[[]|]|] [] []/= x y //;
  do ?[by case: (bottom x)|by case: (bottom y)
      |by rewrite mule_ge0|by rewrite mule_le0_ge0
      |by rewrite mule_ge0_le0|by rewrite mule_le0|exact: realMe
      |by rewrite eq0 ?mule0// mul0e].
Qed.

Canonical mule_snum (xnz ynz : KnownSign.nullity) (xr yr : KnownSign.reality)
    (x : {compare (0 : \bar R) & xnz & xr})
    (y : {compare (0 : \bar R) & ynz & yr}) :=
  Signed.mk (mule_snum_subproof x y).

Definition abse_reality_subdef (xnz : KnownSign.nullity)
    (xr : KnownSign.reality) := (if xr is =0 then =0 else >=0)%snum_sign.
Arguments abse_reality_subdef /.

Lemma abse_snum_subproof (xnz : KnownSign.nullity) (xr : KnownSign.reality)
    (x : {compare (0 : \bar R) & xnz & xr}) (r := abse_reality_subdef xnz xr) :
  Signed.spec 0 xnz r `|x%:num|.
Proof.
rewrite {}/r; case: xr xnz x => [[[]|]|] [] x //=;
  do ?[by case: (bottom x)|by rewrite eq0 abse0
      |by rewrite abse_ge0// andbT gee0_abs
      |by rewrite abse_ge0// andbT lee0_abs
      |by rewrite abse_ge0// andbT abse_eq0].
Qed.

Canonical abse_snum (xnz : KnownSign.nullity) (xr : KnownSign.reality)
    (x : {compare (0 : \bar R) & xnz & xr}) :=
  Signed.mk (abse_snum_subproof x).

End SignedNumDomainStability.

Section MorphNum.
Context {R : numDomainType} {nz : KnownSign.nullity} {cond : KnownSign.reality}.
Local Notation nR := {compare (0 : \bar R) & nz & cond}.
Implicit Types (a : \bar R).

Lemma num_abse_eq0 a : (`|a|%:nng == 0%:E%:nng) = (a == 0).
Proof. by rewrite -abse_eq0. Qed.

End MorphNum.

Section MorphReal.
Context {R : numDomainType} {nz : KnownSign.nullity} {r : KnownSign.real}.
Local Notation nR := {compare (0 : \bar R) & nz & r}.
Implicit Type x y : nR.
Local Notation num := (@num _ _ (0 : R) nz r).

Lemma num_lee_maxr a x y :
  a <= maxe x%:num y%:num = (a <= x%:num) || (a <= y%:num).
Proof. by rewrite -comparable_le_maxr// ereal_comparable. Qed.

Lemma num_lee_maxl a x y :
  maxe x%:num  y%:num <= a = (x%:num <= a) && (y%:num <= a).
Proof. by rewrite -comparable_le_maxl// ereal_comparable. Qed.

Lemma num_lee_minr a x y :
  a <= mine x%:num y%:num = (a <= x%:num) && (a <= y%:num).
Proof. by rewrite -comparable_le_minr// ereal_comparable. Qed.

Lemma num_lee_minl a x y :
  mine x%:num y%:num <= a = (x%:num <= a) || (y%:num <= a).
Proof. by rewrite -comparable_le_minl// ereal_comparable. Qed.

Lemma num_lte_maxr a x y :
  a < maxe x%:num y%:num = (a < x%:num) || (a < y%:num).
Proof. by rewrite -comparable_lt_maxr// ereal_comparable. Qed.

Lemma num_lte_maxl a x y :
  maxe x%:num  y%:num < a = (x%:num < a) && (y%:num < a).
Proof. by rewrite -comparable_lt_maxl// ereal_comparable. Qed.

Lemma num_lte_minr a x y :
  a < mine x%:num y%:num = (a < x%:num) && (a < y%:num).
Proof. by rewrite -comparable_lt_minr// ereal_comparable. Qed.

Lemma num_lte_minl a x y :
  mine x%:num y%:num < a = (x%:num < a) || (y%:num < a).
Proof. by rewrite -comparable_lt_minl// ereal_comparable. Qed.

End MorphReal.

Section MorphGe0.
Context {R : numDomainType} {nz : KnownSign.nullity}.
Local Notation nR := {compare (0 : \bar R) & ?=0 & >=0}.
Implicit Type x y : nR.
Local Notation num := (@num _ _ (0 : \bar R) ?=0 >=0).

Lemma num_abse_le a x : 0 <= a -> (`|a|%:nng <= x)%O = (a <= x%:num).
Proof. by move=> a0; rewrite -num_le//= gee0_abs. Qed.

Lemma num_abse_lt a x : 0 <= a -> (`|a|%:nng < x)%O = (a < x%:num).
Proof. by move=> a0; rewrite -num_lt/= gee0_abs. Qed.
End MorphGe0.

Variant posnume_spec (R : numDomainType) (x : \bar R) :
  \bar R -> bool -> bool -> bool -> Type :=
| IsPinftyPosnume :
  posnume_spec x +oo false true true
| IsRealPosnume (p : {posnum R}) :
  posnume_spec x (p%:num%:E) false true true.

Lemma posnumeP (R : numDomainType) (x : \bar R) : 0 < x ->
  posnume_spec x x (x == 0) (0 <= x) (0 < x).
Proof.
case: x => [x|_|//]; last by rewrite le0y lt0y; exact: IsPinftyPosnume.
rewrite lte_fin lee_fin eqe => x_gt0.
rewrite x_gt0 (ltW x_gt0) (negbTE (lt0r_neq0 x_gt0)).
exact: IsRealPosnume (PosNum x_gt0).
Qed.

Variant nonnege_spec (R : numDomainType) (x : \bar R) :
  \bar R -> bool -> Type :=
| IsPinftyNonnege : nonnege_spec x +oo true
| IsRealNonnege (p : {nonneg R}) : nonnege_spec x (p%:num%:E) true.

Lemma nonnegeP (R : numDomainType) (x : \bar R) : 0 <= x ->
  nonnege_spec x x (0 <= x).
Proof.
case: x => [x|_|//]; last by rewrite le0y; exact: IsPinftyNonnege.
by rewrite lee_fin => /[dup] x_ge0 ->; exact: IsRealNonnege (NngNum x_ge0).
Qed.

Section contract_expand.
Variable R : realFieldType.
Implicit Types (x : \bar R) (r : R).
Local Open Scope ereal_scope.

Definition contract x : R :=
  match x with
  | r%:E => r / (1 + `|r|) | +oo => 1 | -oo => -1
  end.

Lemma contract_lt1 r : (`|contract r%:E| < 1)%R.
Proof.
rewrite normrM normrV ?unitfE //.
rewrite ltr_pdivrMr // ?mul1r//; last by rewrite gtr0_norm.
by rewrite [ltRHS]gtr0_norm ?ltrDr// ltr_pwDl.
Qed.

Lemma contract_le1 x : (`|contract x| <= 1)%R.
Proof.
by case: x => [r| |] /=; rewrite ?normrN1 ?normr1 // (ltW (contract_lt1 _)).
Qed.

Lemma contract0 : contract 0 = 0%R.
Proof. by rewrite /contract/= mul0r. Qed.

Lemma contractN x : contract (- x) = (- contract x)%R.
Proof. by case: x => //= [r|]; [ rewrite normrN mulNr | rewrite opprK]. Qed.

(* TODO: not exploited yet: expand is nondecreasing everywhere so it should be
   possible to use some of the homoRL/homoLR lemma where monoRL/monoLR do not
   apply *)
Definition expand r : \bar R :=
  if (r >= 1)%R then +oo else if (r <= -1)%R then -oo else (r / (1 - `|r|))%:E.

Lemma expand1 r : (1 <= r)%R -> expand r = +oo.
Proof. by move=> r1; rewrite /expand r1. Qed.

Lemma expandN r : expand (- r)%R = - expand r.
Proof.
rewrite /expand; case: ifPn => [r1|].
  rewrite ifF; [by rewrite ifT // -lerNr|apply/negbTE].
  by rewrite -ltNge -(opprK r) -ltrNl (lt_le_trans _ r1) // -subr_gt0 opprK.
rewrite -ltNge => r1; case: ifPn; rewrite lerNl opprK; [by move=> ->|].
by rewrite -ltNge leNgt => ->; rewrite leNgt -ltrNl r1 /= mulNr normrN.
Qed.

Lemma expandN1 r : (r <= -1)%R -> expand r = -oo.
Proof.
by rewrite lerNr => /expand1/eqP; rewrite expandN eqe_oppLR => /eqP.
Qed.

Lemma expand0 : expand 0%R = 0.
Proof. by rewrite /expand leNgt ltr01 /= oppr_ge0 leNgt ltr01 /= mul0r. Qed.

Lemma expandK : {in [pred r | `|r| <= 1]%R, cancel expand contract}.
Proof.
move=> r; rewrite inE le_eqVlt => /orP[|r1].
  rewrite eqr_norml => /andP[/orP[]/eqP->{r}] _;
    by [rewrite expand1|rewrite expandN1].
rewrite /expand 2!leNgt ltrNl; case/ltr_normlP : (r1) => -> -> /=.
have r_pneq0 : (1 + r / (1 - r) != 0)%R.
  rewrite -[X in (X + _)%R](@divrr _ (1 - r)%R) -?mulrDl; last first.
    by rewrite unitfE subr_eq0 eq_sym lt_eqF // ltr_normlW.
  by rewrite subrK mulf_neq0 // invr_eq0 subr_eq0 eq_sym lt_eqF // ltr_normlW.
have r_nneq0 : (1 - r / (1 + r) != 0)%R.
  rewrite -[X in (X + _)%R](@divrr _ (1 + r)%R) -?mulrBl; last first.
    by rewrite unitfE addrC addr_eq0 gt_eqF // ltrNnormlW.
  rewrite addrK mulf_neq0 // invr_eq0 addr_eq0 -eqr_oppLR eq_sym gt_eqF //.
  exact: ltrNnormlW.
wlog : r r1 r_pneq0 r_nneq0 / (0 <= r)%R => wlog_r0.
  have [r0|r0] := lerP 0 r; first by rewrite wlog_r0.
  move: (wlog_r0 (- r)%R).
  rewrite !(normrN, opprK, mulNr) oppr_ge0 => /(_ r1 r_nneq0 r_pneq0 (ltW r0)).
  by move/eqP; rewrite eqr_opp => /eqP.
rewrite /contract !ger0_norm //; last first.
  by rewrite divr_ge0 // subr_ge0 (le_trans _ (ltW r1)) // ler_norm.
apply: (@mulIr _ (1 + r / (1 - r))%R); first by rewrite unitfE.
rewrite -(mulrA (r / _)) mulVr ?unitfE // mulr1.
rewrite -[X in (X + _ / _)%R](@divrr _ (1 - r)%R) -?mulrDl ?subrK ?div1r //.
by rewrite unitfE subr_eq0 eq_sym lt_eqF // ltr_normlW.
Qed.

Lemma le_contract : {mono contract : x y / (x <= y)%O}.
Proof.
apply: le_mono; move=> -[r0 | | ] [r1 | _ | _] //=.
- rewrite lte_fin => r0r1; rewrite ltr_pdivrMr ?ltr_wpDr//.
  rewrite mulrAC ltr_pdivlMr ?ltr_wpDr// 2?mulrDr 2?mulr1.
  have [r10|?] := ler0P r1; last first.
    rewrite ltr_leD // mulrC; have [r00|//] := ler0P r0.
    by rewrite (@le_trans _ _ 0%R) // ?pmulr_rle0// mulr_ge0// ?oppr_ge0// ltW.
  have [?|r00] := ler0P r0; first by rewrite ltr_leD // 2!mulrN mulrC.
  by move: (le_lt_trans r10 (lt_trans r00 r0r1)); rewrite ltxx.
- by rewrite ltr_pdivrMr ?ltr_wpDr// mul1r ltr_pwDl // ler_norm.
- rewrite ltr_pdivlMr ?mulN1r ?ltr_wpDr// => _.
  by rewrite ltrNl ltr_pwDl // ler_normr lexx orbT.
- by rewrite -subr_gt0 opprK.
Qed.

Definition lt_contract := leW_mono le_contract.
Definition contract_inj := mono_inj lexx le_anti le_contract.

Lemma le_expand_in : {in [pred r | `|r| <= 1]%R &,
  {mono expand : x y / (x <= y)%O}}.
Proof. exact: can_mono_in (onW_can_in predT expandK) _ (in2W le_contract). Qed.

Definition lt_expand := leW_mono_in le_expand_in.
Definition expand_inj := mono_inj_in lexx le_anti le_expand_in.

Lemma fine_expand r : (`|r| < 1)%R ->
  (fine (expand r))%:E = expand r.
Proof.
by move=> r1; rewrite /expand 2!leNgt ltrNl; case/ltr_normlP : r1 => -> ->.
Qed.

Lemma le_expand : {homo expand : x y / (x <= y)%O}.
Proof.
move=> x y xy; have [x1|] := lerP `|x| 1.
  have [y_le1|/ltW /expand1->] := leP y 1%R; last by rewrite leey.
  rewrite le_expand_in ?inE// ler_norml y_le1 (le_trans _ xy)//.
  by rewrite lerNl (ler_normlP _ _ _).
rewrite ltr_normr => /orP[|] x1; last first.
  by rewrite expandN1 // ?leNye // lerNr ltW.
by rewrite expand1; [rewrite expand1 // (le_trans _ xy) // ltW | exact: ltW].
Qed.

Lemma expand_eqoo r : (expand r == +oo) = (1 <= r)%R.
Proof. by rewrite /expand; case: ifP => //; case: ifP. Qed.

Lemma expand_eqNoo r : (expand r == -oo) = (r <= -1)%R.
Proof.
rewrite /expand; case: ifP => /= r1; last by case: ifP.
by apply/esym/negbTE; rewrite -ltNge (lt_le_trans _ r1) // -subr_gt0 opprK.
Qed.

End contract_expand.

Section ereal_PseudoMetric.
Context {R : realFieldType}.
Implicit Types (x y : \bar R) (r : R).

Definition ereal_ball x r y := (`|contract x - contract y| < r)%R.

Lemma ereal_ball_center x r : (0 < r)%R -> ereal_ball x r x.
Proof. by move=> e0; rewrite /ereal_ball subrr normr0. Qed.

Lemma ereal_ball_sym x y r : ereal_ball x r y -> ereal_ball y r x.
Proof. by rewrite /ereal_ball distrC. Qed.

Lemma ereal_ball_triangle x y z r1 r2 :
  ereal_ball x r1 y -> ereal_ball y r2 z -> ereal_ball x (r1 + r2) z.
Proof.
rewrite /ereal_ball => h1 h2; rewrite -[X in (X - _)%R](subrK (contract y)).
by rewrite -addrA (le_lt_trans (ler_normD _ _)) // ltrD.
Qed.

Lemma ereal_ballN x y (e : {posnum R}) :
  ereal_ball (- x) e%:num (- y) -> ereal_ball x e%:num y.
Proof. by rewrite /ereal_ball 2!contractN opprK -opprB normrN addrC. Qed.

Lemma ereal_ball_ninfty_oversize (e : {posnum R}) x :
  (2 < e%:num)%R -> ereal_ball -oo e%:num x.
Proof.
move=> e2; rewrite /ereal_ball /= (le_lt_trans _ e2) // -opprB normrN opprK.
rewrite (le_trans (ler_normD _ _)) // normr1 -lerBrDr.
by rewrite (le_trans (contract_le1 _)) // (_ : 2 = 1 + 1)%R // addrK.
Qed.

Lemma contract_ereal_ball_pinfty r (e : {posnum R}) :
  (1 < contract r%:E + e%:num)%R -> ereal_ball r%:E e%:num +oo.
Proof.
move=> re1; rewrite /ereal_ball; rewrite [contract +oo]/= ler0_norm; last first.
  by rewrite subr_le0; case/ler_normlP: (contract_le1 r%:E).
by rewrite opprB ltrBlDl.
Qed.

End ereal_PseudoMetric.

(* TODO: generalize to numFieldType? *)
Lemma lt_ereal_nbhs (R : realFieldType) (a b : \bar R) (r : R) :
  a < r%:E -> r%:E < b ->
  exists delta : {posnum R},
    forall y, (`|y - r| < delta%:num)%R -> (a < y%:E) && (y%:E < b).
Proof.
move=> [:wlog]; case: a b => [a||] [b||] //= ltax ltxb.
- move: a b ltax ltxb; abstract: wlog. (*BUG*)
  move=> {}a {}b ltxa ltxb.
  have m_gt0 : (Num.min ((r - a) / 2) ((b - r) / 2) > 0)%R.
    by rewrite lt_minr !divr_gt0 // ?subr_gt0.
  exists (PosNum m_gt0) => y //=; rewrite lt_minr !ltr_distl.
  move=> /andP[/andP[ay _] /andP[_ yb]].
  rewrite 2!lte_fin (lt_trans _ ay) ?(lt_trans yb) //=.
    rewrite -subr_gt0 opprD addrA {1}[(b - r)%R]splitr addrK.
    by rewrite divr_gt0 ?subr_gt0.
  by rewrite -subr_gt0 addrAC {1}[(r - a)%R]splitr addrK divr_gt0 ?subr_gt0.
- have [//||d dP] := wlog a (r + 1)%R; rewrite ?lte_fin ?ltrDl //.
  by exists d => y /dP /andP[->] /= /lt_le_trans; apply; rewrite leey.
- have [//||d dP] := wlog (r - 1)%R b; rewrite ?lte_fin ?gtrDl ?ltrN10 //.
  by exists d => y /dP /andP[_ ->] /=; rewrite ltNyr.
- by exists 1%:pos%R => ? ?; rewrite ltNyr ltry.
Qed.<|MERGE_RESOLUTION|>--- conflicted
+++ resolved
@@ -429,11 +429,7 @@
 by move=> [r| |] [l| |]//=; rewrite ?leey ?leNye// !lee_fin; exact: ndf.
 Qed.
 
-<<<<<<< HEAD
-Lemma le_total_ereal : totalPOrderMixin [porderType of \bar R].
-=======
 Lemma le_total_ereal : total (Order.le : rel (\bar R)).
->>>>>>> 92585821
 Proof.
 by move=> [?||][?||]//=; rewrite (ltEereal, leEereal)/= ?num_real ?le_total.
 Qed.
@@ -443,16 +439,6 @@
 
 HB.instance Definition _ := Order.hasBottom.Build ereal_display (\bar R) leNye.
 HB.instance Definition _ := Order.hasTop.Build ereal_display (\bar R) leey.
-
-Lemma ereal_blatticeMixin :
-  Order.BLattice.mixin_of (Order.POrder.class (@ereal_porderType R)).
-Proof. by exists -oo; exact leNye. Qed.
-Canonical ereal_blatticeType := BLatticeType (extended R) ereal_blatticeMixin.
-
-Lemma ereal_tblatticeMixin :
-  Order.TBLattice.mixin_of (Order.POrder.class ereal_blatticeType).
-Proof. by exists +oo; exact leey. Qed.
-Canonical ereal_tblatticeType := TBLatticeType (extended R) ereal_tblatticeMixin.
 
 End ERealOrder_realDomainType.
 
@@ -745,14 +731,6 @@
 by move=> i x Pi fhx; rewrite adde_defDr// fhi.
 Qed.
 
-Lemma adde_def_sum I h t (P : pred I) (f : I -> \bar R) :
-    {in P, forall i : I, f h +? f i} ->
-  f h +? \sum_(j <- t | P j) f j.
-Proof.
-move=> fhi; elim/big_rec : _; first by rewrite fin_num_adde_defl.
-by move=> i x Pi fhx; rewrite adde_defDr// fhi.
-Qed.
-
 Lemma addeAC : @right_commutative (\bar R) _ +%E.
 Proof. exact: Monoid.mulmAC. Qed.
 
@@ -967,7 +945,6 @@
 Lemma sumeN I s (P : pred I) (f : I -> \bar R) :
     {in P &, forall i j, f i +? f j} ->
   \sum_(i <- s | P i) - f i = - \sum_(i <- s | P i) f i.
-<<<<<<< HEAD
 Proof.
 elim: s => [|a b ih h]; first by rewrite !big_nil oppe0.
 rewrite !big_cons; case: ifPn => Pa; last by rewrite ih.
@@ -978,18 +955,6 @@
     (forall i, P i -> f i \is a fin_num) ->
   \sum_(i <- s | P i) - f i = - \sum_(i <- s | P i) f i.
 Proof.
-=======
-Proof.
-elim: s => [|a b ih h]; first by rewrite !big_nil oppe0.
-rewrite !big_cons; case: ifPn => Pa; last by rewrite ih.
-by rewrite oppeD ?ih// adde_def_sum// => i Pi; rewrite h.
-Qed.
-
-Lemma fin_num_sumeN I s (P : pred I) (f : I -> \bar R) :
-    (forall i, P i -> f i \is a fin_num) ->
-  \sum_(i <- s | P i) - f i = - \sum_(i <- s | P i) f i.
-Proof.
->>>>>>> 92585821
 by move=> h; rewrite sumeN// => i j Pi Pj; rewrite fin_num_adde_defl// h.
 Qed.
 
@@ -1321,12 +1286,6 @@
 Lemma dsumEFin I r P (F : I -> R) :
   \sum_(i <- r | P i) (F i)%:E = (\sum_(i <- r | P i) F i)%R%:E.
 Proof. by rewrite dual_sumeE fin_num_sumeN// oppeK sumEFin. Qed.
-<<<<<<< HEAD
-
-Lemma daddeC : commutative (S := \bar R) +%dE.
-Proof. by move=> x y; rewrite !dual_addeE addeC. Qed.
-=======
->>>>>>> 92585821
 
 Lemma daddeC : commutative (S := \bar^d R) +%dE. Proof. exact: addrC. Qed.
 
@@ -2424,11 +2383,7 @@
 Lemma EFin_min : {morph (@EFin R) : r s / Num.min r s >-> mine r s}.
 Proof. by move=> a b /=; rewrite -fine_min. Qed.
 
-<<<<<<< HEAD
-Lemma adde_maxl : left_distributive (@adde R) maxe.
-=======
 Lemma adde_maxl : left_distributive (@GRing.add (\bar R)) maxe.
->>>>>>> 92585821
 Proof.
 move=> x y z; have [xy|yx] := leP x y.
 by apply/esym/max_idPr; rewrite lee_add2r.
@@ -3108,21 +3063,6 @@
 
 Lemma lee_addgt0Pr x y :
   reflect (forall e, (0 < e)%R -> x <= y + e%:E) (x <= y).
-<<<<<<< HEAD
-Proof.
-apply/(iffP idP) => [|].
-- move: x y => [x| |] [y| |]//.
-  + by rewrite lee_fin => xy e e0; rewrite -EFinD lee_fin ler_paddr// ltW.
-  + by move=> _ e e0; rewrite leNye.
-- move: x y => [x| |] [y| |]// xy; rewrite ?leey ?leNye//;
-    [|by move: xy => /(_ _ lte01)..].
-  by rewrite lee_fin; apply/ler_addgt0Pr => e e0; rewrite -lee_fin EFinD xy.
-Qed.
-
-Lemma lee_subgt0Pr x y :
-  reflect (forall e, (0 < e)%R -> x - e%:E <= y) (x <= y).
-Proof.
-=======
 Proof.
 apply/(iffP idP) => [|].
 - move: x y => [x| |] [y| |]//.
@@ -3136,7 +3076,6 @@
 Lemma lee_subgt0Pr x y :
   reflect (forall e, (0 < e)%R -> x - e%:E <= y) (x <= y).
 Proof.
->>>>>>> 92585821
 apply/(iffP idP) => [xy e|xy].
   by rewrite lee_subl_addr//; move: e; exact/lee_addgt0Pr.
 by apply/lee_addgt0Pr => e e0; rewrite -lee_subl_addr// xy.
