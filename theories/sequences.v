--- conflicted
+++ resolved
@@ -465,13 +465,8 @@
 by move/(lt_le_trans Ml); rewrite ltxx.
 Unshelve. all: by end_near. Qed.
 
-<<<<<<< HEAD
-Lemma nonincreasing_cvgn_ge u_ : nonincreasing_seq u_ -> cvg u_ ->
-  forall n, lim u_ <= u_ n.
-=======
 Lemma nonincreasing_cvgn_ge u_ : nonincreasing_seq u_ -> cvgn u_ ->
   forall n, limn u_ <= u_ n.
->>>>>>> 92585821
 Proof.
 move=> du ul p; rewrite leNgt; apply/negP => up0.
 move/cvgrPdist_lt : ul => /(_ `|u_ p - limn u_|%R).
@@ -486,13 +481,8 @@
 rewrite leNgt => /negP; apply; by near: N.
 Unshelve. all: by end_near. Qed.
 
-<<<<<<< HEAD
-Lemma nondecreasing_cvgn_le u_ : nondecreasing_seq u_ -> cvg u_ ->
-  forall n, u_ n <= lim u_.
-=======
 Lemma nondecreasing_cvgn_le u_ : nondecreasing_seq u_ -> cvgn u_ ->
   forall n, u_ n <= limn u_.
->>>>>>> 92585821
 Proof.
 move=> iu cu n; move: (@nonincreasing_cvgn_ge (- u_)).
 rewrite -nondecreasing_opp opprK => /(_ iu); rewrite is_cvgNE => /(_ cu n).
@@ -720,19 +710,11 @@
 Unshelve. all: by end_near. Qed.
 
 Lemma nondecreasing_is_cvgn (u_ : R ^nat) :
-<<<<<<< HEAD
-  nondecreasing_seq u_ -> has_ubound (range u_) -> cvg u_.
-Proof. by move=> u_nd u_ub; apply: cvgP; exact: nondecreasing_cvgn. Qed.
-
-Lemma nondecreasing_dvgn_lt (u_ : R ^nat) :
-  nondecreasing_seq u_ -> ~ cvg u_ -> u_ --> +oo.
-=======
   nondecreasing_seq u_ -> has_ubound (range u_) -> cvgn u_.
 Proof. by move=> u_nd u_ub; apply: cvgP; exact: nondecreasing_cvgn. Qed.
 
 Lemma nondecreasing_dvgn_lt (u_ : R ^nat) :
   nondecreasing_seq u_ -> ~ cvgn u_ -> u_ @ \oo --> +oo.
->>>>>>> 92585821
 Proof.
 move=> nu du; apply: contrapT => /cvgryPge/existsNP[l lu]; apply: du.
 apply: nondecreasing_is_cvgn => //; exists l => _ [n _ <-].
@@ -756,21 +738,13 @@
     nonincreasing_seq u_ -> has_lbound (range u_) ->
   u_ @ \oo --> inf (u_ @` setT).
 Proof.
-<<<<<<< HEAD
-rewrite -nondecreasing_opp => u_nd u_lb; rewrite -[X in X --> _](opprK u_).
-=======
 rewrite -nondecreasing_opp => u_nd u_lb; rewrite -[X in X @ _ --> _](opprK u_).
->>>>>>> 92585821
 apply: cvgN; rewrite image_comp; apply: nondecreasing_cvgn => //.
 by move/has_lb_ubN : u_lb; rewrite image_comp.
 Qed.
 
 Lemma nonincreasing_is_cvgn (u_ : R ^nat) :
-<<<<<<< HEAD
-  nonincreasing_seq u_ -> has_lbound (range u_) -> cvg u_.
-=======
   nonincreasing_seq u_ -> has_lbound (range u_) -> cvgn u_.
->>>>>>> 92585821
 Proof. by move=> u_decr u_bnd; apply: cvgP; exact: nonincreasing_cvgn. Qed.
 
 Lemma near_nonincreasing_is_cvgn (u_ : R ^nat) (m : R) :
@@ -779,13 +753,8 @@
 Proof.
 move=> u_ni u_m.
 rewrite -(opprK u_); apply: is_cvgN; apply/(@near_nondecreasing_is_cvgn _ (- m)).
-<<<<<<< HEAD
-- by apply: filterS u_ni => x u_x y xy; rewrite ler_oppl opprK u_x.
-- by apply: filterS u_m => x u_x; rewrite ler_oppl opprK.
-=======
 - by apply: filterS u_ni => x u_x y xy; rewrite lerNl opprK u_x.
 - by apply: filterS u_m => x u_x; rewrite lerNl opprK.
->>>>>>> 92585821
 Qed.
 
 Lemma adjacent (u_ v_ : R ^nat) : nondecreasing_seq u_ -> nonincreasing_seq v_ ->
@@ -793,15 +762,6 @@
   [/\ limn v_ = limn u_, cvgn u_ & cvgn v_].
 Proof.
 set w_ := v_ - u_ => iu dv w0; have vu n : v_ n >= u_ n.
-<<<<<<< HEAD
-  suff : lim w_ <= w_ n by rewrite (cvg_lim _ w0)// subr_ge0.
-  apply: (nonincreasing_cvgn_ge _ (cvgP _ w0)) => m p mp.
-  by rewrite ler_sub; rewrite ?iu ?dv.
-have cu : cvg u_.
-  apply: nondecreasing_is_cvgn => //; exists (v_ 0%N) => _ [n _ <-].
-  by rewrite (le_trans (vu _)) // dv.
-have cv : cvg v_.
-=======
   suff : limn w_ <= w_ n by rewrite (cvg_lim _ w0)// subr_ge0.
   apply: (nonincreasing_cvgn_ge _ (cvgP _ w0)) => m p mp.
   by rewrite lerB; rewrite ?iu ?dv.
@@ -809,7 +769,6 @@
   apply: nondecreasing_is_cvgn => //; exists (v_ 0%N) => _ [n _ <-].
   by rewrite (le_trans (vu _)) // dv.
 have cv : cvgn v_.
->>>>>>> 92585821
   apply: nonincreasing_is_cvgn => //; exists (u_ 0%N) => _ [n _ <-].
   by rewrite (le_trans _ (vu _)) // iu.
 by split=> //; apply/eqP; rewrite -subr_eq0 -limB //; exact/eqP/cvg_lim.
@@ -858,11 +817,7 @@
 Lemma cvge_harmonic {R : archiFieldType} : (EFin \o @harmonic R) @ \oo --> 0%E.
 Proof. by apply: cvg_EFin; [exact: nearW | exact: cvg_harmonic]. Qed.
 
-<<<<<<< HEAD
-Lemma dvg_harmonic (R : numFieldType) : ~ cvg (series (@harmonic R)).
-=======
 Lemma dvg_harmonic (R : numFieldType) : ~ cvgn (series (@harmonic R)).
->>>>>>> 92585821
 Proof.
 have ge_half n : (0 < n)%N -> 2^-1 <= \sum_(n <= i < n.*2) harmonic i.
   case: n => // n _.
@@ -962,13 +917,8 @@
   rewrite {abel} /= (_ : (fun _ => _) =
       fun n => n.+1%:R^-1 * \sum_(0 <= k < n) k.+1%:R * a_ k); last first.
     rewrite funeqE => n; rewrite big_add1 /= /= big_distrr /=.
-<<<<<<< HEAD
-    by apply: eq_bigr => i _; rewrite mulrCA mulrA.
-  have {}a_o : [sequence n.+1%:R * telescope u_ n]_n --> (0 : R).
-=======
     by apply eq_bigr => i _; rewrite mulrCA mulrA.
   have {}a_o : [sequence n.+1%:R * telescope u_ n]_n @ \oo --> (0 : R).
->>>>>>> 92585821
     apply: (@eqolim0 _ _ _ eventually_filterType).
     rewrite a_o.
     set h := 'o_\oo (@harmonic R).
@@ -976,11 +926,7 @@
     near=> n; rewrite normr1 mulr1 normrM -ler_pdivlMl// ?normr_gt0//.
     rewrite mulrC -normrV ?unitfE //.
     near: n.
-<<<<<<< HEAD
-    by case: (eqoP eventually_filterType harmonic h) => + _; apply.
-=======
     by case: (eqoP eventually_filterType (@harmonic R) h) => Hh _; apply Hh.
->>>>>>> 92585821
   move: (cesaro a_o); rewrite /arithmetic_mean /series /= -/a_.
   exact: (@cesaro_converse_off_by_one (fun k => k.+1%:R * a_ k)).
 case => [|n].
@@ -1544,11 +1490,7 @@
 Proof. by rewrite fine_cvgP. Qed.
 
 Lemma ereal_nondecreasing_cvgn (R : realType) (u_ : (\bar R)^nat) :
-<<<<<<< HEAD
-  nondecreasing_seq u_ -> u_ --> ereal_sup (range u_).
-=======
   nondecreasing_seq u_ -> u_ @ \oo --> ereal_sup (u_ @` setT).
->>>>>>> 92585821
 Proof.
 move=> nd_u_; set S := u_ @` setT; set l := ereal_sup S.
 have [Spoo|Spoo] := pselect (S +oo).
@@ -1556,13 +1498,8 @@
     case: Spoo => N _ uNoo; exists N => n Nn.
     by move: (nd_u_ _ _ Nn); rewrite uNoo leye_eq => /eqP.
   have -> : l = +oo by rewrite /l /ereal_sup; exact: supremum_pinfty.
-<<<<<<< HEAD
-  rewrite -(cvg_shiftn N); set f := (X in X --> _).
-  rewrite (_ : f = cst +oo); first exact: cvg_cst.
-=======
   rewrite -(cvg_shiftn N); set f := (X in X @ \oo --> _).
   rewrite (_ : f = (fun=> +oo)); first exact: cvg_cst.
->>>>>>> 92585821
   by rewrite funeqE => n; rewrite /f /= Nu // leq_addl.
 have [/funext Snoo|Snoo] := pselect (forall n, u_ n = -oo).
   rewrite /l (_ : S = [set -oo]).
@@ -1609,19 +1546,11 @@
 Unshelve. all: by end_near. Qed.
 
 Lemma ereal_nondecreasing_is_cvgn (R : realType) (u_ : (\bar R) ^nat) :
-<<<<<<< HEAD
-  nondecreasing_seq u_ -> cvg u_.
-Proof. by move=> ?; apply/cvg_ex; eexists; exact: ereal_nondecreasing_cvgn. Qed.
-
-Lemma ereal_nonincreasing_cvgn (R : realType) (u_ : (\bar R)^nat) :
-  nonincreasing_seq u_ -> u_ --> ereal_inf (u_ @` setT).
-=======
   nondecreasing_seq u_ -> cvgn u_.
 Proof. by move=> ?; apply/cvg_ex; eexists; exact: ereal_nondecreasing_cvgn. Qed.
 
 Lemma ereal_nonincreasing_cvgn (R : realType) (u_ : (\bar R)^nat) :
   nonincreasing_seq u_ -> u_ @ \oo --> ereal_inf (u_ @` setT).
->>>>>>> 92585821
 Proof.
 move=> ni_u; rewrite [X in X @ \oo --> _](_ : _ = -%E \o -%E \o u_); last first.
   by rewrite funeqE => n; rewrite /= oppeK.
@@ -1633,11 +1562,7 @@
 Qed.
 
 Lemma ereal_nonincreasing_is_cvgn (R : realType) (u_ : (\bar R) ^nat) :
-<<<<<<< HEAD
-  nonincreasing_seq u_ -> cvg u_.
-=======
   nonincreasing_seq u_ -> cvgn u_.
->>>>>>> 92585821
 Proof. by move=> ?; apply/cvg_ex; eexists; apply: ereal_nonincreasing_cvgn. Qed.
 
 (* NB: see also nondecreasing_series *)
@@ -1646,19 +1571,6 @@
   nondecreasing_seq (fun n => \sum_(0 <= i < n | P i) u_ i).
 Proof. by move=> u_ge0 n m nm; rewrite lee_sum_nneg_natr// => k _ /u_ge0. Qed.
 
-<<<<<<< HEAD
-Lemma eseries_cond {R : numFieldType} (f : (\bar R)^nat) P N :
-  \sum_(N <= i <oo | P i) f i = \sum_(i <oo | P i && (N <= i)%N) f i.
-Proof. by congr (lim _); apply: eq_fun => n /=; apply: big_nat_widenl. Qed.
-
-Lemma eseries_mkcondl {R : numFieldType} (f : (\bar R)^nat) P Q :
-  \sum_(i <oo | P i && Q i) f i = \sum_(i <oo | Q i) if P i then f i else 0.
-Proof. by congr (lim _); apply/funext => n; rewrite big_mkcondl. Qed.
-
-Lemma eseries_mkcondr {R : numFieldType} (f : (\bar R)^nat) P Q :
-  \sum_(i <oo | P i && Q i) f i = \sum_(i <oo | P i) if Q i then f i else 0.
-Proof. by congr (lim _); apply/funext => n; rewrite big_mkcondr. Qed.
-=======
 Lemma congr_lim (R : numFieldType) (f g : nat -> \bar R) :
   f = g -> limn f = limn g.
 Proof. by move=> ->. Qed.
@@ -1674,25 +1586,15 @@
 Lemma eseries_mkcondr {R : numFieldType} (f : (\bar R)^nat) P Q :
   \sum_(i <oo | P i && Q i) f i = \sum_(i <oo | P i) if Q i then f i else 0.
 Proof. by apply/congr_lim/funext => n; rewrite big_mkcondr. Qed.
->>>>>>> 92585821
 
 Lemma eq_eseriesr (R : numFieldType) (f g : (\bar R)^nat) (P : pred nat) {N} :
   (forall i, P i -> f i = g i) ->
   \sum_(N <= i <oo | P i) f i = \sum_(N <= i <oo | P i) g i.
-<<<<<<< HEAD
-Proof. by move=> efg; congr (lim _); apply/funext => n; exact: eq_bigr. Qed.
-=======
 Proof. by move=> efg; apply/congr_lim/funext => n; exact: eq_bigr. Qed.
 
 Lemma eq_eseriesl (R : realFieldType) (P Q : pred nat) (f : (\bar R)^nat) :
   P =1 Q -> \sum_(i <oo | P i) f i = \sum_(i <oo | Q i) f i.
 Proof. by move=> efg; apply/congr_lim/funext => n; apply: eq_bigl. Qed.
-Arguments eq_eseriesl {R P} Q.
->>>>>>> 92585821
-
-Lemma eq_eseriesl (R : realFieldType) (P Q : pred nat) (f : (\bar R)^nat) :
-  P =1 Q -> \sum_(i <oo | P i) f i = \sum_(i <oo | Q i) f i.
-Proof. by move=> efg; congr (lim _); apply/funext => n; exact: eq_bigl. Qed.
 Arguments eq_eseriesl {R P} Q.
 
 Section ereal_series.
@@ -1771,27 +1673,12 @@
 Proof. by move=> u_le0; apply: is_cvg_ereal_npos_natsum_cond => n /u_le0. Qed.
 
 Lemma is_cvg_nneseries_cond P N : (forall n, P n -> 0 <= u_ n) ->
-<<<<<<< HEAD
-  cvg (fun n => \sum_(N <= i < n | P i) u_ i).
-=======
   cvgn (fun n => \sum_(N <= i < n | P i) u_ i).
->>>>>>> 92585821
 Proof.
 by move=> u_ge0; apply: is_cvg_ereal_nneg_natsum_cond => n _; exact: u_ge0.
 Qed.
 
 Lemma is_cvg_npeseries_cond P N : (forall n, P n -> u_ n <= 0) ->
-<<<<<<< HEAD
-  cvg (fun n => \sum_(N <= i < n | P i) u_ i).
-Proof. by move=> u_le0; apply: is_cvg_ereal_npos_natsum_cond => n _ /u_le0. Qed.
-
-Lemma is_cvg_nneseries P N : (forall n, P n -> 0 <= u_ n) ->
-  cvg (fun n => \sum_(N <= i < n | P i) u_ i).
-Proof. by move=> ?; exact: is_cvg_nneseries_cond. Qed.
-
-Lemma is_cvg_npeseries P N : (forall n, P n -> u_ n <= 0) ->
-  cvg (fun n => \sum_(N <= i < n | P i) u_ i).
-=======
   cvgn (fun n => \sum_(N <= i < n | P i) u_ i).
 Proof. by move=> u_le0; apply: is_cvg_ereal_npos_natsum_cond => n _ /u_le0. Qed.
 
@@ -1801,7 +1688,6 @@
 
 Lemma is_cvg_npeseries P N : (forall n, P n -> u_ n <= 0) ->
   cvgn (fun n => \sum_(N <= i < n | P i) u_ i).
->>>>>>> 92585821
 Proof. by move=> ?; exact: is_cvg_npeseries_cond. Qed.
 
 Lemma nneseries_ge0 P N : (forall n, P n -> 0 <= u_ n) ->
@@ -2023,11 +1909,7 @@
   \sum_(N <= k <oo) f k @[N --> \oo] --> 0.
 Proof.
 move=> foo f0.
-<<<<<<< HEAD
-have : cvg (fun n => \sum_(0 <= k < n) f k).
-=======
 have : cvg (\sum_(0 <= k < n) f k @[n --> \oo]).
->>>>>>> 92585821
   by apply: ereal_nondecreasing_is_cvgn; exact: lee_sum_nneg_natr.
 move/cvg_ex => [[l fl||/cvg_lim fnoo]] /=; last 2 first.
   - by move/cvg_lim => fpoo; rewrite fpoo// in foo.
@@ -2090,11 +1972,7 @@
   by near: m; exists n.+1 => // p q; apply/ndu/ltnW.
 move/forallNP => Mu.
 have {}Mu : forall x, M%:E > u x by move=> x; rewrite ltNge; apply/negP.
-<<<<<<< HEAD
-have : lim u <= M%:E by apply: lime_le => //; near=> m; apply/ltW/Mu.
-=======
 have : limn u <= M%:E by apply lime_le => //; near=> m; apply/ltW/Mu.
->>>>>>> 92585821
 by move/(lt_le_trans Ml); rewrite ltxx.
 Unshelve. all: by end_near. Qed.
 
@@ -2198,11 +2076,7 @@
 Implicit Types (u : R^nat) (r : R).
 
 Lemma minr_cvg_0_cvg_0 u r : 0 < r -> (forall k, 0 <= u k) ->
-<<<<<<< HEAD
-  minr (u n) r @[n --> \oo] --> (0:R) -> u --> (0:R).
-=======
   minr (u n) r @[n --> \oo] --> 0 -> u n @[n --> \oo] --> 0.
->>>>>>> 92585821
 Proof.
 move=> r0 u0 minr_cvg; apply/cvgrPdist_lt => _ /posnumP[e].
 have : 0 < minr e%:num r by rewrite lt_minr// r0 andbT.
@@ -2214,21 +2088,12 @@
 Unshelve. all: by end_near. Qed.
 
 Lemma maxr_cvg_0_cvg_0 u r : r < 0 -> (forall k, u k <= 0) ->
-<<<<<<< HEAD
-  maxr (u n) r @[n --> \oo] --> (0:R) -> u --> (0:R).
-Proof.
-rewrite -[in r < _]oppr0 ltr_oppr => r0 u0.
-under eq_fun do rewrite -(opprK (u _)) -[in maxr _ _](opprK r) -oppr_min.
-rewrite -[in _ --> _]oppr0 => /cvgNP/minr_cvg_0_cvg_0-/(_ r0).
-have Nu0 k : 0 <= - u k by rewrite ler_oppr oppr0.
-=======
   maxr (u n) r @[n --> \oo] --> 0 -> u n @[n --> \oo] --> 0.
 Proof.
 rewrite -[in r < _]oppr0 ltrNr => r0 u0.
 under eq_fun do rewrite -(opprK (u _)) -[in maxr _ _](opprK r) -oppr_min.
 rewrite -[in _ --> _]oppr0 => /cvgNP/minr_cvg_0_cvg_0-/(_ r0).
 have Nu0 k : 0 <= - u k by rewrite lerNr oppr0.
->>>>>>> 92585821
 by move=> /(_ Nu0)/(cvgNP _ _).2; rewrite opprK oppr0.
 Qed.
 
@@ -2255,11 +2120,7 @@
 
 Lemma mine_cvg_minr_cvg u r : (0 < r)%R -> (forall k, 0 <= u k) ->
   mine (u n) r%:E @[n --> \oo] --> 0 ->
-<<<<<<< HEAD
-  minr (fine (u n)) r @[n --> \oo] --> (0:R)%R.
-=======
   minr (fine (u n)) r @[n --> \oo] --> 0%R.
->>>>>>> 92585821
 Proof.
 move=> r0 u0 mine_cvg; apply: (cvg_trans _ (fine_cvg mine_cvg)).
 move/fine_cvgP : mine_cvg => [_ /=] /cvgrPdist_lt.
@@ -2272,11 +2133,7 @@
 Unshelve. all: by end_near. Qed.
 
 Lemma mine_cvg_0_cvg_0 u x : 0 < x -> (forall k, 0 <= u k) ->
-<<<<<<< HEAD
-  mine (u n) x @[n --> \oo] --> 0 -> u --> 0.
-=======
   mine (u n) x @[n --> \oo] --> 0 -> u n @[n --> \oo] --> 0.
->>>>>>> 92585821
 Proof.
 move=> x0 u0 h; apply/fine_cvgP; split.
   exact: (mine_cvg_0_cvg_fin_num x0).
@@ -2301,15 +2158,9 @@
 
 Lemma maxe_cvg_maxr_cvg u r : (r < 0)%R -> (forall k, u k <= 0) ->
   maxe (u n) r%:E @[n --> \oo] --> 0 ->
-<<<<<<< HEAD
-  maxr (fine (u n)) r @[n --> \oo] --> (0:R)%R.
-Proof.
-rewrite -[in (r < _)%R]oppr0 ltr_oppr => r0 u0.
-=======
   maxr (fine (u n)) r @[n --> \oo] --> 0%R.
 Proof.
 rewrite -[in (r < _)%R]oppr0 ltrNr => r0 u0.
->>>>>>> 92585821
 under eq_fun do rewrite -(oppeK (u _)) -[in maxe _ _](oppeK r%:E) -oppe_min.
 rewrite -[in _ --> _]oppe0 => /cvgeNP/mine_cvg_minr_cvg-/(_ r0).
 have Nu0 k : 0 <= - u k by rewrite lee_oppr oppe0.
@@ -2318,11 +2169,7 @@
 Qed.
 
 Lemma maxe_cvg_0_cvg_0 u x : x < 0 -> (forall k, u k <= 0) ->
-<<<<<<< HEAD
-  maxe (u n) x @[n --> \oo] --> 0 -> u --> 0.
-=======
   maxe (u n) x @[n --> \oo] --> 0 -> u n @[n --> \oo] --> 0.
->>>>>>> 92585821
 Proof.
 rewrite -[in x < _]oppe0 lte_oppr => x0 u0.
 under eq_fun do rewrite -(oppeK (u _)) -[in maxe _ _](oppeK x) -oppe_min.
@@ -2494,17 +2341,6 @@
 Variable R : realType.
 Implicit Types (r : R) (u v : R^o^nat).
 
-<<<<<<< HEAD
-Definition limn_sup u := lim (sups u).
-
-Definition limn_inf u := lim (infs u).
-
-Lemma limn_infN u : cvg u -> limn_inf (-%R \o u) = - limn_sup u.
-Proof.
-move=> cu_; rewrite /limn_inf infsN.
-rewrite (@limN _ [normedModType R of R^o] _ _ _ (sups u)) //.
-exact: is_cvg_sups.
-=======
 Definition limn_sup u := limn (sups u).
 
 Definition limn_inf u := limn (infs u).
@@ -2512,7 +2348,6 @@
 Lemma limn_infN u : cvgn u -> limn_inf (-%R \o u) = - limn_sup u.
 Proof.
 by move=> cu_; rewrite /limn_inf infsN limN//; exact: is_cvg_sups.
->>>>>>> 92585821
 Qed.
 
 Lemma limn_supE u : bounded_fun u -> limn_sup u = inf (range (sups u)).
@@ -2524,34 +2359,17 @@
 
 Lemma limn_infE u : bounded_fun u -> limn_inf u = sup (range (infs u)).
 Proof.
-<<<<<<< HEAD
-move=> ba; apply/cvg_lim; first exact: Rhausdorff.
-=======
 move=> ba; apply/cvg_lim => //.
->>>>>>> 92585821
 by apply/cvg_infs_sup; [exact/bounded_fun_has_ubound|
                         exact/bounded_fun_has_lbound].
 Qed.
 
-<<<<<<< HEAD
-Lemma limn_inf_sup u : cvg u -> limn_inf u <= limn_sup u.
-=======
 Lemma limn_inf_sup u : cvgn u -> limn_inf u <= limn_sup u.
->>>>>>> 92585821
 Proof.
 move=> cf_; apply: ler_lim; [exact: is_cvg_infs|exact: is_cvg_sups|].
 by apply: nearW => n; apply: infs_le_sups.
 Qed.
 
-<<<<<<< HEAD
-Lemma cvg_limn_inf_sup u l : u --> l -> (limn_inf u = l) * (limn_sup u = l).
-Proof.
-move=> ul.
-have /cvg_seq_bounded [M [Mr Mu]] : cvg u by apply/cvg_ex; eexists; exact: ul.
-suff: limn_sup u <= l <= limn_inf u.
-  move=> /andP[sul liu].
-  have /limn_inf_sup iusu : cvg u by apply/cvg_ex; eexists; exact: ul.
-=======
 Lemma cvg_limn_inf_sup u l : u @ \oo --> l -> (limn_inf u = l) * (limn_sup u = l).
 Proof.
 move=> ul.
@@ -2560,7 +2378,6 @@
 suff: limn_sup u <= l <= limn_inf u.
   move=> /andP[sul liu].
   have /limn_inf_sup iusu : cvg (u @ \oo) by apply/cvg_ex; eexists; exact: ul.
->>>>>>> 92585821
   split; first by apply/eqP; rewrite eq_le liu andbT (le_trans iusu).
   by apply/eqP; rewrite eq_le sul /= (le_trans _ iusu).
 apply/andP; split.
@@ -2580,42 +2397,26 @@
   by apply: (klu m) => /=; rewrite (leq_trans kn).
 Unshelve. all: by end_near. Qed.
 
-<<<<<<< HEAD
-Lemma cvg_limn_infE u : cvg u -> limn_inf u = lim u.
-=======
 Lemma cvg_limn_infE u : cvgn u -> limn_inf u = limn u.
->>>>>>> 92585821
 Proof.
 move=> /cvg_ex[l ul]; have [-> _] := cvg_limn_inf_sup ul.
 by move/cvg_lim : ul => ->.
 Qed.
 
-<<<<<<< HEAD
-Lemma cvg_limn_supE u : cvg u -> limn_sup u = lim u.
-=======
 Lemma cvg_limn_supE u : cvgn u -> limn_sup u = limn u.
->>>>>>> 92585821
 Proof.
 move=> /cvg_ex[l ul]; have [_ ->] := cvg_limn_inf_sup ul.
 by move/cvg_lim : ul => ->.
 Qed.
 
-<<<<<<< HEAD
-Lemma cvg_sups u l : u --> l -> sups u --> (l : R^o).
-=======
 Lemma cvg_sups u l : u @ \oo --> l -> sups u @ \oo --> (l : R^o).
->>>>>>> 92585821
 Proof.
 move=> ul; have [iul <-] := cvg_limn_inf_sup ul.
 apply/cvg_closeP; split => //; apply: is_cvg_sups.
 by apply/cvg_ex; eexists; apply: ul.
 Qed.
 
-<<<<<<< HEAD
-Lemma cvg_infs u l : u --> l -> infs u --> (l : R^o).
-=======
 Lemma cvg_infs u l : u @ \oo --> l -> infs u @ \oo --> (l : R^o).
->>>>>>> 92585821
 Proof.
 move=> ul; have [<- iul] := cvg_limn_inf_sup ul.
 apply/cvg_closeP; split => //; apply: is_cvg_infs.
@@ -2630,15 +2431,6 @@
   by move=> M [n /= kn <-]; apply: lerD; apply: sup_ub; [
     exact/has_ubound_sdrop/bounded_fun_has_ubound; exact | exists n |
     exact/has_ubound_sdrop/bounded_fun_has_ubound; exact | exists n ].
-<<<<<<< HEAD
-have cu : cvg (sups u).
-  apply: nonincreasing_is_cvgn; last exact: bounded_fun_has_lbound_sups.
-  exact/nonincreasing_sups/bounded_fun_has_ubound.
-have cv : cvg (sups v).
-  apply: nonincreasing_is_cvgn; last exact: bounded_fun_has_lbound_sups.
-  exact/nonincreasing_sups/bounded_fun_has_ubound.
-rewrite -(@limD _ [normedModType R of R^o] _ _ _ _ _ cu cv); apply: ler_lim.
-=======
 have cu : cvgn (sups u).
   apply: nonincreasing_is_cvgn; last exact: bounded_fun_has_lbound_sups.
   exact/nonincreasing_sups/bounded_fun_has_ubound.
@@ -2646,7 +2438,6 @@
   apply: nonincreasing_is_cvgn; last exact: bounded_fun_has_lbound_sups.
   exact/nonincreasing_sups/bounded_fun_has_ubound.
 rewrite -(limD cu cv); apply: ler_lim.
->>>>>>> 92585821
 - apply: nonincreasing_is_cvgn; last first.
     exact/bounded_fun_has_lbound_sups/bounded_funD.
   exact/nonincreasing_sups/bounded_fun_has_ubound/bounded_funD.
@@ -2662,7 +2453,6 @@
   by move=> M [n /= kn <-]; apply: lerD; apply: inf_lb; [
     exact/has_lbound_sdrop/bounded_fun_has_lbound; exact | exists n |
     exact/has_lbound_sdrop/bounded_fun_has_lbound; exact | exists n ].
-<<<<<<< HEAD
 have cu : cvg (infs u).
   apply: nondecreasing_is_cvgn; last exact: bounded_fun_has_ubound_infs.
   exact/nondecreasing_infs/bounded_fun_has_lbound.
@@ -2671,41 +2461,18 @@
   exact/nondecreasing_infs/bounded_fun_has_lbound.
 rewrite -(@limD _ [normedModType R of R^o] _ _ _ _ _ cu cv); apply: ler_lim.
 - exact: (@is_cvgD _ [normedModType R of R^o] _ _ _ _ _ cu cv).
-=======
-have cu : cvgn (infs u).
-  apply: nondecreasing_is_cvgn; last exact: bounded_fun_has_ubound_infs.
-  exact/nondecreasing_infs/bounded_fun_has_lbound.
-have cv : cvgn (infs v).
-  apply: nondecreasing_is_cvgn; last exact: bounded_fun_has_ubound_infs.
-  exact/nondecreasing_infs/bounded_fun_has_lbound.
-rewrite -(limD cu cv); apply: ler_lim.
-- exact: is_cvgD cu cv.
->>>>>>> 92585821
 - apply: nondecreasing_is_cvgn; last first.
     exact/bounded_fun_has_ubound_infs/bounded_funD.
   exact/nondecreasing_infs/bounded_fun_has_lbound/bounded_funD.
 - exact: nearW.
 Qed.
 
-<<<<<<< HEAD
-Lemma limn_supD u v : cvg u -> cvg v ->
-=======
 Lemma limn_supD u v : cvgn u -> cvgn v ->
->>>>>>> 92585821
   limn_sup (u \+ v) = limn_sup u + limn_sup v.
 Proof.
 move=> cu cv; have [ba bb] := (cvg_seq_bounded cu, cvg_seq_bounded cv).
 apply/eqP; rewrite eq_le le_limn_supD //=.
 have := @le_limn_supD _ _ (bounded_funD ba bb) (bounded_funN bb).
-<<<<<<< HEAD
-rewrite -ler_subl_addr; apply: le_trans.
-rewrite -[_ \+ _]/(u + v - v) addrK -limn_infN; last exact: is_cvgN.
-rewrite /comp /=; under eq_fun do rewrite opprK.
-by rewrite ler_add// cvg_limn_infE// cvg_limn_supE.
-Qed.
-
-Lemma limn_infD u v : cvg u -> cvg v ->
-=======
 rewrite -lerBlDr; apply: le_trans.
 rewrite -[_ \+ _]/(u + v - v) addrK -limn_infN; last exact: is_cvgN.
 rewrite /comp /=; under eq_fun do rewrite opprK.
@@ -2713,7 +2480,6 @@
 Qed.
 
 Lemma limn_infD u v : cvgn u -> cvgn v ->
->>>>>>> 92585821
   limn_inf (u \+ v) = limn_inf u + limn_inf v.
 Proof.
 move=> cu cv; rewrite (cvg_limn_infE cu) -(cvg_limn_supE cu).
@@ -2790,21 +2556,13 @@
 by rewrite (@le_trans _ _ a) //; [exact/ereal_inf_lb|exact/ereal_sup_ub].
 Unshelve. all: by end_near. Qed.
 
-<<<<<<< HEAD
-Lemma cvg_esups_inf u : esups u --> ereal_inf (range (esups u)).
-=======
 Lemma cvg_esups_inf u : esups u @ \oo --> ereal_inf (range (esups u)).
->>>>>>> 92585821
 Proof. by apply: ereal_nonincreasing_cvgn => //; exact: nonincreasing_esups. Qed.
 
 Lemma is_cvg_esups u : cvgn (esups u).
 Proof. by apply/cvg_ex; eexists; exact/cvg_esups_inf. Qed.
 
-<<<<<<< HEAD
-Lemma cvg_einfs_sup u : einfs u --> ereal_sup (range (einfs u)).
-=======
 Lemma cvg_einfs_sup u : einfs u @ \oo --> ereal_sup (range (einfs u)).
->>>>>>> 92585821
 Proof. by apply: ereal_nondecreasing_cvgn => //; exact: nondecreasing_einfs. Qed.
 
 Lemma is_cvg_einfs u : cvgn (einfs u).
@@ -2844,11 +2602,7 @@
 
 Definition limn_einf u := - limn_esup (\- u).
 
-<<<<<<< HEAD
-Lemma limn_esup_lim u : limn_esup u = lim (esups u).
-=======
 Lemma limn_esup_lim u : limn_esup u = limn (esups u).
->>>>>>> 92585821
 Proof.
 apply/eqP; rewrite eq_le; apply/andP; split.
   apply: lime_ge; first exact: is_cvg_esups.
@@ -2861,11 +2615,7 @@
 by near: m; exists r.
 Unshelve. all: by end_near. Qed.
 
-<<<<<<< HEAD
-Lemma limn_einf_lim u : limn_einf u = lim (einfs u).
-=======
 Lemma limn_einf_lim u : limn_einf u = limn (einfs u).
->>>>>>> 92585821
 Proof.
 rewrite /limn_einf limn_esup_lim esupsN -limeN//.
   by under eq_fun do rewrite oppeK.
@@ -2882,18 +2632,11 @@
 Lemma limn_einf_shift u l : l \is a fin_num ->
   limn_einf (fun x => l + u x) = l + limn_einf u.
 Proof.
-<<<<<<< HEAD
-move=> lfin; rewrite !limn_einf_lim; apply/cvg_lim => //.
-apply: cvg_trans; last first.
-  by apply: (@cvgeD _ \oo _ _ (cst l) (einfs u) _ (lim (einfs u)));
-    [exact: fin_num_adde_defr|exact: cvg_cst|exact: is_cvg_einfs].
-=======
 move=> lfin; rewrite !limn_einf_lim; apply/cvg_lim => //; apply: cvg_trans; last first.
   apply: (@cvgeD _ \oo _ _ (cst l) (einfs u) _ (limn (einfs u))).
   - by rewrite fin_num_adde_defr.
   - exact: cvg_cst.
   - exact: is_cvg_einfs.
->>>>>>> 92585821
 suff : einfs (fun n => l + u n) = (fun n => l + einfs u n) by move=> ->.
 rewrite funeqE => n.
 apply/eqP; rewrite eq_le; apply/andP; split.
@@ -2904,13 +2647,8 @@
   by rewrite lee_add2l//; apply: ereal_inf_lb; exists m => /=.
 Qed.
 
-<<<<<<< HEAD
-Lemma limn_esup_le_cvg u l :
-  limn_esup u <= l -> (forall n, l <= u n) -> u --> l.
-=======
 Lemma limn_esup_le_cvg u l : limn_esup u <= l -> (forall n, l <= u n) ->
   u @ \oo --> l.
->>>>>>> 92585821
 Proof.
 move=> supul ul; have usupu n : l <= u n <= esups u n.
   by rewrite ul /=; apply/ereal_sup_ub; exists n => /=.
@@ -2937,11 +2675,7 @@
 by apply: nearW; exact: einfs_le_esups.
 Qed.
 
-<<<<<<< HEAD
-Lemma cvgNy_limn_einf_sup u : u --> -oo ->
-=======
 Lemma cvgNy_limn_einf_sup u : u @ \oo --> -oo ->
->>>>>>> 92585821
   (limn_einf u = -oo) * (limn_esup u = -oo).
 Proof.
 move=> uoo; suff: limn_esup u = -oo.
@@ -3006,33 +2740,21 @@
 by under eq_cvg do rewrite /= oppeK.
 Qed.
 
-<<<<<<< HEAD
-Lemma cvg_limn_einf_sup u l : u --> l -> (limn_einf u = l) * (limn_esup u = l).
-=======
 Lemma cvg_limn_einf_sup u l : u @ \oo --> l ->
   (limn_einf u = l) * (limn_esup u = l).
->>>>>>> 92585821
 Proof.
 move=> ul; rewrite limn_esup_lim limn_einf_lim; split.
 - by apply/cvg_lim => //; exact/cvg_einfs.
 - by apply/cvg_lim => //; exact/cvg_esups.
 Qed.
 
-<<<<<<< HEAD
-Lemma is_cvg_limn_einfE u : cvg u -> limn_einf u = lim u.
-=======
 Lemma is_cvg_limn_einfE u : cvgn u -> limn_einf u = limn u.
->>>>>>> 92585821
 Proof.
 move=> /cvg_ex[l ul]; have [-> _] := cvg_limn_einf_sup ul.
 by move/cvg_lim : ul => ->.
 Qed.
 
-<<<<<<< HEAD
-Lemma is_cvg_limn_esupE u : cvg u -> limn_esup u = lim u.
-=======
 Lemma is_cvg_limn_esupE u : cvgn u -> limn_esup u = limn u.
->>>>>>> 92585821
 Proof.
 move=> /cvg_ex[l ul]; have [_ ->] := cvg_limn_einf_sup ul.
 by move/cvg_lim : ul => ->.
@@ -3140,13 +2862,8 @@
 - near=> n => /=; apply: (le_lt_trans (@ctrfq (_, _) _)) => //=.
   + split; last exact: funS.
     by apply: closed_cvg contraction_cvg => //; apply: nearW => ?; exact: funS.
-<<<<<<< HEAD
   + rewrite -ltr_pdivl_mull //; near: n; move/cvgrPdist_lt: contraction_cvg.
     by apply; rewrite mulr_gt0 // invr_gt0.
-=======
-  + rewrite -ltr_pdivlMl //; near: n; move/cvgrPdist_lt: contraction_cvg; apply.
-    by rewrite mulr_gt0 // invr_gt0.
->>>>>>> 92585821
 - by rewrite ltNge//; exact: contraNP.
 - apply: nearW => /= n; apply: (le_lt_trans (@ctrfq (_, _) _)).
   + split; last exact: funS.
