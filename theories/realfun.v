(* mathcomp analysis (c) 2017 Inria and AIST. License: CeCILL-C.              *)
From mathcomp Require Import all_ssreflect ssralg ssrint ssrnum finmap.
From mathcomp Require Import matrix interval zmodp vector fieldext falgebra.
From mathcomp Require Import mathcomp_extra boolp classical_sets functions.
From mathcomp Require Import cardinality.
Require Import ereal reals signed topology prodnormedzmodule normedtype derive.
Require Import sequences real_interval.
From HB Require Import structures.

(**md**************************************************************************)
(* # Real-valued functions over reals                                         *)
(*                                                                            *)
(* This file provides properties of standard real-valued functions over real  *)
(* numbers (e.g., the continuity of the inverse of a continuous function).    *)
(*                                                                            *)
(* ```                                                                        *)
(*      nondecreasing_fun f == the function f is non-decreasing               *)
(*      nonincreasing_fun f == the function f is non-increasing               *)
(*         increasing_fun f == the function f is (strictly) increasing        *)
(*         decreasing_fun f == the function f is (strictly) decreasing        *)
(*                                                                            *)
(*   derivable_oo_continuous_bnd f x y == f is derivable on `]x, y[ and       *)
(*                             continuous up to the boundary                  *)
(*                                                                            *)
(*      itv_partition a b s == s is a partition of the interval `[a, b]       *)
(*       itv_partitionL s c == the left side of splitting a partition at c    *)
(*       itv_partitionR s c == the right side of splitting a partition at c   *)
(*        variation a b f s == the sum of f at all points in the partition s  *)
(*         variations a b f == the set of all variations of f between a and b *)
(*  bounded_variation a b f == all variations of f are bounded                *)
(*    total_variation a b f == the sup over all variations of f from a to b   *)
(*             neg_tv a f x == the decreasing component of f                  *)
(*             pos_tv a f x == the increasing component of f                  *)
(*                                                                            *)
(* ```                                                                        *)
(*                                                                            *)
(* * Limit superior and inferior for functions:                               *)
(* ```                                                                        *)
(*   lime_sup f a/lime_inf f a == limit sup/inferior of the extended real-    *)
(*                             valued function f at point a                   *)
(* ```                                                                        *)
(*                                                                            *)
(******************************************************************************)

Set Implicit Arguments.
Unset Strict Implicit.
Unset Printing Implicit Defensive.

Import Order.TTheory GRing.Theory Num.Def Num.Theory.
Import numFieldTopology.Exports.

Local Open Scope classical_set_scope.
Local Open Scope ring_scope.

Import numFieldNormedType.Exports.

Notation "'nondecreasing_fun' f" := ({homo f : n m / (n <= m)%O >-> (n <= m)%O})
  (at level 10).
Notation "'nonincreasing_fun' f" := ({homo f : n m / (n <= m)%O >-> (n >= m)%O})
  (at level 10).
Notation "'increasing_fun' f" := ({mono f : n m / (n <= m)%O >-> (n <= m)%O})
  (at level 10).
Notation "'decreasing_fun' f" := ({mono f : n m / (n <= m)%O >-> (n >= m)%O})
  (at level 10).

Lemma nondecreasing_funN {R : realType} a b (f : R -> R) :
  {in `[a, b] &, nondecreasing_fun f} <->
  {in `[a, b] &, nonincreasing_fun (\- f)}.
Proof.
<<<<<<< HEAD
split=> [h m n mab nab mn|h m n mab nab mn]; first by rewrite ler_oppr opprK h.
by rewrite -(opprK (f n)) -ler_oppr h.
=======
split=> [h m n mab nab mn|h m n mab nab mn]; first by rewrite lerNr opprK h.
by rewrite -(opprK (f n)) -lerNr h.
>>>>>>> 92585821
Qed.

Lemma nonincreasing_funN {R : realType} a b (f : R -> R) :
  {in `[a, b] &, nonincreasing_fun f} <->
  {in `[a, b] &, nondecreasing_fun (\- f)}.
Proof.
apply: iff_sym; apply: (iff_trans (nondecreasing_funN a b (\- f))).
rewrite [in X in _ <-> X](_ : f = \- (\- f))//.
by apply/funext => x /=; rewrite opprK.
Qed.

Section fun_cvg.

Section fun_cvg_realFieldType.
Context {R : realFieldType}.

(* NB: see cvg_addnl in topology.v *)
Lemma cvg_addrl (M : R) : M + r @[r --> +oo] --> +oo.
Proof.
move=> P [r [rreal rP]]; exists (r - M); split.
  by rewrite realB// num_real.
<<<<<<< HEAD
by move=> m; rewrite ltr_subl_addl => /rP.
=======
by move=> m; rewrite ltrBlDl => /rP.
>>>>>>> 92585821
Qed.

(* NB: see cvg_addnr in topology.v *)
Lemma cvg_addrr (M : R) : (r + M) @[r --> +oo] --> +oo.
Proof. by under [X in X @ _]funext => n do rewrite addrC; exact: cvg_addrl. Qed.

(* NB: see cvg_centern in sequences.v *)
Lemma cvg_centerr (M : R) (T : topologicalType) (f : R -> T) (l : T) :
  (f (n - M) @[n --> +oo] --> l) = (f r @[r --> +oo] --> l).
Proof.
rewrite propeqE; split; last by apply: cvg_comp; exact: cvg_addrr.
gen have cD : f l / f r @[r --> +oo] --> l -> f (n + M) @[n --> +oo] --> l.
   by apply: cvg_comp; exact: cvg_addrr.
move=> /cD /=.
by under [X in X @ _ --> l]funext => n do rewrite addrK.
Qed.

(* NB: see cvg_shiftn in sequence.v *)
Lemma cvg_shiftr (M : R) (T : topologicalType) (f : R -> T) (l : T) :
  (f (n + M) @[n --> +oo]--> l) = (f r @[r --> +oo] --> l).
Proof.
rewrite propeqE; split; last by apply: cvg_comp; exact: cvg_addrr.
rewrite -[X in X -> _](cvg_centerr M); apply: cvg_trans => /=.
apply: near_eq_cvg; near do rewrite subrK; exists M.
by rewrite num_real.
Unshelve. all: by end_near. Qed.

Lemma left_right_continuousP {T : topologicalType} (f : R -> T) x :
  f @ x^'- --> f x /\ f @ x^'+ --> f x <-> f @ x --> f x.
Proof.
split; last by move=> cts; split; exact: cvg_within_filter.
move=> [+ +] U /= Uz => /(_ U Uz) + /(_ U Uz); near_simpl.
rewrite !near_withinE => lf rf; apply: filter_app lf; apply: filter_app rf.
near=> t => xlt xgt; have := @real_leVge R x t; rewrite !num_real.
move=> /(_ isT isT) /orP; rewrite !le_eqVlt => -[|] /predU1P[|//].
- by move=> <-; exact: nbhs_singleton.
- by move=> ->; exact: nbhs_singleton.
Unshelve. all: by end_near. Qed.

Lemma cvg_at_right_left_dnbhs (f : R -> R) (p : R) (l : R) :
  f x @[x --> p^'+] --> l -> f x @[x --> p^'-] --> l ->
  f x @[x --> p^'] --> l.
Proof.
move=> /cvgrPdist_le fppl /cvgrPdist_le fpnl; apply/cvgrPdist_le => e e0.
have {fppl}[a /= a0 fppl] := fppl _ e0; have {fpnl}[b /= b0 fpnl] := fpnl _ e0.
near=> t.
have : t != p by near: t; exact: nbhs_dnbhs_neq.
rewrite neq_lt => /orP[tp|pt].
- apply: fpnl => //=; near: t.
  exists (b / 2) => //=; first by rewrite divr_gt0.
  move=> z/= + _ => /lt_le_trans; apply.
<<<<<<< HEAD
  by rewrite ler_pdivr_mulr// ler_pmulr// ler1n.
- apply: fppl =>//=; near: t.
  exists (a / 2) => //=; first by rewrite divr_gt0.
  move=> z/= + _ => /lt_le_trans; apply.
  by rewrite ler_pdivr_mulr// ler_pmulr// ler1n.
=======
  by rewrite ler_pdivrMr// ler_pMr// ler1n.
- apply: fppl =>//=; near: t.
  exists (a / 2) => //=; first by rewrite divr_gt0.
  move=> z/= + _ => /lt_le_trans; apply.
  by rewrite ler_pdivrMr// ler_pMr// ler1n.
>>>>>>> 92585821
Unshelve. all: by end_near. Qed.
End fun_cvg_realFieldType.

Section cvgr_fun_cvg_seq.
Context {R : realType}.

Lemma cvg_at_rightP (f : R -> R) (p l : R) :
  f x @[x --> p^'+] --> l <->
<<<<<<< HEAD
  (forall u : R^nat, (forall n, u n > p) /\ (u --> p) ->
=======
  (forall u : R^nat, (forall n, u n > p) /\ (u n @[n --> \oo] --> p) ->
>>>>>>> 92585821
    f (u n) @[n --> \oo] --> l).
Proof.
split=> [/cvgrPdist_le fpl u [up /cvgrPdist_lt ucvg]|pfl].
  apply/cvgrPdist_le => e e0.
  have [r /= r0 {}fpl] := fpl _ e0; have [s /= s0 {}ucvg] := ucvg _ r0.
  near=> t; apply: fpl => //=; apply: ucvg => /=.
  by near: t; exists s.
apply: contrapT => fpl; move: pfl; apply/existsNP.
suff: exists2 x : R ^nat,
<<<<<<< HEAD
    (forall k, x k > p) /\ x --> p & ~ f (x n) @[n --> \oo] --> l.
=======
    (forall k, x k > p) /\ x n @[n --> \oo] --> p & ~ f (x n) @[n --> \oo] --> l.
>>>>>>> 92585821
  by move=> [x_] h; exists x_; exact/not_implyP.
have [e He] : exists e : {posnum R}, forall d : {posnum R},
    exists xn : R, [/\ xn > p, `|xn - p| < d%:num & `|f xn - l| >= e%:num].
  apply: contrapT; apply: contra_not fpl => /forallNP h.
  apply/cvgrPdist_le => e e0; have /existsNP[d] := h (PosNum e0).
  move/forallNP => {}h; near=> t.
  have /not_and3P[abs|abs|/negP] := h t.
  - by exfalso; apply: abs; near: t; exact: nbhs_right_gt.
  - exfalso; apply: abs.
    by near: t;  by exists d%:num => //= z/=; rewrite distrC.
  - by rewrite -ltNge distrC => /ltW.
have invn n : 0 < n.+1%:R^-1 :> R by rewrite invr_gt0.
exists (fun n => sval (cid (He (PosNum (invn n))))).
  split => [k|]; first by rewrite /sval/=; case: cid => x [].
  apply/cvgrPdist_lt => r r0; near=> t.
  rewrite /sval/=; case: cid => x [px xpt _].
<<<<<<< HEAD
  rewrite distrC (lt_le_trans xpt)// -(@invrK _ r) lef_pinv ?posrE ?invr_gt0//.
=======
  rewrite distrC (lt_le_trans xpt)// -(@invrK _ r) lef_pV2 ?posrE ?invr_gt0//.
>>>>>>> 92585821
  near: t; exists `|ceil (r^-1)|%N => // s /=.
  rewrite -ltnS -(@ltr_nat R) => /ltW; apply: le_trans.
  by rewrite natr_absz gtr0_norm ?ceil_gt0 ?invr_gt0// ceil_ge.
move=> /cvgrPdist_lt/(_ e%:num (ltac:(by [])))[] n _ /(_ _ (leqnn _)).
rewrite /sval/=; case: cid => // x [px xpn].
by rewrite leNgt distrC => /negP.
Unshelve. all: by end_near. Qed.

Lemma cvg_at_leftP (f : R -> R) (p l : R) :
  f x @[x --> p^'-] --> l <->
<<<<<<< HEAD
  (forall u : R^nat, (forall n, u n < p) /\ (u --> p) ->
=======
  (forall u : R^nat, (forall n, u n < p) /\ u n @[n --> \oo] --> p ->
>>>>>>> 92585821
    f (u n) @[n --> \oo] --> l).
Proof.
apply: (iff_trans (cvg_at_leftNP f p l)).
apply: (iff_trans (cvg_at_rightP _ _ _)).
split=> [pfl u [pu up]|pfl u [pu up]].
  rewrite -(opprK u); apply: pfl.
<<<<<<< HEAD
  by split; [move=> k; rewrite ltr_oppr opprK//|exact/cvgNP].
apply: pfl.
by split; [move=> k; rewrite ltr_oppl//|apply/cvgNP => /=; rewrite opprK].
=======
  by split; [move=> k; rewrite ltrNr opprK//|exact/cvgNP].
apply: pfl.
by split; [move=> k; rewrite ltrNl//|apply/cvgNP => /=; rewrite opprK].
>>>>>>> 92585821
Qed.

End cvgr_fun_cvg_seq.

Section cvge_fun_cvg_seq.
Context {R : realType}.

Lemma cvge_at_rightP (f : R -> \bar R) (p l : R) :
  f x @[x --> p^'+] --> l%:E <->
<<<<<<< HEAD
  (forall u : R^nat, (forall n, u n > p) /\ u --> p ->
=======
  (forall u : R^nat, (forall n, u n > p) /\ u n @[n --> \oo] --> p ->
>>>>>>> 92585821
    f (u n) @[n --> \oo] --> l%:E).
Proof.
split=> [/fine_cvgP [ffin_num fpl] u [pu up]|h].
  apply/fine_cvgP; split; last by move/cvg_at_rightP : fpl; exact.
  have [e /= e0 {}ffin_num] := ffin_num.
  move/cvgrPdist_lt : up => /(_ _ e0)[s /= s0 {}up]; near=> t.
  by apply: ffin_num => //=; apply: up => /=; near: t; exists s.
suff H : \forall F \near p^'+, f F \is a fin_num.
  by apply/fine_cvgP; split => //; apply/cvg_at_rightP => u /h /fine_cvgP[].
apply: contrapT => /not_near_at_rightP abs.
have invn n : 0 < n.+1%:R^-1 :> R by rewrite invr_gt0.
pose y_ n := sval (cid2 (abs (PosNum (invn n)))).
have py_ k : p < y_ k by rewrite /y_ /sval/=; case: cid2 => //= x /andP[].
<<<<<<< HEAD
have y_p : y_ --> p.
  apply/cvgrPdist_lt => e e0; near=> t.
  rewrite ltr0_norm// ?subr_lt0// opprB.
  rewrite /y_ /sval/=; case: cid2 => //= x /andP[_ + _].
  rewrite ltr_subl_addr => /lt_le_trans; apply.
  rewrite addrC ler_add2r -(invrK e) lef_pinv// ?posrE ?invr_gt0//.
=======
have y_p : y_ n @[n --> \oo] --> p.
  apply/cvgrPdist_lt => e e0; near=> t.
  rewrite ltr0_norm// ?subr_lt0// opprB.
  rewrite /y_ /sval/=; case: cid2 => //= x /andP[_ + _].
  rewrite ltrBlDr => /lt_le_trans; apply.
  rewrite addrC lerD2r -(invrK e) lef_pV2// ?posrE ?invr_gt0//.
>>>>>>> 92585821
  near: t.
  exists `|ceil e^-1|%N => // k /= ek.
  rewrite (le_trans (ceil_ge _))// (@le_trans _ _ `|ceil e^-1|%:~R)//.
    by rewrite ger0_norm// ?ceil_ge0// ?invr_ge0// ltW.
  by move: ek;rewrite -(leq_add2r 1) !addn1 -(ltr_nat R) => /ltW.
have /fine_cvgP[[m _ mfy_] /= _] := h _ (conj py_ y_p).
near \oo => n.
have mn : (m <= n)%N by near: n; exists m.
have {mn} := mfy_ _ mn.
rewrite /y_ /sval; case: cid2 => /= x _.
Unshelve. all: by end_near. Qed.

Lemma cvge_at_leftP (f : R -> \bar R) (p l : R) :
  f x @[x --> p^'-] --> l%:E <->
<<<<<<< HEAD
  (forall u : R^nat, (forall n, u n < p) /\ u --> p ->
=======
  (forall u : R^nat, (forall n, u n < p) /\ u n @[n --> \oo] --> p ->
>>>>>>> 92585821
    f (u n) @[n --> \oo] --> l%:E).
Proof.
apply: (iff_trans (cvg_at_leftNP f p l%:E)).
apply: (iff_trans (cvge_at_rightP _ _ l)); split=> h u [up pu].
- rewrite (_ : u = \- (\- u))%R; last by apply/funext => ?/=; rewrite opprK.
<<<<<<< HEAD
  by apply: h; split; [by move=> n; rewrite ltr_oppl opprK|exact: cvgN].
- by apply: h; split => [n|]; [rewrite ltr_oppl|move/cvgN : pu; rewrite opprK].
=======
  by apply: h; split; [by move=> n; rewrite ltrNl opprK|exact: cvgN].
- by apply: h; split => [n|]; [rewrite ltrNl|move/cvgN : pu; rewrite opprK].
>>>>>>> 92585821
Qed.

End cvge_fun_cvg_seq.

Section fun_cvg_realType.
Context {R : realType}.
Implicit Types f : R -> R.

(* NB: see nondecreasing_cvgn in sequences.v *)
Lemma nondecreasing_cvgr f : nondecreasing_fun f -> has_ubound (range f) ->
  f r @[r --> +oo] --> sup (range f).
Proof.
move=> ndf ubf; set M := sup (range f).
have supf : has_sup (range f) by split => //; exists (f 0), 0.
apply/cvgrPdist_le => _/posnumP[e].
have [p Mefp] : exists p, M - e%:num <= f p.
  have [_ -[p _] <- /ltW efp] := sup_adherent (gt0 e) supf.
  by exists p; rewrite efp.
near=> n; have pn : p <= n by near: n; apply: nbhs_pinfty_ge; rewrite num_real.
<<<<<<< HEAD
rewrite ler_distlC (le_trans Mefp (ndf _ _ _))//= (@le_trans _ _ M) ?ler_addl//.
=======
rewrite ler_distlC (le_trans Mefp (ndf _ _ _))//= (@le_trans _ _ M) ?lerDl//.
>>>>>>> 92585821
by have /ubP := sup_upper_bound supf; apply; exists n.
Unshelve. all: by end_near. Qed.

(***md This covers the cases where the interval is
   $]a, +\infty[$, $]a, b[$, or $]a, b]$. *)
Lemma nonincreasing_at_right_cvgr f a (b : itv_bound R) : (BRight a < b)%O ->
    {in Interval (BRight a) b &, nonincreasing_fun f} ->
    has_ubound (f @` [set` Interval (BRight a) b]) ->
  f x @[x --> a ^'+] --> sup (f @` [set` Interval (BRight a) b]).
Proof.
move=> ab lef ubf; set M := sup _.
have supf : has_sup [set f x | x in [set` Interval (BRight a) b]].
  split => //; case: b ab {lef ubf M} => [[|] t ta|[]] /=.
  - exists (f ((a + t) / 2)), ((a + t) / 2) => //=.
    by rewrite in_itv/= !midf_lt.
  - exists (f ((a + t) / 2)), ((a + t) / 2) => //=.
    by rewrite in_itv/= midf_lt// midf_le// ltW.
  - by exists (f (a + 1)), (a + 1).
<<<<<<< HEAD
  - by exists (f (a + 1)), (a + 1) => //=; rewrite in_itv/= ltr_addl andbT.
=======
  - by exists (f (a + 1)), (a + 1) => //=; rewrite in_itv/= ltrDl andbT.
>>>>>>> 92585821
apply/cvgrPdist_le => _/posnumP[e].
have {supf} [p [ap pb]] :
    exists p, [/\ a < p, (BLeft p < b)%O & M - e%:num <= f p].
  have [_ -[p apb] <- /ltW efp] := sup_adherent (gt0 e) supf.
  move: apb; rewrite /= in_itv/= -[X in _ && X]/(BLeft p < b)%O => /andP[ap pb].
  by exists p; split.
<<<<<<< HEAD
rewrite ler_subl_addr {}/M.
move: b ab pb lef ubf => [[|] b|[//|]] ab pb lef ubf; set M := sup _ => Mefp.
- near=> r; rewrite ler_distl; apply/andP; split.
  + suff: f r <= M by apply: le_trans; rewrite ler_subl_addr ler_addl.
    apply: sup_ub => //=; exists r => //; rewrite in_itv/=.
    by apply/andP; split; near: r; [exact: nbhs_right_gt|exact: nbhs_right_lt].
  + rewrite (le_trans Mefp)// ler_add2r lef//=; last 2 first.
=======
rewrite lerBlDr {}/M.
move: b ab pb lef ubf => [[|] b|[//|]] ab pb lef ubf; set M := sup _ => Mefp.
- near=> r; rewrite ler_distl; apply/andP; split.
  + suff: f r <= M by apply: le_trans; rewrite lerBlDr lerDl.
    apply: sup_ub => //=; exists r => //; rewrite in_itv/=.
    by apply/andP; split; near: r; [exact: nbhs_right_gt|exact: nbhs_right_lt].
  + rewrite (le_trans Mefp)// lerD2r lef//=; last 2 first.
>>>>>>> 92585821
      by rewrite in_itv/= ap.
      by near: r; exact: nbhs_right_le.
    apply/andP; split; near: r; [exact: nbhs_right_gt|exact: nbhs_right_lt].
- near=> r; rewrite ler_distl; apply/andP; split.
<<<<<<< HEAD
  + suff: f r <= M by apply: le_trans; rewrite ler_subl_addr ler_addl.
    apply: sup_ub => //=; exists r => //; rewrite in_itv/=.
    by apply/andP; split; near: r; [exact: nbhs_right_gt|exact: nbhs_right_le].
  + rewrite (le_trans Mefp)// ler_add2r lef//=; last 2 first.
=======
  + suff: f r <= M by apply: le_trans; rewrite lerBlDr lerDl.
    apply: sup_ub => //=; exists r => //; rewrite in_itv/=.
    by apply/andP; split; near: r; [exact: nbhs_right_gt|exact: nbhs_right_le].
  + rewrite (le_trans Mefp)// lerD2r lef//=; last 2 first.
>>>>>>> 92585821
      by rewrite in_itv/= ap.
      by near: r; exact: nbhs_right_le.
    by apply/andP; split; near: r; [exact: nbhs_right_gt|exact: nbhs_right_le].
- near=> r; rewrite ler_distl; apply/andP; split.
<<<<<<< HEAD
  suff: f r <= M by apply: le_trans; rewrite ler_subl_addr ler_addl.
  apply: sup_ub => //=; exists r => //; rewrite in_itv/= andbT.
    by near: r; apply: nbhs_right_gt.
  rewrite (le_trans Mefp)// ler_add2r lef//.
=======
  suff: f r <= M by apply: le_trans; rewrite lerBlDr lerDl.
  apply: sup_ub => //=; exists r => //; rewrite in_itv/= andbT.
    by near: r; apply: nbhs_right_gt.
  rewrite (le_trans Mefp)// lerD2r lef//.
>>>>>>> 92585821
  - by rewrite in_itv/= andbT; near: r; exact: nbhs_right_gt.
  - by rewrite in_itv/= ap.
  - by near: r; exact: nbhs_right_le.
Unshelve. all: by end_near. Qed.

Lemma nonincreasing_at_right_is_cvgr f a :
    (\forall x \near a^'+, {in `]a, x[ &, nonincreasing_fun f}) ->
    (\forall x \near a^'+, has_ubound (f @` `]a, x[)) ->
  cvg (f x @[x --> a ^'+]).
Proof.
move=> nif ubf; apply/cvg_ex; near a^'+ => b.
by eexists; apply: (@nonincreasing_at_right_cvgr _ _ (BLeft b));
  [rewrite bnd_simp|near: b..].
Unshelve. all: by end_near. Qed.

Lemma nondecreasing_at_right_cvgr f a (b : itv_bound R) : (BRight a < b)%O ->
    {in Interval (BRight a) b &, nondecreasing_fun f} ->
    has_lbound (f @` [set` Interval (BRight a) b]) ->
  f x @[x --> a ^'+] --> inf (f @` [set` Interval (BRight a) b]).
Proof.
move=> ab nif hlb; set M := inf _.
have ndNf : {in Interval (BRight a) b &, nonincreasing_fun (\- f)}.
<<<<<<< HEAD
  by move=> r s rab sab /nif; rewrite ler_opp2; exact.
=======
  by move=> r s rab sab /nif; rewrite lerN2; exact.
>>>>>>> 92585821
have hub : has_ubound [set (\- f) x | x in [set` Interval (BRight a) b]].
  apply/has_ub_lbN; rewrite image_comp/=.
  rewrite [X in has_lbound X](_ : _ = f @` [set` Interval (BRight a) b])//.
  by apply: eq_imagel => y _ /=; rewrite opprK.
have /cvgN := nonincreasing_at_right_cvgr ab ndNf hub.
rewrite opprK [X in _ --> X -> _](_ : _ =
    inf (f @` [set` Interval (BRight a) b]))//.
by rewrite /inf; congr (- sup _); rewrite image_comp/=; exact: eq_imagel.
Qed.

Lemma nondecreasing_at_right_is_cvgr f a :
    (\forall x \near a^'+, {in `]a, x[ &, nondecreasing_fun f}) ->
    (\forall x \near a^'+, has_lbound (f @` `]a, x[)) ->
  cvg (f x @[x --> a ^'+]).
Proof.
move=> ndf lbf; apply/cvg_ex; near a^'+ => b.
by eexists; apply: (@nondecreasing_at_right_cvgr _ _ (BLeft b));
  [rewrite bnd_simp|near: b..].
Unshelve. all: by end_near. Qed.

End fun_cvg_realType.
Arguments nondecreasing_at_right_cvgr {R f a} b.
Arguments nondecreasing_at_right_cvgr {R f a} b.

Section fun_cvg_ereal.
Context {R : realType}.
Local Open Scope ereal_scope.

(* NB: see ereal_nondecreasing_cvgn in sequences.v *)
Lemma nondecreasing_cvge (f : R -> \bar R) :
  nondecreasing_fun f -> f r @[r --> +oo%R] --> ereal_sup (range f).
Proof.
move=> ndf; set S := range f; set l := ereal_sup S.
have [Spoo|Spoo] := pselect (S +oo).
  have [N Nf] : exists N, forall n, (n >= N)%R -> f n = +oo.
    case: Spoo => N _ uNoo; exists N => n Nn.
    by have := ndf _ _ Nn; rewrite uNoo leye_eq => /eqP.
  have -> : l = +oo by rewrite /l /ereal_sup; exact: supremum_pinfty.
  rewrite -(cvg_shiftr `|N|); apply: cvg_near_cst.
  exists N; split; first by rewrite num_real.
<<<<<<< HEAD
  by move=> x /ltW Nx; rewrite Nf// ler_paddr.
=======
  by move=> x /ltW Nx; rewrite Nf// ler_wpDr.
>>>>>>> 92585821
have [lpoo|lpoo] := eqVneq l +oo.
  rewrite lpoo; apply/cvgeyPge => M.
  have /ereal_sup_gt[_ [n _] <- Mun] : M%:E < l by rewrite lpoo// ltry.
  exists n; split; first by rewrite num_real.
  by move=> m /= nm; rewrite (le_trans (ltW Mun))// ndf// ltW.
have [fnoo|fnoo] := pselect (f = cst -oo).
  rewrite /l (_ : S = [set -oo]).
    by rewrite ereal_sup1 fnoo; exact: cvg_cst.
  apply/seteqP; split => [_ [n _] <- /[!fnoo]//|_ ->].
  by rewrite /S fnoo; exists 0%R.
have [/ereal_sup_ninfty lnoo|lnoo] := eqVneq l -oo.
  by exfalso; apply/fnoo/funext => n; rewrite (lnoo (f n))//; exists n.
have l_fin_num : l \is a fin_num by rewrite fin_numE lpoo lnoo.
set A := [set n | f n = -oo]; set B := [set n | f n != -oo].
have f_fin_num n : B n -> f n \is a fin_num.
  move=> Bn; rewrite fin_numE Bn/=.
  by apply: contra_notN Spoo => /eqP unpoo; exists n.
have [x Bx] : B !=set0.
  apply/set0P/negP => /eqP B0; apply/fnoo/funext => n.
  apply/eqP/negPn/negP => unnoo.
  by move/seteqP : B0 => [+ _] => /(_ n); apply.
have xB r : (x <= r)%R -> B r.
  move=> /ndf xr; apply/negP => /eqP urnoo.
  by move: xr; rewrite urnoo leeNy_eq; exact/negP.
rewrite -(@fineK _ l)//; apply/fine_cvgP; split.
  exists x; split; first by rewrite num_real.
  by move=> r A1r; rewrite f_fin_num //; exact/xB/ltW.
set g := fun n => if (n < x)%R then fine (f x) else fine (f n).
have <- : sup (range g) = fine l.
  apply: EFin_inj; rewrite -ereal_sup_EFin//; last 2 first.
    - exists (fine l) => /= _ [m _ <-]; rewrite /g /=.
      have [mx|xm] := ltP m x.
        by rewrite fine_le// ?f_fin_num//; apply: ereal_sup_ub; exists x.
      rewrite fine_le// ?f_fin_num//; first exact/xB.
      by apply: ereal_sup_ub; exists m.
    - by exists (g 0%R), 0%R.
  rewrite fineK//; apply/eqP; rewrite eq_le; apply/andP; split.
    apply: le_ereal_sup => _ /= [_ [m _] <-] <-.
    rewrite /g; have [_|xm] := ltP m x.
      by rewrite fineK// ?f_fin_num//; exists x.
    by rewrite fineK// ?f_fin_num//; [exists m|exact/xB].
  apply: ub_ereal_sup => /= _ [m _] <-.
  have [mx|xm] := ltP m x.
    rewrite (le_trans (ndf _ _ (ltW mx)))//.
    apply: ereal_sup_ub => /=; exists (fine (f x)); last first.
      by rewrite fineK// f_fin_num.
    by exists m => //; rewrite /g mx.
  apply: ereal_sup_ub => /=; exists (fine (f m)) => //.
    by exists m => //; rewrite /g ltNge xm.
  by rewrite fineK ?f_fin_num//; exact: xB.
suff: g x @[x --> +oo%R] --> sup (range g).
  apply: cvg_trans; apply: near_eq_cvg; near=> n.
  rewrite /g ifF//; apply/negbTE; rewrite -leNgt.
  by near: n; apply: nbhs_pinfty_ge; rewrite num_real.
apply: nondecreasing_cvgr.
- move=> m n mn; rewrite /g /=; have [_|xm] := ltP m x.
  + have [nx|nx] := ltP n x; first by rewrite fine_le// f_fin_num.
    by rewrite fine_le// ?f_fin_num//; [exact: xB|exact: ndf].
  + rewrite ltNge (le_trans xm mn)//= fine_le ?f_fin_num//.
    * exact: xB.
    * by apply: xB; rewrite (le_trans xm).
    * exact/ndf.
- exists (fine l) => /= _ [m _ <-]; rewrite /g /=.
  rewrite -lee_fin (fineK l_fin_num); apply: ereal_sup_ub.
  have [_|xm] := ltP m x; first by rewrite fineK// ?f_fin_num//; eexists.
  by rewrite fineK// ?f_fin_num//; [exists m|exact/xB].
Unshelve. all: by end_near. Qed.

(* NB: see ereal_nondecreasing_is_cvgn in sequences.v *)
Lemma nondecreasing_is_cvge (f : R -> \bar R) :
  nondecreasing_fun f -> (cvg (f r @[r --> +oo]))%R.
Proof. by move=> u_nd u_ub; apply: cvgP; exact: nondecreasing_cvge. Qed.

Lemma nondecreasing_at_right_cvge (f : R -> \bar R) a (b : itv_bound R) :
    (BRight a < b)%O ->
    {in Interval (BRight a) b &, nondecreasing_fun f} ->
  f x @[x --> a ^'+] --> ereal_inf (f @` [set` Interval (BRight a) b]).
Proof.
move=> ab ndf; set S := (X in ereal_inf X); set l := ereal_inf S.
have [Snoo|Snoo] := pselect (S -oo).
  case: (Snoo) => N/=.
  rewrite in_itv/= -[X in _ && X]/(BLeft N < b)%O => /andP[aN Nb] fNpoo.
  have Nf n : (a < n <= N)%R -> f n = -oo.
    move=> /andP[an nN]; apply/eqP.
    rewrite eq_le leNye andbT -fNpoo ndf//.
      by rewrite in_itv/= -[X in _ && X]/(BLeft n < b)%O an (le_lt_trans _ Nb).
    by rewrite in_itv/= -[X in _ && X]/(BLeft N < b)%O (lt_le_trans an nN).
  have -> : l = -oo.
    by rewrite /l /ereal_inf /ereal_sup supremum_pinfty//=; exists -oo.
  apply: cvg_near_cst; exists (N - a)%R => /=; first by rewrite subr_gt0.
  move=> y /= + ay; rewrite ltr0_norm ?subr_lt0// opprB => ayNa.
<<<<<<< HEAD
  by rewrite Nf// ay/= -(subrK a y) -ler_subr_addr ltW.
=======
  by rewrite Nf// ay/= -(subrK a y) -lerBrDr ltW.
>>>>>>> 92585821
have [lnoo|lnoo] := eqVneq l -oo.
  rewrite lnoo; apply/cvgeNyPle => M.
  have /ereal_inf_lt[x [y]]/= : M%:E > l by rewrite lnoo ltNyr.
  rewrite in_itv/= -[X in _ && X]/(BLeft y < b)%O/= => /andP[ay yb] <- fyM.
  exists (y - a)%R => /=; first by rewrite subr_gt0.
  move=> z /= + az.
<<<<<<< HEAD
  rewrite ltr0_norm ?subr_lt0// opprB ltr_subl_addr subrK => zy.
=======
  rewrite ltr0_norm ?subr_lt0// opprB ltrBlDr subrK => zy.
>>>>>>> 92585821
  rewrite (le_trans _ (ltW fyM))// ndf ?ltW//.
    by rewrite in_itv/= -[X in _ && X]/(BLeft z < b)%O/= az/= (lt_trans _ yb).
  by rewrite in_itv/= -[X in _ && X]/(BLeft y < b)%O/= (lt_trans az zy).
have [fpoo|fpoo] := pselect {in Interval (BRight a) b, forall x, f x = +oo}.
  rewrite {}/l in lnoo *; rewrite {}/S in Snoo lnoo *.
  rewrite [X in ereal_inf X](_ : _ = [set +oo]).
    rewrite ereal_inf1; apply/cvgeyPgey; near=> M.
    move: b ab {ndf lnoo Snoo} fpoo => [[|] b|[//|]] ab fpoo.
    - near=> x; rewrite fpoo ?leey// in_itv/=.
      by apply/andP; split; near: x; [exact: nbhs_right_gt|exact: nbhs_right_lt].
    - near=> x; rewrite fpoo ?leey// in_itv/=.
      by apply/andP; split; near: x; [exact: nbhs_right_gt|exact: nbhs_right_le].
    - near=> x; rewrite fpoo ?leey// in_itv/= andbT.
      by near: x; exact: nbhs_right_gt.
  apply/seteqP; split => [_ [n _] <- /[!fpoo]//|_ ->].
  move: b ab ndf lnoo Snoo fpoo => [[|] s|[//|]] ab ndf lnoo Snoo fpoo /=.
  - by exists ((a + s) / 2)%R; rewrite ?fpoo// in_itv/= !midf_lt.
  - by exists ((a + s) / 2)%R; rewrite ?fpoo// in_itv/= !(midf_lt, midf_le)// ltW.
<<<<<<< HEAD
  - by exists (a + 1)%R; rewrite ?fpoo// in_itv/= andbT ltr_addl.
=======
  - by exists (a + 1)%R; rewrite ?fpoo// in_itv/= andbT ltrDl.
>>>>>>> 92585821
have [/ereal_inf_pinfty lpoo|lpoo] := eqVneq l +oo.
  by exfalso; apply/fpoo => r rab; rewrite (lpoo (f r))//; exists r.
have l_fin_num : l \is a fin_num by rewrite fin_numE lpoo lnoo.
set A := [set r | [/\ (a < r)%R, (BLeft r < b)%O & f r != +oo]].
have f_fin_num r : r \in A -> f r \is a fin_num.
  rewrite inE /A/= => -[ar rb] frnoo; rewrite fin_numE frnoo andbT.
  apply: contra_notN Snoo => /eqP frpoo.
  by exists r => //=; rewrite in_itv/= -[X in _ && X]/(BLeft r < b)%O ar rb.
have [x [ax xb fxpoo]] : A !=set0.
  apply/set0P/negP => /eqP A0; apply/fpoo => x.
  rewrite in_itv/= -[X in _ && X]/(BLeft x < b)%O => /andP[ax xb].
  apply/eqP/negPn/negP => unnoo.
  by move/seteqP : A0 => [+ _] => /(_ x); apply; rewrite /A/= ax.
have axA r : (a < r <= x)%R -> r \in A.
  move=> /andP[ar rx]; move: (rx) => /ndf rafx; rewrite /A /= inE; split => //.
    by rewrite (le_lt_trans _ xb).
  apply/negP => /eqP urnoo.
  move: rafx; rewrite urnoo.
  rewrite in_itv/= -[X in _ && X]/(BLeft r < b)%O ar/=.
  rewrite in_itv/= -[X in _ && X]/(BLeft x < b)%O ax/=.
  by rewrite leye_eq (negbTE fxpoo) -falseE; apply; rewrite (le_lt_trans _ xb).
rewrite -(@fineK _ l)//; apply/fine_cvgP; split.
  exists (x - a)%R => /=; first by rewrite subr_gt0.
  move=> z /= + az.
<<<<<<< HEAD
  rewrite ltr0_norm ?subr_lt0// opprB ltr_subl_addr subrK// => zx.
=======
  rewrite ltr0_norm ?subr_lt0// opprB ltrBlDr subrK// => zx.
>>>>>>> 92585821
  by rewrite f_fin_num// axA// az/= ltW.
set g := fun n => if (a < n < x)%R then fine (f n) else fine (f x).
have <- : inf [set g x | x in [set` Interval (BRight a) b]] = fine l.
  apply: EFin_inj; rewrite -ereal_inf_EFin//; last 2 first.
    - exists (fine l) => /= _ [m _ <-]; rewrite /g /=.
      case: ifPn => [/andP[am mx]|].
        rewrite fine_le// ?f_fin_num//; first by rewrite axA// am (ltW mx).
        apply: ereal_inf_lb; exists m => //=.
        rewrite in_itv/= -[X in _ && X]/(BLeft m < b)%O am/=.
        by rewrite (le_lt_trans _ xb) ?ltW.
      rewrite negb_and -!leNgt => /orP[ma|xm].
        rewrite fine_le// ?f_fin_num ?inE//.
        apply: ereal_inf_lb; exists x => //=.
        by rewrite in_itv/= -[X in _ && X]/(BLeft x < b)%O ax xb.
      rewrite fine_le// ?f_fin_num ?inE//.
      apply: ereal_inf_lb; exists x => //=.
      by rewrite in_itv/= -[X in _ && X]/(BLeft x < b)%O ax xb.
    - rewrite {}/l in lnoo lpoo l_fin_num *.
      rewrite {}/S in Snoo lnoo lpoo l_fin_num *.
      rewrite {}/A in f_fin_num axA *.
      move: b ab {xb ndf lnoo lpoo l_fin_num f_fin_num Snoo fpoo axA} =>
            [[|] s|[//|]] ab /=.
      + exists (g ((a + s) / 2))%R, ((a + s) / 2)%R => //=.
        by rewrite /= in_itv/= !midf_lt.
      + exists (g ((a + s) / 2))%R, ((a + s) / 2)%R => //=.
        by rewrite /= in_itv/= !(midf_lt, midf_le)// ltW.
      + exists (g (a + 1)%R), (a + 1)%R => //=.
<<<<<<< HEAD
        by rewrite in_itv/= andbT ltr_addl.
=======
        by rewrite in_itv/= andbT ltrDl.
>>>>>>> 92585821
  rewrite fineK//; apply/eqP; rewrite eq_le; apply/andP; split; last first.
    apply: le_ereal_inf => _ /= [_ [m _] <-] <-.
    rewrite /g; case: ifPn => [/andP[am mx]|].
      rewrite fineK// ?f_fin_num//; last by rewrite axA// am ltW.
      exists m => //=.
      by rewrite in_itv/= -[X in _ && X]/(BLeft m < b)%O am/= (lt_trans _ xb).
    rewrite negb_and -!leNgt => /orP[ma|xm].
      rewrite fineK//; last by rewrite f_fin_num ?inE.
      exists x => //=.
      by rewrite in_itv/= -[X in _ && X]/(BLeft x < b)%O ax xb.
    exists x => /=.
      by rewrite in_itv/= -[X in _ && X]/(BLeft x < b)%O ax xb.
    by rewrite fineK// f_fin_num ?inE.
  apply: lb_ereal_inf => /= y [m] /=.
  rewrite in_itv/= -[X in _ && X]/(BLeft m < b)%O => /andP[am mb] <-{y}.
  have [mx|xm] := ltP m x.
    apply: ereal_inf_lb => /=; exists (fine (f m)); last first.
      by rewrite fineK// f_fin_num// axA// am (ltW mx).
    by exists m; [rewrite in_itv/= am|rewrite /g am mx].
  rewrite (@le_trans _ _ (f x))//; last first.
    by apply: ndf => //; rewrite in_itv//= ?ax ?am.
  apply: ereal_inf_lb => /=; exists (fine (f x)); last first.
    by rewrite fineK// f_fin_num ?inE.
  by exists x; [rewrite in_itv/= ax|rewrite /g ltxx andbF].
suff: g x @[x --> a^'+] --> inf [set g x | x in [set` Interval (BRight a) b]].
  apply: cvg_trans; apply: near_eq_cvg; near=> n.
  rewrite /g /=; case: ifPn => [//|].
  rewrite negb_and -!leNgt => /orP[na|xn].
    exfalso.
    move: na; rewrite leNgt => /negP; apply.
    by near: n; exact: nbhs_right_gt.
  suff nx : (n < x)%R by rewrite ltNge xn in nx.
  near: n; exists ((x - a) / 2)%R; first by rewrite /= divr_gt0// subr_gt0.
  move=> y /= /[swap] ay.
<<<<<<< HEAD
  rewrite ltr0_norm// ?subr_lt0// opprB ltr_subl_addr => /lt_le_trans; apply.
  by rewrite -ler_subr_addr ler_pdivr_mulr// ler_pmulr// ?ler1n// subr_gt0.
=======
  rewrite ltr0_norm// ?subr_lt0// opprB ltrBlDr => /lt_le_trans; apply.
  by rewrite -lerBrDr ler_pdivrMr// ler_pMr// ?ler1n// subr_gt0.
>>>>>>> 92585821
apply: nondecreasing_at_right_cvgr => //.
- move=> m n; rewrite !in_itv/= -[X in _ && X]/(BLeft m < b)%O.
  rewrite -[X in _ -> _ && X -> _]/(BLeft n < b)%O.
  move=> /andP[am mb] /andP[an nb] mn.
  rewrite /g /=; case: ifPn => [/andP[_ mx]|].
    rewrite (lt_le_trans am mn) /=; have [nx|nn0] := ltP n x.
      rewrite fine_le ?f_fin_num ?ndf//; first by rewrite axA// am (ltW mx).
      by rewrite axA// (ltW nx) andbT (lt_le_trans am).
      by rewrite in_itv/= am.
      by rewrite in_itv/= an.
    rewrite fine_le ?f_fin_num//.
    + by rewrite axA// am (ltW (lt_le_trans mx _)).
    + by rewrite inE.
    + rewrite ndf//; last exact/ltW.
      by rewrite !in_itv/= am.
      by rewrite !in_itv/= ax.
  rewrite negb_and -!leNgt => /orP[|xm]; first by rewrite leNgt am.
  by rewrite (lt_le_trans am mn)/= ltNge (le_trans xm mn).
- exists (fine l) => /= _ [m _ <-]; rewrite /g /=.
  rewrite -lee_fin (fineK l_fin_num); apply: ereal_inf_lb.
  case: ifPn => [/andP[am mn0]|].
    rewrite fineK//; last by rewrite f_fin_num// axA// am (ltW mn0).
    exists m => //=.
    by rewrite in_itv/= -[X in _ && X]/(BLeft m < b)%O am (lt_trans _ xb).
  rewrite negb_and -!leNgt => /orP[ma|xm].
    rewrite fineK//; first by exists x => //=; rewrite in_itv/= ax.
    by rewrite f_fin_num ?inE.
  by rewrite fineK// ?f_fin_num ?inE//; exists x => //=; rewrite in_itv/= ax.
Unshelve. all: by end_near. Qed.

Lemma nondecreasing_at_right_is_cvge (f : R -> \bar R) (a : R) :
    (\forall x \near a^'+, {in `]a, x[ &, nondecreasing_fun f}) ->
  cvg (f x @[x --> a ^'+]).
Proof.
move=> ndf; apply/cvg_ex; near a^'+ => b.
by eexists; apply: (@nondecreasing_at_right_cvge _ _ (BLeft b));
  [rewrite bnd_simp|near: b..].
Unshelve. all: by end_near. Qed.

Lemma nonincreasing_at_right_cvge (f : R -> \bar R) a (b : itv_bound R) :
    (BRight a < b)%O -> {in Interval (BRight a) b &, nonincreasing_fun f} ->
  f x @[x --> a ^'+] --> ereal_sup (f @` [set` Interval (BRight a) b]).
Proof.
move=> ab nif; have ndNf : {in Interval (BRight a) b &,
    {homo (\- f) : n m / (n <= m)%R >-> n <= m}}.
  by move=> r s rab sab /nif; rewrite leeN2; exact.
have /cvgeN := nondecreasing_at_right_cvge ab ndNf.
under eq_fun do rewrite oppeK.
set lhs := (X in _ --> X -> _); set rhs := (X in _ -> _ --> X).
suff : lhs = rhs by move=> ->.
rewrite {}/rhs {}/lhs; rewrite /ereal_inf oppeK; congr ereal_sup.
by rewrite image_comp/=; apply: eq_imagel => x _ /=; rewrite oppeK.
Qed.

Lemma nonincreasing_at_right_is_cvge (f : R -> \bar R) a :
    (\forall x \near a^'+, {in `]a, x[ &, nonincreasing_fun f}) ->
  cvg (f x @[x --> a ^'+]).
Proof.
move=> nif; apply/cvg_ex; near a^'+ => b.
by eexists; apply: (@nonincreasing_at_right_cvge _ _ (BLeft b));
  [rewrite bnd_simp|near: b..].
Unshelve. all: by end_near. Qed.

End fun_cvg_ereal.

End fun_cvg.
Arguments nondecreasing_at_right_cvge {R f a} b.
Arguments nondecreasing_at_right_is_cvge {R f a}.
Arguments nonincreasing_at_right_cvge {R f a} b.
Arguments nonincreasing_at_right_is_cvge {R f a}.

Section lime_sup_inf.
Variable R : realType.
Local Open Scope ereal_scope.
Implicit Types (f g : R -> \bar R) (a r s l : R).

Definition lime_sup f a : \bar R := limf_esup f a^'.

Definition lime_inf f a : \bar R := - lime_sup (\- f) a.

Let sup_ball f a r := ereal_sup [set f x | x in ball a r `\ a].

Let sup_ball_le f a r s : (r <= s)%R -> sup_ball f a r <= sup_ball f a s.
Proof.
move=> rs; apply: ub_ereal_sup => /= _ /= [t [rt ta] <-].
by apply: ereal_sup_ub => /=; exists t => //; split => //; exact: le_ball rt.
Qed.

Let sup_ball_is_cvg f a : cvg (sup_ball f a e @[e --> 0^'+]).
Proof.
apply: nondecreasing_at_right_is_cvge; near=> e.
by move=> x y; rewrite !in_itv/= => /andP[x0 xe] /andP[y0 ye] /sup_ball_le.
Unshelve. all: by end_near. Qed.

Let inf_ball f a r := - sup_ball (\- f) a r.

Let inf_ballE f a r : inf_ball f a r = ereal_inf [set f x | x in ball a r `\ a].
Proof.
by rewrite /inf_ball /ereal_inf; congr (- _); rewrite /sup_ball -image_comp.
Qed.

Let inf_ball_le f a r s : (s <= r)%R -> inf_ball f a r <= inf_ball f a s.
Proof. by move=> sr; rewrite /inf_ball lee_oppl oppeK sup_ball_le. Qed.

Let inf_ball_is_cvg f a : cvg (inf_ball f a e @[e --> 0^'+]).
Proof.
apply: nonincreasing_at_right_is_cvge; near=> e.
by move=> x y; rewrite !in_itv/= => /andP[x0 xe] /andP[y0 ye] /inf_ball_le.
Unshelve. all: by end_near. Qed.

Let le_sup_ball f g a :
  (forall r, (0 < r)%R -> forall y : R, y != a -> ball a r y -> f y <= g y) ->
  \forall r \near 0^'+, sup_ball f a r <= sup_ball g a r.
Proof.
move=> fg; near=> r; apply: ub_ereal_sup => /= _ [s [pas /= /eqP ps]] <-.
apply: (@le_trans _ _ (g s)); first exact: (fg r).
by apply: ereal_sup_ub => /=; exists s => //; split => //; exact/eqP.
Unshelve. all: by end_near. Qed.

Lemma lime_sup_lim f a : lime_sup f a = lim (sup_ball f a e @[e --> 0^'+]).
Proof.
apply/eqP; rewrite eq_le; apply/andP; split.
  apply: lime_ge => //; near=> e; apply: ereal_inf_lb => /=.
  by exists (ball a e `\ a) => //=; exact: dnbhs_ball.
apply: lb_ereal_inf => /= _ [A [r /= r0 arA] <-].
apply: lime_le => //; near=> e.
apply: le_ereal_sup => _ [s [ase /eqP sa] <- /=].
exists s => //; apply: arA => //=; apply: (lt_le_trans ase).
by near: e; exact: nbhs_right_le.
Unshelve. all: by end_near. Qed.

Lemma lime_inf_lim f a : lime_inf f a = lim (inf_ball f a e @[e --> 0^'+]).
Proof.
rewrite /lime_inf lime_sup_lim -limeN; last exact: sup_ball_is_cvg.
by rewrite /sup_ball; under eq_fun do rewrite -image_comp.
Qed.

Lemma lime_supE f a :
  lime_sup f a = ereal_inf [set sup_ball f a e | e in `]0, +oo[ ]%R.
Proof.
rewrite lime_sup_lim; apply/cvg_lim => //.
apply: nondecreasing_at_right_cvge => //.
by move=> x y; rewrite !in_itv/= !andbT => x0 y0; exact: sup_ball_le.
Qed.

Lemma lime_infE f a :
  lime_inf f a = ereal_sup [set inf_ball f a e | e in `]0, +oo[ ]%R.
Proof. by rewrite /lime_inf lime_supE /ereal_inf oppeK image_comp. Qed.

Lemma lime_infN f a : lime_inf (\- f) a = - lime_sup f a.
Proof. by rewrite /lime_sup -limf_einfN. Qed.

Lemma lime_supN f a : lime_sup (\- f) a = - lime_inf f a.
Proof. by rewrite /lime_inf oppeK. Qed.

Lemma lime_sup_ge0 f a : (forall x, 0 <= f x) -> 0 <= lime_sup f a.
Proof.
move=> f0; rewrite lime_supE; apply: lb_ereal_inf => /= x [e /=].
rewrite in_itv/= andbT => e0 <-{x}; rewrite -(ereal_sup1 0) ereal_sup_le //=.
exists (f (a + e / 2)%R); last by rewrite ereal_sup1 f0.
exists (a + e / 2)%R => //=; split.
  rewrite /ball/= opprD addrA subrr sub0r normrN gtr0_norm ?divr_gt0//.
<<<<<<< HEAD
  by rewrite ltr_pdivr_mulr// ltr_pmulr// ltr1n.
by apply/eqP; rewrite gt_eqF// ltr_spaddr// divr_gt0.
=======
  by rewrite ltr_pdivrMr// ltr_pMr// ltr1n.
by apply/eqP; rewrite gt_eqF// ltr_pwDr// divr_gt0.
>>>>>>> 92585821
Qed.

Lemma lime_inf_ge0 f a : (forall x, 0 <= f x) -> 0 <= lime_inf f a.
Proof.
move=> f0; rewrite lime_inf_lim; apply: lime_ge; first exact: inf_ball_is_cvg.
near=> b; rewrite inf_ballE.
by apply: lb_ereal_inf => /= _ [r [abr/= ra]] <-; exact: f0.
Unshelve. all: by end_near. Qed.

Lemma lime_supD f g a : lime_sup f a +? lime_sup g a ->
  lime_sup (f \+ g)%E a <= lime_sup f a + lime_sup g a.
Proof.
move=> fg; rewrite !lime_sup_lim -limeD//; last first.
  by rewrite -!lime_sup_lim.
apply: lee_lim => //.
- apply: nondecreasing_at_right_is_cvge; near=> e => x y; rewrite !in_itv/=.
  by move=> /andP[? ?] /andP[? ?] xy; apply: lee_add => //; exact: sup_ball_le.
- near=> a0; apply: ub_ereal_sup => _ /= [a1 [a1ae a1a]] <-.
  by apply: lee_add; apply: ereal_sup_ub => /=; exists a1.
Unshelve. all: by end_near. Qed.

Lemma lime_sup_le f g a :
  (forall r, (0 < r)%R -> forall y, y != a -> ball a r y -> f y <= g y) ->
  lime_sup f a <= lime_sup g a.
Proof.
by move=> fg; rewrite !lime_sup_lim; apply: lee_lim => //; exact: le_sup_ball.
Qed.

Lemma lime_inf_sup f a : lime_inf f a <= lime_sup f a.
Proof.
rewrite lime_inf_lim lime_sup_lim; apply: lee_lim => //.
near=> r.
rewrite ereal_sup_le//.
have ? : exists2 x, ball a r x /\ x <> a & f x = f (a + r / 2)%R.
  exists (a + r / 2)%R => //;  split.
    rewrite /ball/= opprD addrA subrr sub0r normrN gtr0_norm ?divr_gt0//.
<<<<<<< HEAD
    by rewrite ltr_pdivr_mulr// ltr_pmulr// ltr1n.
  by apply/eqP; rewrite gt_eqF// ltr_spaddr// divr_gt0.
=======
    by rewrite ltr_pdivrMr// ltr_pMr// ltr1n.
  by apply/eqP; rewrite gt_eqF// ltr_pwDr// divr_gt0.
>>>>>>> 92585821
by exists (f (a + r / 2)%R) => //=; rewrite inf_ballE ereal_inf_lb.
Unshelve. all: by end_near. Qed.

Local Lemma lim_lime_sup' f a (l : R) :
  f r @[r --> a] --> l%:E -> lime_sup f a <= l%:E.
Proof.
move=> fpA; apply/lee_addgt0Pr => e e0; rewrite lime_sup_lim.
apply: lime_le => //.
move/fine_cvg : (fpA) => /cvgrPdist_le fpA1.
move/fcvg_is_fine : (fpA); rewrite near_map => -[d d0] fpA2.
have := fpA1 _ e0 => -[q /= q0] H.
near=> x.
apply: ub_ereal_sup => //= _ [y [pry /= yp <-]].
have ? : f y \is a fin_num.
  apply: fpA2.
  rewrite /ball_ /= (lt_le_trans pry)//.
  by near: x; exact: nbhs_right_le.
rewrite -lee_subel_addl// -(@fineK _ (f y)) // -EFinB lee_fin.
rewrite (le_trans (ler_norm _))// distrC H// /ball_/= ltr_distlC.
move: pry; rewrite /ball/= ltr_distlC => /andP[pay ypa].
have xq : (x <= q)%R by near: x; exact: nbhs_right_le.
apply/andP; split.
<<<<<<< HEAD
  by rewrite (le_lt_trans _ pay)// ler_sub.
by rewrite (lt_le_trans ypa)// ler_add2l.
=======
  by rewrite (le_lt_trans _ pay)// lerB.
by rewrite (lt_le_trans ypa)// lerD2l.
>>>>>>> 92585821
Unshelve. all: by end_near.
Qed.

Local Lemma lim_lime_inf' f a (l : R) :
  f r @[r --> a] --> l%:E -> l%:E <= lime_inf f a.
Proof.
move=> fpA; apply/lee_subgt0Pr => e e0; rewrite lime_inf_lim.
apply: lime_ge => //.
move/fine_cvg : (fpA) => /cvgrPdist_le fpA1.
move/fcvg_is_fine : (fpA); rewrite near_map => -[d d0] fpA2.
have := fpA1 _ e0 => -[q /= q0] H.
near=> x.
rewrite inf_ballE.
apply: lb_ereal_inf => //= _ [y [pry /= yp <-]].
have ? : f y \is a fin_num.
  apply: fpA2.
  rewrite /ball_ /= (lt_le_trans pry)//.
  by near: x; exact: nbhs_right_le.
<<<<<<< HEAD
rewrite -(@fineK _ (f y)) // -EFinB lee_fin ler_subl_addr -ler_subl_addl.
=======
rewrite -(@fineK _ (f y)) // -EFinB lee_fin lerBlDr -lerBlDl.
>>>>>>> 92585821
rewrite (le_trans (ler_norm _))// H// /ball_/= ltr_distlC.
move: pry; rewrite /ball/= ltr_distlC => /andP[pay ypa].
have xq : (x <= q)%R by near: x; exact: nbhs_right_le.
apply/andP; split.
<<<<<<< HEAD
  by rewrite (le_lt_trans _ pay)// ler_sub.
by rewrite (lt_le_trans ypa)// ler_add2l.
=======
  by rewrite (le_lt_trans _ pay)// lerB.
by rewrite (lt_le_trans ypa)// lerD2l.
>>>>>>> 92585821
Unshelve. all: by end_near.
Qed.

Lemma lim_lime_inf f a (l : R) :
  f r @[r --> a] --> l%:E -> lime_inf f a = l%:E.
Proof.
move=> h; apply/eqP; rewrite eq_le.
by rewrite lim_lime_inf'// andbT (le_trans (lime_inf_sup _ _))// lim_lime_sup'.
Qed.

Lemma lim_lime_sup f a (l : R) :
  f r @[r --> a] --> l%:E -> lime_sup f a = l%:E.
Proof.
move=> h; apply/eqP; rewrite eq_le.
by rewrite lim_lime_sup'//= (le_trans _ (lime_inf_sup _ _))// lim_lime_inf'.
Qed.

Local Lemma lime_supP f a l :
  lime_sup f a = l%:E -> forall e : {posnum R}, exists d : {posnum R},
  forall x, (ball a d%:num `\ a) x -> f x < l%:E + e%:num%:E.
Proof.
rewrite lime_supE => fal.
have H (e : {posnum R}) :
    exists d : {posnum R}, l%:E <= sup_ball f a d%:num < l%:E + e%:num%:E.
  apply: contrapT => /forallNP H.
  have : ereal_inf [set sup_ball f a r | r in `]0%R, +oo[] \is a fin_num.
    by rewrite fal.
  move=> /lb_ereal_inf_adherent-/(_ e%:num ltac:(by []))[y] /=.
  case=> r; rewrite in_itv/= andbT => r0 <-{y}.
  rewrite ltNge => /negP; apply.
  have /negP := H (PosNum r0).
  rewrite negb_and => /orP[|].
    rewrite -ltNge => farl.
    have : ereal_inf [set sup_ball f a r | r in `]0%R, +oo[] < l%:E.
      rewrite (le_lt_trans _ farl)//; apply: ereal_inf_lb => /=; exists r => //.
      by rewrite in_itv/= r0.
    by rewrite fal ltxx.
  by rewrite -leNgt; apply: le_trans; rewrite lee_add2r// fal.
move=> e; have [d /andP[lfp fpe]] := H e.
exists d => r /= [] prd rp.
by rewrite (le_lt_trans _ fpe)//; apply: ereal_sup_ub => /=; exists r.
Qed.

Local Lemma lime_infP f a l :
  lime_inf f a = l%:E -> forall e : {posnum R}, exists d : {posnum R},
  forall x, (ball a d%:num `\ a) x -> l%:E - e%:num%:E < f x.
Proof.
move=> /(congr1 oppe); rewrite -lime_supN => /lime_supP => H e.
have [d {}H] := H e.
by exists d => r /H; rewrite lte_oppl oppeD// EFinN oppeK.
Qed.

Lemma lime_sup_inf_at_right f a l :
  lime_sup f a = l%:E -> lime_inf f a = l%:E -> f x @[x --> a^'+] --> l%:E.
Proof.
move=> supfpl inffpl; apply/cvge_at_rightP => u [pu up].
have fu : \forall n \near \oo, f (u n) \is a fin_num.
  have [dsup Hdsup] := lime_supP supfpl (PosNum ltr01).
  have [dinf Hdinf] := lime_infP inffpl (PosNum ltr01).
  near=> n; rewrite fin_numE; apply/andP; split.
    apply/eqP => fxnoo.
    suff : (ball a dinf%:num `\ a) (u n) by move=> /Hdinf; rewrite fxnoo.
    split; last by apply/eqP; rewrite gt_eqF.
    by near: n; move/cvgrPdist_lt : up; exact.
  apply/eqP => fxnoo.
  suff : (ball a dsup%:num `\ a) (u n) by move=> /Hdsup; rewrite fxnoo.
  split; last by apply/eqP; rewrite gt_eqF.
  by near: n; move/cvgrPdist_lt : up; exact.
apply/fine_cvgP; split => /=; first exact: fu.
apply/cvgrPdist_le => _/posnumP[e].
have [d1 Hd1] : exists d1 : {posnum R},
    l%:E - e%:num%:E <= ereal_inf [set f x | x in ball a d1%:num `\ a].
  have : l%:E - e%:num%:E < lime_inf f a.
    by rewrite inffpl lte_subl_addr// lte_addl.
  rewrite lime_infE => /ereal_sup_gt[x /= [r]]; rewrite in_itv/= andbT.
  move=> r0 <-{x} H; exists (PosNum r0); rewrite ltW//.
  by rewrite -inf_ballE.
have [d2 Hd2] : exists d2 : {posnum R},
    ereal_sup [set f x | x in ball a d2%:num `\ a] <= l%:E + e%:num%:E.
  have : lime_sup f a < l%:E + e%:num%:E by rewrite supfpl lte_addl.
  rewrite lime_supE => /ereal_inf_lt[x /= [r]]; rewrite in_itv/= andbT.
  by move=> r0 <-{x} H; exists (PosNum r0); rewrite ltW.
pose d := minr d1%:num d2%:num.
have d0 : (0 < d)%R by rewrite lt_minr; apply/andP; split => //=.
move/cvgrPdist_lt : up => /(_ _ d0)[m _] {}ucvg.
near=> n.
rewrite /= ler_distlC; apply/andP; split.
  rewrite -lee_fin EFinB (le_trans Hd1)//.
  rewrite (@le_trans _ _ (ereal_inf [set f x | x in ball a d `\ a]))//.
    apply: le_ereal_inf => _/= [r [adr ra] <-]; exists r => //; split => //.
    by rewrite /ball/= (lt_le_trans adr)// /d le_minl lexx.
  apply: ereal_inf_lb => /=; exists (u n).
    split; last by apply/eqP; rewrite eq_sym lt_eqF.
    by apply: ucvg => //=; near: n; by exists m.
  by rewrite fineK//; by near: n.
rewrite -lee_fin EFinD (le_trans _ Hd2)//.
rewrite (@le_trans _ _ (ereal_sup [set f x | x in ball a d `\ a]))//; last first.
  apply: le_ereal_sup => z/= [r [adr rp] <-{z}]; exists r => //; split => //.
  by rewrite /ball/= (lt_le_trans adr)// /d le_minl lexx orbT.
apply: ereal_sup_ub => /=; exists (u n).
  split; last by apply/eqP; rewrite eq_sym lt_eqF.
  by apply: ucvg => //=; near: n; exists m.
by rewrite fineK//; near: n.
Unshelve. all: by end_near. Qed.

Lemma lime_sup_inf_at_left f a l :
  lime_sup f a = l%:E -> lime_inf f a = l%:E -> f x @[x --> a^'-] --> l%:E.
Proof.
move=> supfal inffal; apply/cvg_at_leftNP/lime_sup_inf_at_right.
- by rewrite /lime_sup -limf_esup_dnbhsN.
- by rewrite /lime_inf /lime_sup -(limf_esup_dnbhsN (-%E \o f)) limf_esupN oppeK.
Qed.

End lime_sup_inf.

Section derivable_oo_continuous_bnd.
Context {R : numFieldType} {V : normedModType R}.

Definition derivable_oo_continuous_bnd (f : R -> V) (x y : R) :=
  [/\ {in `]x, y[, forall x, derivable f x 1},
      f @ x^'+ --> f x & f @ y^'- --> f y].

Lemma derivable_oo_continuous_bnd_within (f : R -> V) (x y : R) :
  derivable_oo_continuous_bnd f x y -> {within `[x, y], continuous f}.
Proof.
move=> [fxy fxr fyl]; apply/subspace_continuousP => z /=.
rewrite in_itv/= => /andP[]; rewrite le_eqVlt => /predU1P[<-{z} xy|].
  have := cvg_at_right_within fxr; apply: cvg_trans; apply: cvg_app.
  by apply: within_subset => z/=; rewrite in_itv/= => /andP[].
move=> /[swap].
rewrite le_eqVlt => /predU1P[->{z} xy|zy xz].
  have := cvg_at_left_within fyl; apply: cvg_trans; apply: cvg_app.
  by apply: within_subset => z/=; rewrite in_itv/= => /andP[].
apply: cvg_within_filter.
apply/differentiable_continuous; rewrite -derivable1_diffP.
by apply: fxy; rewrite in_itv/= xz zy.
Qed.

End derivable_oo_continuous_bnd.

Section real_inverse_functions.
Variable R : realType.
Implicit Types (a b : R) (f g : R -> R).

(** This lemma should be used with caution. Generally `{within I, continuous f}`
   is what one would intend. So having `{in I, continuous f}` as a condition
   may indicate potential issues at the endpoints of the interval. *)
Lemma continuous_subspace_itv (I : interval R) (f : R -> R) :
  {in I, continuous f} -> {within [set` I], continuous f}.
Proof.
move=> ctsf; apply: continuous_in_subspaceT => x Ix; apply: ctsf.
by move: Ix; rewrite inE.
Qed.

Lemma itv_continuous_inj_le f (I : interval R) :
  (exists x y, [/\ x \in I, y \in I, x < y & f x <= f y]) ->
  {within [set` I], continuous f} -> {in I &, injective f} ->
  {in I &, {mono f : x y / x <= y}}.
Proof.
gen have fxy : f / {in I &, injective f} ->
    {in I &, forall x y, x < y -> f x != f y}.
  move=> fI x y xI yI xLy; apply/negP => /eqP /fI => /(_ xI yI) xy.
  by move: xLy; rewrite xy ltxx.
gen have main : f / forall c, {within [set` I], continuous f} ->
    {in I &, injective f} ->
    {in I &, forall a b, f a < f b -> a < c -> c < b -> f a < f c /\ f c < f b}.
  move=> c fC fI a b aI bI faLfb aLc cLb.
  have intP := interval_is_interval aI bI.
  have cI : c \in I by rewrite intP// (ltW aLc) ltW.
  have ctsACf : {within `[a, c], continuous f}.
    apply: (continuous_subspaceW _ fC) => x; rewrite /= inE => /itvP axc.
    by rewrite intP// axc/= (le_trans _ (ltW cLb))// axc.
  have ctsCBf : {within `[c, b], continuous f}.
    apply: (continuous_subspaceW _ fC) => x /=; rewrite inE => /itvP axc.
    by rewrite intP// axc andbT (le_trans (ltW aLc)) ?axc.
  have [aLb alb'] : a < b /\ a <= b by rewrite ltW (lt_trans aLc).
  have [faLfc|fcLfa|/eqP faEfc] /= := ltrgtP (f a) (f c).
  - split; rewrite // lt_neqAle fxy // leNgt; apply/negP => fbLfc.
    have := fbLfc; suff /eqP -> : c == b by rewrite ltxx.
    rewrite eq_le (ltW cLb) /=.
    have [d /andP[ad dc] fdEfb] : exists2 d, a <= d <= c & f d = f b.
      have aLc' : a <= c by rewrite ltW.
      apply: IVT => //; last first.
        by case: ltrgtP faLfc; rewrite // (ltW faLfb) // ltW.
    rewrite -(fI _ _ _ _ fdEfb) //.
    move: ad dc; rewrite le_eqVlt =>/predU1P[<-//| /ltW L] dc.
    by rewrite intP// L (le_trans _ (ltW cLb)).
  - have [fbLfc | fcLfb | fbEfc] /= := ltrgtP (f b) (f c).
    + by have := lt_trans fbLfc fcLfa; rewrite ltNge (ltW faLfb).
    + have [d /andP[cLd dLb] /eqP] : exists2 d, c <= d <= b & f d = f a.
        have cLb' : c <= b by rewrite ltW.
        apply: IVT => //; last by case: ltrgtP fcLfb; rewrite // !ltW.
      have /(fxy f fI) : a < d by rewrite (lt_le_trans aLc).
      suff dI' : d \in I by rewrite eq_sym=> /(_ aI dI') => /negbTE ->.
      move: dLb; rewrite le_eqVlt => /predU1P[->//|/ltW db].
      by rewrite intP// db  (le_trans (ltW aLc)).
    + by move: fcLfa; rewrite -fbEfc ltNge (ltW faLfb).
  by move/(fxy _ fI) : aLc=> /(_ aI cI); rewrite faEfc.
move=> [u [v [uI vI ulv +]]] fC fI; rewrite le_eqVlt => /predU1P[fufv|fuLfv].
  by move/fI: fufv => /(_ uI vI) uv; move: ulv; rewrite uv ltxx.
have aux a c b : a \in I -> b \in I -> a < c -> c < b ->
   (f a < f c -> f a < f b /\ f c < f b) /\
   (f c < f b -> f a < f b /\ f a < f c).
  move=> aI bI aLc cLb; have aLb := lt_trans aLc cLb.
  have cI : c \in I by rewrite (interval_is_interval aI bI)// (ltW aLc)/= ltW.
  have fanfb : f a != f b by apply: (fxy f fI).
  have decr : f b  < f a -> f b < f c /\ f c < f a.
    have ofC : {within [set` I], continuous (-f)}.
      move=> ?; apply: continuous_comp; [exact: fC | exact: continuousN].
    have ofI : {in I &, injective (-f)} by move=>> ? ? /oppr_inj/fI ->.
    rewrite -[X in X < _ -> _](opprK (f b)) ltrNl => ofaLofb.
    have := main _ c ofC ofI a b aI bI ofaLofb aLc cLb.
    by (do 2 rewrite ltrNl opprK); rewrite and_comm.
  split=> [faLfc|fcLfb].
    suff L : f a < f b by have [] := main f c fC fI a b aI bI L aLc cLb.
    by case: ltgtP decr fanfb => // fbfa []//; case: ltgtP faLfc.
  suff L : f a < f b by have [] := main f c fC fI a b aI bI L aLc cLb.
  by case: ltgtP decr fanfb => // fbfa []//; case: ltgtP fcLfb.
have{main fC} whole a c b := main f c fC fI a b.
have low a c b : f a < f c -> a \in I -> b \in I ->
       a < c -> c < b -> f a < f b /\ f c < f b.
  by move=> L aI bI ac cb; case: (aux a c b aI bI ac cb)=> [/(_ L)].
have high a c b : f c < f b -> a \in I -> b \in I ->
     a < c -> c < b -> f a < f b /\ f a < f c.
  by move=> L aI bI ac cb; case: (aux a c b aI bI ac cb)=> [_ /(_ L)].
apply: le_mono_in => x y xI yI xLy.
have [uLx | xLu | xu] := ltrgtP u x.
- suff fuLfx : f u < f x by have [] := low u x y fuLfx uI yI uLx xLy.
  have [xLv | vLx | -> //] := ltrgtP x v; first by case: (whole u x v).
  by case: (low u v x).
- have fxLfu : f x < f u by have [] := high x u v fuLfv xI vI xLu ulv.
  have [yLu | uLy | -> //] := ltrgtP y u; first by case: (whole x y u).
  by case: (low x u y).
move: xLy; rewrite -xu => uLy.
have [yLv | vLy | -> //] := ltrgtP y v; first by case: (whole u y v).
by case: (low u v y).
Qed.

Lemma itv_continuous_inj_ge f (I : interval R) :
  (exists x y, [/\ x \in I, y \in I, x < y & f y <= f x]) ->
  {within [set` I], continuous f} -> {in I &, injective f} ->
  {in I &, {mono f : x y /~ x <= y}}.
Proof.
move=> [a [b [aI bI ab fbfa]]] fC fI x y xI yI.
suff : (- f) y <= (- f) x = (y <= x) by rewrite lerNl opprK.
apply: itv_continuous_inj_le xI => // [|x1 x1I | x1 x2 x1I x2I].
- by exists a, b; split => //; rewrite lerNl opprK.
- by apply/continuousN/fC.
by move/oppr_inj; apply/fI.
Qed.

Lemma itv_continuous_inj_mono f (I : interval R) :
    {within [set` I], continuous f} -> {in I &, injective f} -> monotonous I f.
Proof.
move=> fC fI.
case: (pselect (exists a b, [/\ a \in I , b \in I & a < b])); last first.
  move=> N2I; left => x y xI yI; suff -> : x = y by rewrite ?lexx.
  by apply: contra_notP N2I => /eqP; case: ltgtP; [exists x, y|exists y, x|].
move=> [a [b [aI bI lt_ab]]].
have /orP[faLfb|fbLfa] := le_total (f a) (f b).
  by left; apply: itv_continuous_inj_le => //; exists a, b; rewrite ?faLfb.
by right; apply: itv_continuous_inj_ge => //; exists a, b; rewrite ?fbLfa.
Qed.

Lemma segment_continuous_inj_le f a b :
    f a <= f b -> {within `[a, b], continuous f} -> {in `[a, b] &, injective f} ->
  {in `[a, b] &, {mono f : x y / x <= y}}.
Proof.
move=> fafb fct finj; have [//|] := itv_continuous_inj_mono fct finj.
have [aLb|bLa|<-] := ltrgtP a b; first 1 last.
- by move=> _ x ?; rewrite itv_ge// -ltNge.
- by move=> _ x y /itvxxP-> /itvxxP->; rewrite !lexx.
move=> /(_ a b); rewrite !bound_itvE fafb.
by move=> /(_ (ltW aLb) (ltW aLb)); rewrite lt_geF.
Qed.

Lemma segment_continuous_inj_ge f a b :
    f a >= f b -> {within `[a, b], continuous f} -> {in `[a, b] &, injective f} ->
  {in `[a, b] &, {mono f : x y /~ x <= y}}.
Proof.
move=> fafb fct finj; have [|//] := itv_continuous_inj_mono fct finj.
have [aLb|bLa|<-] := ltrgtP a b; first 1 last.
- by move=> _ x ?; rewrite itv_ge// -ltNge.
- by move=> _ x y /itvxxP-> /itvxxP->; rewrite !lexx.
move=> /(_ b a); rewrite !bound_itvE fafb.
by move=> /(_ (ltW aLb) (ltW aLb)); rewrite lt_geF.
Qed.

(** The condition "f a <= f b" is unnecessary because the last
    interval condition is vacuously true otherwise. *)
Lemma segment_can_le a b f g : a <= b ->
    {within `[a, b], continuous f} ->
    {in `[a, b], cancel f g} ->
  {in `[f a, f b] &, {mono g : x y / x <= y}}.
Proof.
move=> aLb ctf fK; have [fbLfa | faLfb] := ltrP (f b) (f a).
  by move=> x y; rewrite itv_ge// -ltNge.
have [aab bab] : a \in `[a, b] /\ b \in `[a, b] by rewrite !bound_itvE.
case: ltgtP faLfb => // [faLfb _|-> _ _ _ /itvxxP-> /itvxxP->]; rewrite ?lexx//.
have lt_ab : a < b by case: (ltgtP a b) aLb faLfb => // ->; rewrite ltxx.
have w : exists x y, [/\ x \in `[a, b], y \in `[a, b], x < y & f x <= f y].
  by exists a, b; rewrite !bound_itvE (ltW faLfb).
have fle := itv_continuous_inj_le w ctf (can_in_inj fK).
move=> x y xin yin; have := IVT aLb ctf.
case: (ltrgtP (f a) (f b)) faLfb => // _ _ ivt.
by have [[u uin <-] [v vin <-]] := (ivt _ xin, ivt _ yin); rewrite !fK// !fle.
Qed.

Section negation_itv.
Local Definition itvN_oppr a b := @GRing.opp R.
Local Lemma itv_oppr_is_fun a b :
  isFun _ _ `[- b, - a]%classic `[a, b]%classic (itvN_oppr a b).
Proof. by split=> x /=; rewrite oppr_itvcc. Qed.
HB.instance Definition _ a b := itv_oppr_is_fun a b.
End negation_itv.

(** The condition "f b <= f a" is unnecessary---see seg...increasing above    *)
Lemma segment_can_ge a b f g : a <= b ->
    {within `[a, b], continuous f} ->
    {in `[a, b], cancel f g} ->
  {in `[f b, f a] &, {mono g : x y /~ x <= y}}.
Proof.
move=> aLb fC fK x y xfbfa yfbfa; rewrite -lerN2.
apply: (@segment_can_le (- b) (- a) (f \o -%R) (- g));
    rewrite /= ?lerN2 ?opprK //.
  pose fun_neg : subspace `[-b,-a] -> subspace `[a,b] := itvN_oppr a b.
  move=> z; apply: (@continuous_comp _ _ _ [fun of fun_neg]); last exact: fC.
  exact/subspaceT_continuous/continuous_subspaceT/opp_continuous.
by move=> z zab; rewrite -[- g]/(@GRing.opp _ \o g)/= fK ?opprK// oppr_itvcc.
Qed.

Lemma segment_can_mono a b f g : a <= b ->
    {within `[a, b], continuous f} -> {in `[a, b], cancel f g} ->
  monotonous (f @`[a, b]) g.
Proof.
move=> le_ab fct fK; rewrite /monotonous/=; case: ltrgtP => fab; [left|right..];
  do ?by [apply: segment_can_le|apply: segment_can_ge].
by move=> x y /itvxxP<- /itvxxP<-; rewrite !lexx.
Qed.

Lemma segment_continuous_surjective a b f : a <= b ->
  {within `[a, b], continuous f} -> set_surj `[a, b] (f @`[a, b]) f.
Proof. by move=> ? fct y/= /IVT[]// x; exists x. Qed.

Lemma segment_continuous_le_surjective a b f : a <= b -> f a <= f b ->
  {within `[a, b], continuous f} -> set_surj `[a, b] `[f a, f b] f.
Proof.
move=> le_ab f_ab /(segment_continuous_surjective le_ab).
by rewrite (min_idPl _)// (max_idPr _).
Qed.

Lemma segment_continuous_ge_surjective a b f : a <= b -> f b <= f a ->
  {within `[a, b], continuous f} -> set_surj `[a, b] `[f b, f a] f.
Proof.
move=> le_ab f_ab /(segment_continuous_surjective le_ab).
by rewrite (min_idPr _)// (max_idPl _).
Qed.

Lemma continuous_inj_image_segment a b f : a <= b ->
    {within `[a, b], continuous f} -> {in `[a, b] &, injective f} ->
  f @` `[a, b] = f @`[a, b]%classic.
Proof.
move=> leab fct finj; apply: mono_surj_image_segment => //.
  exact: itv_continuous_inj_mono.
exact: segment_continuous_surjective.
Qed.

Lemma continuous_inj_image_segmentP a b f : a <= b ->
    {within `[a, b], continuous f} -> {in `[a, b] &, injective f} ->
  forall y, reflect (exists2 x, x \in `[a, b] & f x = y) (y \in f @`[a, b]).
Proof.
move=> /continuous_inj_image_segment/[apply]/[apply]/predeqP + y => /(_ y) faby.
by apply/(equivP idP); symmetry.
Qed.

Lemma segment_continuous_can_sym a b f g : a <= b ->
    {within `[a, b], continuous f} -> {in `[a, b], cancel f g} ->
  {in f @`[a, b], cancel g f}.
Proof.
move=> aLb ctf fK; have g_mono := segment_can_mono aLb ctf fK.
have f_mono := itv_continuous_inj_mono ctf (can_in_inj fK).
have f_surj := segment_continuous_surjective aLb ctf.
have fIP := mono_surj_image_segmentP aLb f_mono f_surj.
suff: {in f @`[a, b], {on `[a, b], cancel g & f}}.
  by move=> gK _ /fIP[x xab <-]; rewrite fK.
have: {in f @`[a, b] &, {on `[a, b]  &, injective g}}.
  by move=> _ _ /fIP [x xab <-] /fIP[y yab <-]; rewrite !fK// => _ _ ->.
by apply/ssrbool.inj_can_sym_in_on => x xab; rewrite ?fK ?mono_mem_image_segment.
Qed.

Lemma segment_continuous_le_can_sym a b f g : a <= b ->
    {within `[a, b], continuous f} -> {in `[a, b], cancel f g} ->
  {in `[f a, f b], cancel g f}.
Proof.
move=> aLb fct fK x xfafb; apply: (segment_continuous_can_sym aLb fct fK).
have : f a <= f b by rewrite (itvP xfafb).
by case: ltrgtP xfafb => // ->.
Qed.

Lemma segment_continuous_ge_can_sym a b f g : a <= b ->
    {within `[a, b], continuous f} -> {in `[a, b], cancel f g} ->
  {in `[f b, f a], cancel g f}.
Proof.
move=> aLb fct fK x xfafb; apply: (segment_continuous_can_sym aLb fct fK).
have : f a >= f b by rewrite (itvP xfafb).
by case: ltrgtP xfafb => // ->.
Qed.


Lemma segment_inc_surj_continuous a b f :
    {in `[a, b] &, {mono f : x y / x <= y}} -> set_surj `[a, b] `[f a, f b] f ->
  {within `[a, b], continuous f}.
Proof.
move=> fle f_surj; have [f_inj flt] := (inc_inj_in fle, leW_mono_in fle).
have [aLb|bLa|] := ltgtP a b; first last.
- by move=> ->; rewrite set_itv1; exact: continuous_subspace1.
- rewrite continuous_subspace_in => z /set_mem /=; rewrite in_itv /=.
  by move=> /andP[/le_trans] /[apply]; rewrite leNgt bLa.
have le_ab : a <= b by rewrite ltW.
have [aab bab] : a \in `[a, b] /\ b \in `[a, b] by rewrite !bound_itvE ltW.
have fab : f @` `[a, b] = `[f a, f b]%classic by exact:inc_surj_image_segment.
pose g := pinv `[a, b] f; have fK : {in `[a, b], cancel f g}.
  by rewrite -[mem _]mem_setE; apply: pinvKV; rewrite !mem_setE.
have gK : {in `[f a, f b], cancel g f} by move=> z zab; rewrite pinvK// fab inE.
have gle : {in `[f a, f b] &, {mono g : x y / x <= y}}.
  apply: can_mono_in (fle); first by move=> *; rewrite gK.
  move=> z zfab; have {zfab} : `[f a, f b]%classic z by [].
  by rewrite -fab => -[x xab <-]; rewrite fK.
have glt := leW_mono_in gle.
rewrite continuous_subspace_in => x xab.
have xabcc : x \in `[a, b] by move: xab; rewrite mem_setE.
have fxab : f x \in `[f a, f b] by rewrite in_itv/= !fle.
have := xabcc; rewrite in_itv //= => /andP [ax xb].
apply/cvgrPdist_lt => _ /posnumP[e]; rewrite !near_simpl; near=> y.
rewrite (@le_lt_trans _ _ (e%:num / 2%:R))//; last first.
  by rewrite ltr_pdivrMr// ltr_pMr// ltr1n.
rewrite ler_distlC; near: y.
pose u := minr (f x + e%:num / 2) (f b).
pose l := maxr (f x - e%:num / 2) (f a).
have ufab : u \in `[f a, f b].
  rewrite !in_itv /= le_minl ?le_minr lexx ?fle // le_ab orbT ?andbT.
  by rewrite ler_wpDr // fle.
have lfab : l \in `[f a, f b].
  rewrite !in_itv/= le_maxl ?le_maxr lexx ?fle// le_ab orbT ?andbT.
  by rewrite lerBlDr ler_wpDr// fle // lexx.
have guab : g u \in `[a, b].
  rewrite !in_itv; apply/andP; split; have := ufab; rewrite in_itv => /andP.
    by case; rewrite /= -[f _ <= _]gle // ?fK // bound_itvE fle.
  by case => _; rewrite /= -[_ <= f _]gle // ?fK // bound_itvE fle.
have glab : g l \in `[a, b].
  rewrite !in_itv; apply/andP; split; have := lfab; rewrite in_itv /= => /andP.
    by case; rewrite -[f _ <= _]gle // ?fK // bound_itvE fle.
  by case => _; rewrite -[_ <= f _]gle // ?fK // bound_itvE fle.
have faltu : f a < u.
  rewrite /u comparable_lt_minr ?real_comparable ?num_real// flt// aLb andbT.
  by rewrite (@le_lt_trans _ _ (f x)) ?fle// ltrDl.
have lltfb : l < f b.
  rewrite /u comparable_lt_maxl ?real_comparable ?num_real// flt// aLb andbT.
  by rewrite (@lt_le_trans _ _ (f x)) ?fle// ltrBlDr ltrDl.
case: pselect => // _; rewrite near_withinE; near_simpl.
have Fnbhs : Filter (nbhs x) by apply: nbhs_filter.
have := ax; rewrite le_eqVlt => /orP[/eqP|] {}ax.
  near=> y => /[dup] yab; rewrite /= in_itv => /andP[ay yb]; apply/andP; split.
    by rewrite (@le_trans _ _ (f a)) ?fle// lerBlDr ax ler_wpDr.
  apply: ltW; suff : f y < u by rewrite lt_minr => /andP[->].
  rewrite -?[f y < _]glt// ?fK//; last by rewrite in_itv /= !fle.
  by near: y; near_simpl; apply: open_lt; rewrite /= -flt ?gK// -ax.
have := xb; rewrite le_eqVlt => /orP[/eqP {}xb {ax}|{}xb].
  near=> y => /[dup] yab; rewrite /= in_itv /= => /andP[ay yb].
  apply/andP; split; last by rewrite (@le_trans _ _ (f b)) ?fle// xb ler_wpDr.
  apply: ltW; suff : l < f y by rewrite lt_maxl => /andP[->].
  rewrite -?[_ < f y]glt// ?fK//; last by rewrite in_itv /= !fle.
  by near: y; near_simpl; apply: open_gt; rewrite /= -flt// gK// xb.
have xoab : x \in `]a, b[ by rewrite in_itv /=; apply/andP; split.
near=> y; suff: l <= f y <= u.
  by rewrite le_maxl le_minr -!andbA => /and4P[-> _ ->].
have ? : y \in `[a, b] by apply: subset_itv_oo_cc; near: y; apply: near_in_itv.
have fyab : f y \in `[f a, f b] by rewrite in_itv/= !fle// ?ltW.
rewrite -[l <= _]gle -?[_ <= u]gle// ?fK //.
apply: subset_itv_oo_cc; near: y; apply: near_in_itv; rewrite in_itv /=.
rewrite -[x]fK // !glt//= lt_minr lt_maxl ?andbT ltrBlDr ltr_pwDr //.
by apply/and3P; split; rewrite // flt.
Unshelve. all: by end_near. Qed.

Lemma segment_dec_surj_continuous a b f :
    {in `[a, b] &, {mono f : x y /~ x <= y}} ->
    set_surj `[a, b] `[f b, f a] f ->
  {within `[a, b], continuous f}.
Proof.
move=> fge f_surj; suff: {within `[a, b], continuous (- f)}.
  move=> contNf x xab; rewrite -[f]opprK.
  exact/continuous_comp/opp_continuous/contNf.
apply: segment_inc_surj_continuous.
  by move=> x y xab yab; rewrite lerN2 fge.
by move=> y /=; rewrite -oppr_itvcc => /f_surj[x ? /(canLR opprK)<-]; exists x.
Qed.

Lemma segment_mono_surj_continuous a b f :
    monotonous `[a, b] f -> set_surj `[a, b] (f @`[a, b]) f ->
  {within `[a, b], continuous f}.
Proof.
rewrite continuous_subspace_in => -[fle|fge] f_surj x /set_mem /= xab.
  have leab : a <= b by rewrite (itvP xab).
  have fafb : f a <= f b by rewrite fle // ?bound_itvE.
  by apply: segment_inc_surj_continuous => //; case: ltrP f_surj fafb.
have leab : a <= b by rewrite (itvP xab).
have fafb : f b <= f a by rewrite fge // ?bound_itvE.
by apply: segment_dec_surj_continuous => //; case: ltrP f_surj fafb.
Qed.

Lemma segment_can_le_continuous a b f g : a <= b ->
  {within `[a, b], continuous f} ->
  {in `[a, b], cancel f g} ->
  {within `[(f a), (f b)], continuous g}.
Proof.
move=> aLb ctf; rewrite continuous_subspace_in => fK x /set_mem /= xab.
have faLfb : f a <= f b by rewrite (itvP xab).
apply: segment_inc_surj_continuous; first exact: segment_can_le.
rewrite !fK ?bound_itvE//=; apply: (@can_surj _ _ f); first by rewrite mem_setE.
exact/image_subP/mem_inc_segment/segment_continuous_inj_le/(can_in_inj fK).
Qed.

Lemma segment_can_ge_continuous a b f g : a <= b ->
  {within `[a, b], continuous f} ->
  {in `[a, b], cancel f g} ->
  {within `[(f b), (f a)], continuous g}.
Proof.
move=> aLb ctf; rewrite continuous_subspace_in => fK x /set_mem /= xab.
have fbLfa : f b <= f a by rewrite (itvP xab).
apply: segment_dec_surj_continuous; first exact: segment_can_ge.
rewrite !fK ?bound_itvE//=; apply: (@can_surj _ _ f); first by rewrite mem_setE.
exact/image_subP/mem_dec_segment/segment_continuous_inj_ge/(can_in_inj fK).
Qed.

Lemma segment_can_continuous a b f g : a <= b ->
  {within `[a, b], continuous f} ->
  {in `[a, b], cancel f g} ->
  {within f @`[a, b], continuous g}.
Proof.
move=> aLb crf fK x; case: lerP => // _;
  by [apply: segment_can_ge_continuous|apply: segment_can_le_continuous].
Qed.

Lemma near_can_continuousAcan_sym f g (x : R) :
    {near x, cancel f g} -> {near x, continuous f} ->
  {near f x, continuous g} /\ {near f x, cancel g f}.
Proof.
move=> fK fct; near (0 : R)^'+ => e; have e_gt0 : 0 < e by [].
have xBeLxDe : x - e <= x + e by rewrite lerD2l gt0_cp.
have fcte : {in `[x - e, x + e], continuous f}.
  by near: e; apply/at_right_in_segment.
have fwcte : {within `[x - e, x + e], continuous f}.
  apply: continuous_in_subspaceT => y yI.
  by apply: fcte; move/set_mem: yI.
have fKe : {in `[x - e, x + e], cancel f g}
  by near: e; apply/at_right_in_segment.
have nearfx : \forall y \near f x, y \in f @`](x - e), (x + e)[.
  apply: near_in_itv; apply: mono_mem_image_itvoo; last first.
    by rewrite in_itv/= -ltr_distlC subrr normr0.
  apply: itv_continuous_inj_mono => //.
  by apply: (@can_in_inj _ _ _ _ g); near: e; apply/at_right_in_segment.
have fxI : f x \in f @`]x - e, x + e[ by exact: (nbhs_singleton nearfx).
split; near=> y; first last.
  rewrite (@segment_continuous_can_sym (x - e) (x + e))//.
  by apply: subset_itv_oo_cc; near: y.
near: y; apply: (filter_app _ _ nearfx); near_simpl; near=> y => yfe.
have : {within f @`]x - e, (x + e)[, continuous g}.
  apply: continuous_subspaceW; last exact: (segment_can_continuous _ fwcte _).
  exact: subset_itv_oo_cc.
rewrite continuous_open_subspace; first by apply; exact: mem_set.
exact: interval_open.
Unshelve. all: by end_near. Qed.

Lemma near_can_continuous f g (x : R) :
  {near x, cancel f g} -> {near x, continuous f} -> {near f x, continuous g}.
Proof. by move=> fK fct; have [] := near_can_continuousAcan_sym fK fct. Qed.

Lemma near_continuous_can_sym f g (x : R) :
  {near x, continuous f} -> {near x, cancel f g} -> {near f x, cancel g f}.
Proof. by move=> fct fK; have [] := near_can_continuousAcan_sym fK fct. Qed.

End real_inverse_functions.

Section real_inverse_function_instances.

Variable R : realType.

Lemma exprn_continuous n : continuous (@GRing.exp R ^~ n).
Proof.
move=> x; elim: n=> [|n /(continuousM cvg_id) ih]; first exact: cst_continuous.
by rewrite /continuous_at exprS; under eq_fun do rewrite exprS; exact: ih.
Qed.

Lemma sqr_continuous : continuous (@exprz R ^~ 2).
Proof. exact: (@exprn_continuous 2%N). Qed.

Lemma sqrt_continuous : continuous (@Num.sqrt R).
Proof.
move=> x; case: (ltrgtP x 0) => [xlt0 | xgt0 | ->].
- apply: (near_cst_continuous 0).
  by near do rewrite ltr0_sqrtr//; apply: (cvgr_lt x).
  pose I b : set R := [set` `]0 ^+ 2, b ^+ 2[].
  suff main b : 0 <= b -> {in I b, continuous (@Num.sqrt R)}.
    near +oo_R => M; apply: (main M); rewrite // /I !inE/= in_itv/= expr0n xgt0.
    by rewrite -ltr_sqrt ?exprn_gt0// sqrtr_sqr gtr0_norm/=.
  move=> b0; rewrite -continuous_open_subspace; last exact: interval_open.
  apply: continuous_subspaceW; first exact: subset_itv_oo_cc.
  apply: (@segment_can_le_continuous _ _ _ (@GRing.exp _^~ _)) => //.
    by apply: continuous_subspaceT; exact: exprn_continuous.
  by move=> y y0b; rewrite sqrtr_sqr ger0_norm// (itvP y0b).
- rewrite /continuous_at sqrtr0; apply/cvgr0Pnorm_lt => _ /posnumP[e]; near=> y.
  have [ylt0|yge0] := ltrP y 0; first by rewrite ltr0_sqrtr ?normr0.
  rewrite ger0_norm ?sqrtr_ge0//; have: `|y| < e%:num ^+ 2 by [].
  by rewrite -ltr_sqrt// ger0_norm// sqrtr_sqr ger0_norm.
Unshelve. all: by end_near. Qed.

End real_inverse_function_instances.

Section is_derive_inverse.
Variable R : realType.

(* Attempt to prove the diff of inverse *)
Lemma is_derive1_caratheodory (f : R -> R) (x a : R) :
  is_derive x 1 f a <->
  exists g, [/\ forall z, f z - f x = g z * (z - x),
        {for x, continuous g} & g x = a].
Proof.
split => [Hd|[g [fxE Cg gxE]]].
  exists (fun z => if z == x then a else (f(z) - f(x)) / (z - x)); split.
  - move=> z; case: eqP => [->|/eqP]; first by rewrite !subrr mulr0.
    by rewrite -subr_eq0 => /divfK->.
  - apply/continuous_withinNshiftx; rewrite eqxx /=.
    pose g1 h := (h^-1 *: ((f \o shift x) h%:A - f x)).
    have F1 : g1 @ 0^' --> a by case: Hd => H1 <-.
    apply: cvg_trans F1; apply: near_eq_cvg; rewrite /g1 !fctE.
    near=> i.
    rewrite ifN; first by rewrite addrK mulrC /= [_%:A]mulr1.
    rewrite -subr_eq0 addrK.
    by near: i; rewrite near_withinE /= near_simpl; near=> x1.
  by rewrite eqxx.
suff Hf : h^-1 *: ((f \o shift x) h%:A - f x) @[h --> 0^'] --> a.
  have F1 : 'D_1 f x = a by apply: cvg_lim.
  rewrite -F1 in Hf.
    by constructor.
  have F1 :  (g \o shift x) y @[y --> 0^'] --> a.
  by rewrite -gxE; apply/continuous_withinNshiftx.
apply: cvg_trans F1; apply: near_eq_cvg.
near=> y.
rewrite /= fxE /= addrK [_%:A]mulr1.
suff yNZ : y != 0 by rewrite [RHS]mulrC mulfK.
by near: y; rewrite near_withinE /= near_simpl; near=> x1.
Unshelve. all: by end_near. Qed.

Lemma is_derive_0_is_cst (f : R -> R) x y :
  (forall x, is_derive x (1 : R) f 0) -> f x = f y.
Proof.
move=> Hd.
wlog xLy : x y / x <= y by move=> H; case: (leP x y) => [/H |/ltW /H].
rewrite -(subKr (f y) (f x)).
have [| _ _] := MVT_segment xLy; last by rewrite mul0r => ->; rewrite subr0.
apply/continuous_subspaceT=> r.
exact/differentiable_continuous/derivable1_diffP.
Qed.

Global Instance is_derive1_comp (f g : R -> R) (x a b : R) :
  is_derive (g x) 1 f a -> is_derive x 1 g b ->
  is_derive x 1 (f \o g) (a * b).
Proof.
move=> [fgxv <-{a}] [gv <-{b}]; apply: (@DeriveDef _ _ _ _ _ (f \o g)).
  apply/derivable1_diffP/differentiable_comp; first exact/derivable1_diffP.
  by move/derivable1_diffP in fgxv.
by rewrite -derive1E (derive1_comp gv fgxv) 2!derive1E.
Qed.

Lemma is_deriveV (f : R -> R) (x t v : R) :
  f x != 0 -> is_derive x v f t ->
  is_derive x v (fun y => (f y)^-1) (- (f x) ^- 2 *: t).
Proof.
move=> fxNZ Df.
constructor; first by apply: derivableV => //; case: Df.
by rewrite deriveV //; case: Df => _ ->.
Qed.

Lemma is_derive_inverse (f g : R -> R) l x :
  {near x, cancel f g}  ->
  {near x, continuous f}  ->
  is_derive x 1 f l -> l != 0 -> is_derive (f x) 1 g l^-1.
Proof.
move=> fgK fC fD lNZ.
have /is_derive1_caratheodory [h [fE hC hxE]] := fD.
(* There should be something simpler *)
have gfxE : g (f x) = x by have [d Hd]:= nbhs_ex fgK; apply: Hd.
pose g1 y := if y == f x then (h (g y))^-1
             else (g y - g (f x)) / (y - f x).
apply/is_derive1_caratheodory.
exists g1; split; first 2 last.
- by rewrite /g1 eqxx gfxE hxE.
- move=> z; rewrite /g1; case: eqP => [->|/eqP]; first by rewrite !subrr mulr0.
  by rewrite -subr_eq0 => /divfK.
have F1 : (h (g x))^-1 @[x --> f x] --> g1 (f x).
  rewrite /g1 eqxx; apply: continuousV; first by rewrite /= gfxE hxE.
  apply: continuous_comp; last by rewrite gfxE.
  by apply: nbhs_singleton (near_can_continuous _ _).
apply: cvg_sub0 F1.
apply/cvgrPdist_lt => eps eps_gt0 /=; rewrite !near_simpl /=.
near=> y; rewrite sub0r normrN !fctE.
have fgyE : f (g y) = y by near: y; apply: near_continuous_can_sym.
rewrite /g1; case: eqP => [_|/eqP x1Dfx]; first by rewrite subrr normr0.
have -> : y - f x  = h (g y) * (g y - x) by rewrite -fE fgyE.
rewrite gfxE invfM mulrC divfK ?subrr ?normr0 // subr_eq0.
by apply: contra x1Dfx => /eqP<-; apply/eqP.
Unshelve. all: by end_near. Qed.

End is_derive_inverse.

#[global] Hint Extern 0 (is_derive _ _ (fun _ => (_ _)^-1) _) =>
  (eapply is_deriveV; first by []) : typeclass_instances.

Section interval_partition.
Context {R : realType}.
Implicit Type (a b : R) (s : seq R).

(** a :: s is a partition of the interval [a, b] *)
Definition itv_partition a b s := [/\ path <%R a s & last a s == b].

Lemma itv_partition_nil a b : itv_partition a b [::] -> a = b.
Proof. by move=> [_ /eqP <-]. Qed.

Lemma itv_partition_cons a b x s :
  itv_partition a b (x :: s) -> itv_partition x b s.
Proof. by rewrite /itv_partition/= => -[/andP[]]. Qed.

Lemma itv_partition1 a b : a < b -> itv_partition a b [:: b].
Proof. by rewrite /itv_partition /= => ->. Qed.

Lemma itv_partition_size_neq0 a b s :
  (size s > 0)%N -> itv_partition a b s -> a < b.
Proof.
elim: s a => // x [_ a _|h t ih a _]; rewrite /itv_partition /=.
  by rewrite andbT => -[ax /eqP <-].
move=> [] /andP[ax /andP[xy] ht /eqP tb].
by rewrite (lt_trans ax)// ih// /itv_partition /= xy/= tb.
Qed.

Lemma itv_partitionxx a s : itv_partition a a s -> s = [::].
Proof.
case: s => //= h t [/= /andP[ah /lt_path_min/allP ht] /eqP hta].
suff : h < a by move/lt_trans => /(_ _ ah); rewrite ltxx.
apply/ht; rewrite -hta.
by have := mem_last h t; rewrite inE hta lt_eqF.
Qed.

Lemma itv_partition_le a b s : itv_partition a b s -> a <= b.
Proof.
case: s => [/itv_partition_nil ->//|h t /itv_partition_size_neq0 - /(_ _)/ltW].
exact.
Qed.

Lemma itv_partition_cat a b c s t :
  itv_partition a b s -> itv_partition b c t -> itv_partition a c (s ++ t).
Proof.
rewrite /itv_partition => -[sa /eqP asb] [bt btc].
by rewrite cat_path// sa /= last_cat asb.
Qed.

Lemma itv_partition_nth_size def a b s : itv_partition a b s ->
  nth def (a :: s) (size s) = b.
Proof.
by elim: s a => [a/= /itv_partition_nil//|y t ih a /= /itv_partition_cons/ih].
Qed.

Lemma itv_partition_nth_ge a b s m : (m < (size s).+1)%N ->
  itv_partition a b s -> a <= nth b (a :: s) m.
Proof.
elim: m s a b => [s a b _//|n ih [//|h t] a b].
rewrite ltnS => nh [/= /andP[ah ht] lb].
by rewrite (le_trans (ltW ah))// ih.
Qed.

Lemma itv_partition_nth_le a b s m : (m < (size s).+1)%N ->
  itv_partition a b s -> nth b (a :: s) m <= b.
Proof.
elim: m s a => [s a _|n ih]; first exact: itv_partition_le.
by move=> [//|a h t /= nt] H; rewrite ih//; exact: itv_partition_cons H.
Qed.

Lemma nondecreasing_fun_itv_partition a b f s :
  {in `[a, b] &, nondecreasing_fun f} -> itv_partition a b s ->
  let F : nat -> R := f \o nth b (a :: s) in
  forall k, (k < size s)%N -> F k <= F k.+1.
Proof.
move=> ndf abs F k ks.
have [_] := nondecreasing_seqP F; apply => m n mn; rewrite /F/=.
have [ms|ms] := ltnP m (size s).+1; last first.
  rewrite nth_default//.
  have [|ns] := ltnP n (size s).+1; last by rewrite nth_default.
  by move=> /(leq_ltn_trans mn); rewrite ltnS leqNgt ms.
have [ns|ns] := ltnP n (size s).+1; last first.
  rewrite [in leRHS]nth_default//=; apply/ndf/itv_partition_nth_le => //.
    by rewrite in_itv/= itv_partition_nth_le// andbT itv_partition_nth_ge.
  by rewrite in_itv/= lexx andbT; exact: (itv_partition_le abs).
move: abs; rewrite /itv_partition => -[] sa sab.
move: mn; rewrite leq_eqVlt => /predU1P[->//|mn].
apply/ndf/ltW/sorted_ltn_nth => //=; last exact: lt_trans.
  by rewrite in_itv/= itv_partition_nth_le// andbT itv_partition_nth_ge.
by rewrite in_itv/= itv_partition_nth_le// andbT itv_partition_nth_ge.
Qed.

Lemma nonincreasing_fun_itv_partition a b f s :
  {in `[a, b] &, nonincreasing_fun f} -> itv_partition a b s ->
  let F : nat -> R := f \o nth b (a :: s) in
  forall k, (k < size s)%N -> F k.+1 <= F k.
Proof.
move/nonincreasing_funN => ndNf abs F k ks; rewrite -(opprK (F k)) ler_oppr.
exact: (nondecreasing_fun_itv_partition ndNf abs).
Qed.

(** given a partition of [a, b] and c, returns a partition of [a, c] *)
Definition itv_partitionL s c := rcons [seq x <- s | x < c] c.

Lemma itv_partitionLP a b c s : a < c -> c < b -> itv_partition a b s ->
  itv_partition a c (itv_partitionL s c).
Proof.
move=> ac bc [] al /eqP htb; split.
  rewrite /itv_partitionL rcons_path/=; apply/andP; split.
    by apply: path_filter => //; exact: lt_trans.
  exact: (last_filterP [pred x | x < c]).
by rewrite /itv_partitionL last_rcons.
Qed.

(** given a partition of [a, b] and c, returns a partition of [c, b] *)
Definition itv_partitionR s c := [seq x <- s | c < x].

Lemma itv_partitionRP a b c s : a < c -> c < b -> itv_partition a b s ->
  itv_partition c b (itv_partitionR s c).
Proof.
move=> ac cb [] sa /eqP alb; rewrite /itv_partition; split.
  move: sa; rewrite lt_path_sortedE => /andP[allas ss].
  rewrite lt_path_sortedE filter_all/=.
  by apply: sorted_filter => //; exact: lt_trans.
exact/eqP/(path_lt_last_filter ac).
Qed.

Lemma in_itv_partition c s : sorted <%R s -> c \in s ->
  s = itv_partitionL s c ++ itv_partitionR s c.
Proof.
elim: s c => // h t ih c /= ht.
rewrite inE => /predU1P[->{c}/=|ct].
  rewrite ltxx /itv_partitionL /= ltxx /itv_partitionR/= path_lt_filter0//=.
  by rewrite path_lt_filterT.
rewrite /itv_partitionL/=; case: ifPn => [hc|].
  by rewrite ltNge (ltW hc)/= /= [in LHS](ih _ _ ct)//; exact: path_sorted ht.
rewrite -leNgt le_eqVlt => /predU1P[ch|ch].
  by rewrite ch ltxx path_lt_filter0//= /itv_partitionR path_lt_filterT.
move: ht; rewrite lt_path_sortedE => /andP[/allP/(_ _ ct)].
by move=> /lt_trans-/(_ _ ch); rewrite ltxx.
Qed.

Lemma notin_itv_partition c s : sorted <%R s -> c \notin s ->
  s = [seq x <- s | x < c] ++ itv_partitionR s c.
Proof.
elim: s c => // h t ih c /= ht.
rewrite inE negb_or => /andP[]; rewrite neq_lt => /orP[ch|ch] ct.
  rewrite ch ltNge (ltW ch)/= path_lt_filter0/= /itv_partitionR; last first.
    exact: path_lt_head ht.
  by rewrite path_lt_filterT//; exact: path_lt_head ht.
by rewrite ch/= ltNge (ltW ch)/= -ih//; exact: path_sorted ht.
Qed.

Lemma itv_partition_rev a b s : itv_partition a b s ->
  itv_partition (- b) (- a) (rev (belast (- a) (map -%R s))).
Proof.
move=> [sa /eqP alb]; split.
  rewrite (_ : - b = last (- a) (map -%R s)); last by rewrite last_map alb.
  rewrite rev_path// path_map.
  by apply: sub_path sa => x y xy/=; rewrite ltr_oppr opprK.
case: s sa alb => [_ <-//|h t] /= /andP[ah ht] <-{b}.
by rewrite rev_cons last_rcons.
Qed.

End interval_partition.

Section variation.
Context {R : realType}.
Implicit Types (a b : R) (f g : R -> R).

Definition variation a b f s := let F := f \o nth b (a :: s) in
  \sum_(0 <= n < size s) `|F n.+1 - F n|%R.

Lemma variation_zip a b f s : itv_partition a b s ->
  variation a b f s = \sum_(x <- zip s (a :: s)) `|f x.1 - f x.2|.
Proof.
elim: s a b => // [a b|h t ih a b].
  by rewrite /itv_partition /= => -[_ /eqP <-]; rewrite /variation/= !big_nil.
rewrite /itv_partition /variation => -[]/= /andP[ah ht] /eqP htb.
rewrite big_nat_recl//= big_cons/=; congr +%R.
have /ih : itv_partition h b t by split => //; exact/eqP.
by rewrite /variation => ->; rewrite !big_seq; apply/eq_bigr => r rt.
Qed.

(* NB: not used yet but should allow for "term-by-term" comparisons *)
Lemma variation_prev a b f s : itv_partition a b s ->
  variation a b f s = \sum_(x <- s) `|f x - f (prev (locked (a :: s)) x)|.
Proof.
move=> [] sa /eqP asb; rewrite /variation [in LHS]/= (big_nth b) !big_nat.
apply: eq_bigr => i /andP[_ si]; congr (`| _ - f _ |).
rewrite -lock.
rewrite prev_nth inE gt_eqF; last first.
  rewrite -[a]/(nth b (a :: s) 0) -[ltRHS]/(nth b (a :: s) i.+1).
  exact: lt_sorted_ltn_nth.
rewrite orFb mem_nth// index_uniq//.
  by apply: set_nth_default => /=; rewrite ltnS ltnW.
by apply: (sorted_uniq lt_trans) => //; apply: path_sorted sa.
Qed.

Lemma variation_next a b f s : itv_partition a b s ->
  variation a b f s =
  \sum_(x <- belast a s) `|f (next (locked (a :: s)) x) - f x|.
Proof.
move=> [] sa /eqP asb; rewrite /variation [in LHS]/= (big_nth b) !big_nat.
rewrite size_belast; apply: eq_bigr => i /andP[_ si].
congr (`| f _ - f _ |); last first.
  by rewrite lastI -cats1 nth_cat size_belast// si.
rewrite -lock next_nth.
rewrite {1}lastI mem_rcons inE mem_nth ?size_belast// orbT.
rewrite lastI -cats1 index_cat mem_nth ?size_belast//.
rewrite index_uniq ?size_belast//.
  exact: set_nth_default.
have /lt_sorted_uniq : sorted <%R (a :: s) by [].
by rewrite lastI rcons_uniq => /andP[].
Qed.

Lemma variation_nil a b f : variation a b f [::] = 0.
Proof. by rewrite /variation/= big_nil. Qed.

Lemma variation_ge0 a b f s : 0 <= variation a b f s.
Proof. exact/sumr_ge0. Qed.

Lemma variationN a b f s : variation a b (\- f) s = variation a b f s.
Proof.
by rewrite /variation; apply: eq_bigr => k _ /=; rewrite -opprD normrN.
Qed.

Lemma variation_le a b f g s :
  variation a b (f \+ g)%R s <= variation a b f s + variation a b g s.
Proof.
rewrite [in leRHS]/variation -big_split/=.
apply: ler_sum => k _; apply: le_trans; last exact: ler_norm_add.
by rewrite /= addrACA addrA opprD addrA.
Qed.

Lemma nondecreasing_variation a b f s : {in `[a, b] &, nondecreasing_fun f} ->
  itv_partition a b s -> variation a b f s = f b - f a.
Proof.
move=> ndf abs; rewrite /variation; set F : nat -> R := f \o nth _ (a :: s).
transitivity (\sum_(0 <= n < size s) (F n.+1 - F n)).
  rewrite !big_nat; apply: eq_bigr => k; rewrite leq0n/= => ks.
  by rewrite ger0_norm// subr_ge0; exact: nondecreasing_fun_itv_partition.
by rewrite telescope_sumr// /F/= (itv_partition_nth_size _ abs).
Qed.

Lemma nonincreasing_variation a b f s : {in `[a, b] &, nonincreasing_fun f} ->
  itv_partition a b s -> variation a b f s = f a - f b.
Proof.
move=> /nonincreasing_funN ndNf abs; have := nondecreasing_variation ndNf abs.
by rewrite opprK addrC => <-; rewrite variationN.
Qed.

Lemma variationD a b c f s t : a <= c -> c <= b ->
  itv_partition a c s -> itv_partition c b t ->
  variation a c f s + variation c b f t = variation a b f (s ++ t).
Proof.
rewrite le_eqVlt => /predU1P[<-{c} cb|ac].
  by move=> /itv_partitionxx ->; rewrite variation_nil add0r.
rewrite le_eqVlt => /predU1P[<-{b}|cb].
  by move=> ? /itv_partitionxx ->; rewrite variation_nil addr0 cats0.
move=> acs cbt; rewrite /variation /= [in RHS]/index_iota subn0 size_cat.
rewrite iotaD add0n big_cat/= -[in X in _ = X + _](subn0 (size s)); congr +%R.
  rewrite -/(index_iota 0 (size s)) 2!big_nat.
  apply: eq_bigr => k /[!leq0n] /= ks.
  rewrite nth_cat ks -cat_cons nth_cat /= ltnS (ltnW ks).
  by rewrite !(set_nth_default b c)//= ltnS ltnW.
rewrite -[in RHS](addnK (size s) (size t)).
rewrite -/(index_iota (size s) (size t + size s)).
rewrite -{1}[in RHS](add0n (size s)) big_addn addnK 2!big_nat; apply: eq_bigr.
move=> k /[!leq0n]/= kt.
rewrite nth_cat {1}(addnC k) -ltn_subRL subnn ltn0 addnK.
case: k kt => [t0 /=|k kt].
  rewrite add0n -cat_cons nth_cat/= ltnS leqnn -last_nth.
  by case: acs => _ /eqP ->.
rewrite addSnnS (addnC k) -cat_cons nth_cat/= -ltn_subRL subnn ltn0.
by rewrite -(addnC k) addnK.
Qed.

(* NB: this is the only lemma that uses variation_zip *)
Lemma variation_itv_partitionLR a b c f s : a < c -> c < b ->
  itv_partition a b s ->
  variation a b f s <= variation a b f (itv_partitionL s c ++ itv_partitionR s c).
Proof.
move=> ac bc abs; have [cl|cl] := boolP (c \in s).
  by rewrite -in_itv_partition//; case: abs => /path_sorted.
rewrite /itv_partitionL [in leLHS](notin_itv_partition _ cl)//; last first.
  by apply: path_sorted; case: abs => + _; exact.
rewrite -notin_itv_partition//; last first.
  by apply: path_sorted; case: abs => /= + _; exact.
rewrite !variation_zip//; last first.
  by apply: itv_partition_cat;
    [exact: (itv_partitionLP _ bc)|exact: (itv_partitionRP ac)].
rewrite [in leLHS](notin_itv_partition _ cl); last first.
  by apply: path_sorted; case: abs => + _; exact.
set L := [seq x <- s | x < c].
rewrite -cats1 -catA.
move: L => L.
set B := itv_partitionR s c.
move: B => B.
elim/last_ind : L => [|L0 L1 _].
  rewrite !cat0s /=; case: B => [|B0 B1].
    by rewrite big_nil big_cons/= big_nil addr0.
<<<<<<< HEAD
  rewrite !big_cons/= addrA ler_add// [leRHS]addrC.
  by rewrite -[in leLHS](subrK (f c) (f _)) -addrA ler_norm_add.
=======
  rewrite !big_cons/= addrA lerD// [leRHS]addrC.
  by rewrite (le_trans _ (ler_normD _ _))// addrA subrK.
>>>>>>> 92585821
rewrite -cats1.
rewrite (_ : a :: _ ++ B = (a :: L0) ++ [:: L1] ++ B)//; last first.
  by rewrite -!catA -cat_cons.
rewrite zip_cat; last by rewrite cats1 size_rcons.
rewrite (_ : a :: _ ++ _ ++ B = (a :: L0) ++ [:: L1] ++ [:: c] ++ B); last first.
  by rewrite -!catA -cat_cons.
rewrite zip_cat; last by rewrite cats1 size_rcons.
<<<<<<< HEAD
rewrite !big_cat ler_add//.
=======
rewrite !big_cat lerD//.
>>>>>>> 92585821
case: B => [|B0 B1].
  by rewrite /= big_nil big_cons big_nil addr0.
rewrite -cat1s zip_cat// catA.
rewrite (_ : [:: L1] ++ _ ++ B1 = ([:: L1] ++ [:: c]) ++ [:: B0] ++ B1); last first.
  by rewrite catA.
<<<<<<< HEAD
rewrite zip_cat// !big_cat ler_add//= !big_cons !big_nil !addr0/= [leRHS]addrC.
by rewrite -[in leLHS](subrK (f c) (f B0)) -addrA ler_norm_add.
=======
rewrite zip_cat// !big_cat lerD//= !big_cons !big_nil !addr0/= [leRHS]addrC.
  by rewrite (le_trans _ (ler_normD _ _))// addrA subrK.
>>>>>>> 92585821
Qed.

Lemma le_variation a b f s x : variation a b f s <= variation a b f (x :: s).
Proof.
case: s => [|h t].
  by rewrite variation_nil /variation/= big_nat_recl//= big_nil addr0.
<<<<<<< HEAD
rewrite /variation/= !big_nat_recl//= addrA ler_add2r.
rewrite -[in leLHS](subrK (f x) (f h)) -addrA (le_trans (ler_norm_add _ _))//.
by rewrite distrC addrC.
=======
rewrite /variation/= !big_nat_recl//= addrA lerD2r.
by rewrite (le_trans _ (ler_normD _ _))// (addrC (f x - _)) addrA subrK.
>>>>>>> 92585821
Qed.

Lemma variation_opp_rev a b f s : itv_partition a b s ->
  variation a b f s =
  variation (- b) (- a) (f \o -%R) (rev (belast (- a) (map -%R s))).
Proof.
move=> abl; rewrite belast_map /variation /= [LHS]big_nat_rev/= add0n.
rewrite size_rev size_map size_belast 2!big_nat.
apply: eq_bigr => k; rewrite leq0n /= => ks.
rewrite nth_rev ?size_map ?size_belast// [in RHS]distrC.
rewrite (nth_map a); last first.
  by rewrite size_belast ltn_subLR// addSn ltnS leq_addl.
rewrite opprK -rev_rcons nth_rev ?size_rcons ?size_map ?size_belast 1?ltnW//.
rewrite subSn// -map_rcons (nth_map b) ?size_rcons ?size_belast; last first.
  by rewrite ltnS ltn_subLR// addSn ltnS leq_addl.
rewrite opprK nth_rcons size_belast -subSn// subSS.
rewrite (ltn_subLR _ (ltnW ks)) if_same.
case: k => [|k] in ks *.
  rewrite add0n ltnn subn1 (_ : nth b s _ = b); last first.
    case: abl ks => _.
    elim/last_ind : s => // h t _; rewrite last_rcons => /eqP -> _.
    by rewrite nth_rcons size_rcons ltnn eqxx.
  rewrite (_ : nth b (a :: s) _ = nth a (belast a s) (size s).-1)//.
  case: abl ks => _.
  elim/last_ind : s => // h t _; rewrite last_rcons => /eqP -> _.
  rewrite belast_rcons size_rcons/= -rcons_cons nth_rcons/= ltnS leqnn.
  exact: set_nth_default.
rewrite addSn ltnS leq_addl//; congr (`| f _ - f _ |).
  elim/last_ind : s ks {abl} => // h t _; rewrite size_rcons ltnS => kh.
  rewrite belast_rcons nth_rcons subSS ltn_subLR//.
  by rewrite addSn ltnS leq_addl// subSn.
elim/last_ind : s ks {abl} => // h t _; rewrite size_rcons ltnS => kh.
rewrite belast_rcons subSS -rcons_cons nth_rcons /= ltn_subLR//.
rewrite addnS ltnS leq_addl; apply: set_nth_default => //.
by rewrite /= ltnS leq_subLR leq_addl.
Qed.

Lemma variation_rev_opp a b f s : itv_partition (- b) (- a) s ->
  variation a b f (rev (belast b (map -%R s))) =
  variation (- b) (- a) (f \o -%R) s.
Proof.
move=> abs; rewrite [in RHS]variation_opp_rev ?opprK//.
suff: (f \o -%R) \o -%R = f by move=> ->.
by apply/funext=> ? /=; rewrite opprK.
Qed.

Lemma variation_subseq a b f (s t : list R) :
  itv_partition a b s -> itv_partition a b t ->
  subseq s t ->
  variation a b f s <= variation a b f t.
Proof.
elim: t s a => [? ? ? /= _ /eqP ->//|a s IH [|x t] w].
  by rewrite variation_nil // variation_ge0.
move=> /[dup] /itv_partition_cons itvxb /[dup] /itv_partition_le wb itvxt.
move=> /[dup] /itv_partition_cons itvas itvws /=.
have ab : a <= b by exact: (itv_partition_le itvas).
have wa : w < a by case: itvws => /= /andP[].
have waW : w <= a := ltW wa.
case: ifPn => [|] nXA.
  move/eqP : nXA itvxt itvxb => -> itvat itvt /= ta.
  rewrite -[_ :: t]cat1s -[_ :: s]cat1s.
  rewrite -?(@variationD _ _ a)//; [|exact: itv_partition1..].
<<<<<<< HEAD
  by rewrite ler_add// IH.
=======
  by rewrite lerD// IH.
>>>>>>> 92585821
move=> xts; rewrite -[_ :: s]cat1s -(@variationD _ _ a) => //; last first.
  exact: itv_partition1.
have [y [s' s'E]] : exists y s', s = y :: s'.
  by case: {itvas itvws IH} s xts => // y s' ?; exists y, s'.
apply: (@le_trans _ _ (variation w b f s)).
  rewrite IH//.
  case: itvws => /= /andP[_]; rewrite s'E /= => /andP[ay ys' lyb].
  by split => //; rewrite (path_lt_head wa)//= ys' andbT.
by rewrite variationD //; [exact: le_variation | exact: itv_partition1].
Qed.

End variation.

Section bounded_variation.
Context {R : realType}.
Implicit Type (a b : R) (f : R -> R).

Definition variations a b f := [set variation a b f l | l in itv_partition a b].

Lemma variations_variation a b f s : itv_partition a b s ->
  variations a b f (variation a b f s).
Proof. by move=> abs; exists s. Qed.

Lemma variations_neq0 a b f : a < b -> variations a b f !=set0.
Proof.
move=> ab; exists (variation a b f [:: b]); exists [:: b] => //.
exact: itv_partition1.
Qed.

Lemma variationsN a b f : variations a b (\- f) = variations a b f.
Proof.
apply/seteqP; split => [_ [s abs] <-|r [s abs]].
  by rewrite variationN; exact: variations_variation.
by rewrite -variationN => <-; exact: variations_variation.
Qed.

Lemma variationsxx a f : variations a a f = [set 0].
Proof.
apply/seteqP; split => [x [_ /itv_partitionxx ->]|x ->].
  by rewrite /variation big_nil => <-.
by exists [::] => //=; rewrite /variation /= big_nil.
Qed.

Definition bounded_variation a b f := has_ubound (variations a b f).

Notation BV := bounded_variation.

Lemma bounded_variationxx a f : BV a a f.
Proof. by exists 0 => r; rewrite variationsxx => ->. Qed.

Lemma bounded_variationD a b f g : a < b ->
  BV a b f -> BV a b g -> BV a b (f \+ g).
Proof.
move=> ab [r abfr] [s abgs]; exists (r + s) => _ [l abl] <-.
apply: le_trans; first exact: variation_le.
<<<<<<< HEAD
rewrite ler_add//.
=======
rewrite lerD//.
>>>>>>> 92585821
- by apply: abfr; exact: variations_variation.
- by apply: abgs; exact: variations_variation.
Qed.

Lemma bounded_variationN a b f : BV a b f -> BV a b (\- f).
Proof. by rewrite /bounded_variation variationsN. Qed.

Lemma bounded_variationl a c b f : a <= c -> c <= b -> BV a b f -> BV a c f.
Proof.
rewrite le_eqVlt => /predU1P[<-{c} ? ?|ac]; first exact: bounded_variationxx.
rewrite le_eqVlt => /predU1P[<-{b}//|cb].
move=> [x Hx]; exists x => _ [s acs] <-.
rewrite (@le_trans _ _ (variation a b f (rcons s b)))//; last first.
  apply/Hx/variations_variation; case: acs => sa /eqP asc.
  by rewrite /itv_partition rcons_path last_rcons sa/= asc.
<<<<<<< HEAD
rewrite {2}/variation size_rcons -[leLHS]addr0 big_nat_recr//= ler_add//.
=======
rewrite {2}/variation size_rcons -[leLHS]addr0 big_nat_recr//= lerD//.
>>>>>>> 92585821
rewrite /variation !big_nat ler_sum// => k; rewrite leq0n /= => ks.
rewrite nth_rcons// ks -cats1 -cat_cons nth_cat /= ltnS (ltnW ks).
by rewrite ![in leRHS](set_nth_default c)//= ltnS ltnW.
Qed.

Lemma bounded_variationr a c b f : a <= c -> c <= b -> BV a b f -> BV c b f.
Proof.
rewrite le_eqVlt => /predU1P[<-{c}//|ac].
rewrite le_eqVlt => /predU1P[<-{b} ?|cb]; first exact: bounded_variationxx.
move=> [x Hx]; exists x => _ [s cbs] <-.
rewrite (@le_trans _ _ (variation a b f (c :: s)))//; last first.
  apply/Hx/variations_variation; case: cbs => cs csb.
  by rewrite /itv_partition/= ac/= cs.
<<<<<<< HEAD
by rewrite {2}/variation/= -[leLHS]add0r big_nat_recl//= ler_add.
=======
by rewrite {2}/variation/= -[leLHS]add0r big_nat_recl//= lerD.
>>>>>>> 92585821
Qed.

Lemma variations_opp a b f :
  variations (- b) (- a) (f \o -%R) = variations a b f.
Proof.
rewrite eqEsubset; split=> [_ [s bas <-]| _ [s abs <-]].
  eexists; last exact: variation_rev_opp.
  by move/itv_partition_rev : bas; rewrite !opprK.
eexists; last by exact/esym/variation_opp_rev.
exact: itv_partition_rev abs.
Qed.

Lemma nondecreasing_bounded_variation a b f :
  {in `[a, b] &, {homo f : x y / x <= y}} -> BV a b f.
Proof.
move=> incf; exists (f b - f a) => ? [l pabl <-]; rewrite le_eqVlt.
by rewrite nondecreasing_variation// eqxx.
Qed.

End bounded_variation.

Section total_variation.
Context {R : realType}.
Implicit Types (a b : R) (f : R -> R).

Definition total_variation a b f :=
  ereal_sup [set x%:E | x in variations a b f].

Notation BV := bounded_variation.
Notation TV := total_variation.

Lemma total_variationxx a f : TV a a f = 0%E.
Proof. by rewrite /total_variation variationsxx image_set1 ereal_sup1. Qed.

Lemma total_variation_ge a b f : a <= b -> (`|f b - f a|%:E <= TV a b f)%E.
Proof.
rewrite le_eqVlt => /predU1P[<-{b}|ab].
  by rewrite total_variationxx subrr normr0.
apply: ereal_sup_ub => /=; exists (variation a b f [:: b]).
  exact/variations_variation/itv_partition1.
by rewrite /variation/= big_nat_recr//= big_nil add0r.
Qed.

Lemma total_variation_ge0 a b f : a <= b -> (0 <= TV a b f)%E.
Proof. by move=> ab; rewrite (le_trans _ (total_variation_ge _ ab)). Qed.

Lemma bounded_variationP a b f : a <= b -> BV a b f <-> TV a b f \is a fin_num.
Proof.
rewrite le_eqVlt => /predU1P[<-{b}|ab].
  by rewrite total_variationxx; split => // ?; exact: bounded_variationxx.
rewrite ge0_fin_numE; last exact/total_variation_ge0/ltW.
split=> [abf|].
  by rewrite /total_variation ereal_sup_EFin ?ltry//; exact: variations_neq0.
rewrite /total_variation /bounded_variation ltey => /eqP; apply: contra_notP.
by move/hasNub_ereal_sup; apply; exact: variations_neq0.
Qed.

Lemma nondecreasing_total_variation a b f : a <= b ->
  {in `[a, b] &, nondecreasing_fun f} -> TV a b f = (f b - f a)%:E.
Proof.
rewrite le_eqVlt => /predU1P[<-{b} ?|ab ndf].
  by rewrite total_variationxx subrr.
rewrite /total_variation [X in ereal_sup X](_ : _ = [set (f b - f a)%:E]).
  by rewrite ereal_sup1.
apply/seteqP; split => [x/= [s [t abt <-{s} <-{x}]]|x/= ->{x}].
  by rewrite nondecreasing_variation.
exists (variation a b f [:: b]) => //.
  exact/variations_variation/itv_partition1.
by rewrite nondecreasing_variation//; exact: itv_partition1.
Qed.

Lemma total_variationN a b f : TV a b (\- f) = TV a b f.
Proof. by rewrite /TV; rewrite variationsN. Qed.

Lemma total_variation_le a b f g : a <= b ->
  (TV a b (f \+ g)%R <= TV a b f + TV a b g)%E.
Proof.
rewrite le_eqVlt => /predU1P[<-{b}|ab].
  by rewrite !total_variationxx adde0.
have [abf|abf] := pselect (BV a b f); last first.
  rewrite {2}/total_variation hasNub_ereal_sup//; last first.
    exact: variations_neq0.
  rewrite addye ?leey// -ltNye (@lt_le_trans _ _ 0%E)//.
  exact/total_variation_ge0/ltW.
have [abg|abg] := pselect (BV a b g); last first.
  rewrite {3}/total_variation hasNub_ereal_sup//; last first.
    exact: variations_neq0.
  rewrite addey ?leey// -ltNye (@lt_le_trans _ _ 0%E)//.
  exact/total_variation_ge0/ltW.
move: abf abg => [r abfr] [s abgs].
have BVabfg : BV a b (f \+ g).
  by apply: bounded_variationD => //; [exists r|exists s].
apply: ub_ereal_sup => y /= [r' [s' abs <-{r'} <-{y}]].
apply: (@le_trans _ _ (variation a b f s' + variation a b g s')%:E).
  exact: variation_le.
by rewrite EFinD lee_add// ereal_sup_le//;
  (eexists; last exact: lexx); (eexists; last reflexivity);
  exact: variations_variation.
Qed.

Let total_variationD1 a b c f : a <= c -> c <= b ->
  (TV a b f >= TV a c f + TV c b f)%E.
Proof.
rewrite le_eqVlt=> /predU1P[<-{c}|ac]; first by rewrite total_variationxx add0e.
rewrite le_eqVlt=> /predU1P[<-{b}|cb]; first by rewrite total_variationxx adde0.
have [abf|abf] := pselect (BV a b f); last first.
  rewrite {3}/total_variation hasNub_ereal_sup ?leey//.
  by apply: variations_neq0 => //; rewrite (lt_trans ac).
have H s t : itv_partition a c s -> itv_partition c b t ->
    (TV a b f >= (variation a c f s)%:E + (variation c b f t)%:E)%E.
  move=> acs cbt; rewrite -EFinD; apply: ereal_sup_le.
  exists (variation a b f (s ++ t))%:E.
    eexists; last reflexivity.
    by exists (s ++ t) => //; exact: itv_partition_cat acs cbt.
  by rewrite variationD// ltW.
rewrite [leRHS]ereal_sup_EFin//; last first.
  by apply: variations_neq0; rewrite (lt_trans ac).
have acf : BV a c f := bounded_variationl (ltW ac) (ltW cb) abf.
have cbf : BV c b f := bounded_variationr (ltW ac) (ltW cb) abf.
rewrite {1 2}/total_variation ereal_sup_EFin//; last exact: variations_neq0.
rewrite ereal_sup_EFin//; last exact: variations_neq0.
rewrite -EFinD -sup_sumE; last 2 first.
  by split => //; exact: variations_neq0.
  by split => //; exact: variations_neq0.
apply: le_sup.
- move=> r/= [s [l' acl' <-{s}]] [t [l cbl] <-{t} <-{r}].
  exists (variation a b f (l' ++ l)); split; last by rewrite variationD// ltW.
  exact/variations_variation/(itv_partition_cat acl' cbl).
- have [r acfr] := variations_neq0 f ac.
  have [s cbfs] := variations_neq0 f cb.
  by exists (r + s); exists r => //; exists s.
- by split => //; apply: variations_neq0; rewrite (lt_trans ac).
Qed.

Let total_variationD2 a b c f : a <= c -> c <= b ->
  (TV a b f <= TV a c f + TV c b f)%E.
Proof.
rewrite le_eqVlt => /predU1P[<-{c}|ac]; first by rewrite total_variationxx add0e.
rewrite le_eqVlt => /predU1P[<-{b}|cb]; first by rewrite total_variationxx adde0.
case : (pselect (bounded_variation a c f)); first last.
  move=> nbdac; have /eqP -> : TV a c f == +oo%E.
    have: (-oo < TV a c f)%E by apply: (lt_le_trans _ (total_variation_ge0 f (ltW ac))).
    by rewrite ltNye_eq => /orP [] => // /bounded_variationP => /(_ (ltW ac)).
  by rewrite addye ?leey // -ltNye (@lt_le_trans _ _ 0)%E // ?total_variation_ge0 // ltW.
case : (pselect (bounded_variation c b f)); first last.
  move=> nbdac; have /eqP -> : TV c b f == +oo%E.
    have: (-oo < TV c b f)%E.
      exact: (lt_le_trans _ (total_variation_ge0 f (ltW cb))).
    by rewrite ltNye_eq => /orP [] => // /bounded_variationP => /(_ (ltW cb)).
  rewrite addey ?leey // -ltNye (@lt_le_trans _ _ 0%E)//.
  exact/total_variation_ge0/ltW.
move=> bdAB bdAC.
rewrite /total_variation [x in (x + _)%E]ereal_sup_EFin //; last first.
  exact: variations_neq0.
rewrite [x in (_ + x)%E]ereal_sup_EFin //; last exact: variations_neq0.
rewrite -EFinD -sup_sumE /has_sup; [|(by split => //; exact: variations_neq0)..].
apply: ub_ereal_sup => ? [? [l pacl <- <-]]; rewrite lee_fin.
apply: (le_trans (variation_itv_partitionLR _ ac _ _)) => //.
apply: sup_ub => /=.
  case: bdAB => M ubdM; case: bdAC => N ubdN; exists (N + M).
  move=> q [?] [i pabi <-] [? [j pbcj <-]] <-.
<<<<<<< HEAD
  by apply: ler_add; [apply: ubdN;exists i|apply:ubdM;exists j].
=======
  by apply: lerD; [apply: ubdN;exists i|apply:ubdM;exists j].
>>>>>>> 92585821
exists (variation a c f (itv_partitionL l c)).
  by apply: variations_variation; exact: itv_partitionLP pacl.
exists (variation c b f (itv_partitionR l c)).
  by apply: variations_variation; exact: itv_partitionRP pacl.
by rewrite variationD// ?ltW//;
  [exact: itv_partitionLP pacl|exact: itv_partitionRP pacl].
Qed.

Lemma total_variationD a b c f : a <= c -> c <= b ->
  (TV a b f = TV a c f + TV c b f)%E.
Proof.
by move=> ac cb; apply/eqP; rewrite eq_le; apply/andP; split;
  [exact: total_variationD2|exact: total_variationD1].
Qed.

End total_variation.

Section variation_continuity.
Context {R : realType}.
Implicit Type f : R -> R.

Notation BV := bounded_variation.
Notation TV := total_variation.

Definition neg_tv a f (x : R) : \bar R := ((TV a x f - (f x)%:E) * 2^-1%:E)%E.

Definition pos_tv a f (x : R) : \bar R := neg_tv a (\- f) x.

Lemma neg_tv_nondecreasing a b f :
  {in `[a, b] &, nondecreasing_fun (neg_tv a f)}.
Proof.
move=> x y xab yab xy; have ax : a <= x.
  by move: xab; rewrite in_itv //= => /andP [].
rewrite /neg_tv lee_pmul2r // lee_subr_addl // addeCA -EFinB.
rewrite [TV a y _](total_variationD _ ax xy) //.
apply: lee_add => //; apply: le_trans; last exact: total_variation_ge.
by rewrite lee_fin ler_norm.
Qed.

Lemma bounded_variation_pos_neg_tvE a b f : BV a b f ->
  {in `[a, b], f =1 (fine \o pos_tv a f) \- (fine \o neg_tv a f)}.
Proof.
move=> bdabf x; rewrite in_itv /= => /andP [ax xb].
have ffin: TV a x f \is a fin_num.
   apply/bounded_variationP => //.
   exact: (bounded_variationl _ xb).
have Nffin : TV a x (\- f) \is a fin_num.
  apply/bounded_variationP => //; apply/bounded_variationN.
  exact: (bounded_variationl ax xb).
rewrite /pos_tv /neg_tv /= total_variationN -fineB -?muleBl // ?fineM //.
- rewrite addeAC oppeD //= ?fin_num_adde_defl //.
  by rewrite addeA subee // add0e -EFinD //= opprK mulrDl -Num.Theory.splitr.
- by rewrite fin_numB ?fin_numD ?ffin; apply/andP; split.
- by apply: fin_num_adde_defl; rewrite fin_numN fin_numD; apply/andP; split.
- by rewrite fin_numM // fin_numD; apply/andP; split.
- by rewrite fin_numM // fin_numD; apply/andP; split.
Qed.

Lemma fine_neg_tv_nondecreasing a b f : BV a b f ->
  {in `[a, b] &, nondecreasing_fun (fine \o neg_tv a f)}.
Proof.
move=> bdv p q pab qab pq /=.
move: (pab) (qab); rewrite ?in_itv /= => /andP[ap pb] /andP[aq qb].
apply: fine_le; rewrite /neg_tv ?fin_numM // ?fin_numB /=.
- apply/andP; split => //; apply/bounded_variationP => //.
  exact: (bounded_variationl _ pb).
- apply/andP; split => //; apply/bounded_variationP => //.
  exact: (bounded_variationl _ qb).
exact: (neg_tv_nondecreasing _ pab).
Qed.

Lemma neg_tv_bounded_variation a b f : BV a b f -> BV a b (fine \o neg_tv a f).
Proof.
move=> ?; apply: nondecreasing_bounded_variation.
exact: fine_neg_tv_nondecreasing.
Qed.

Lemma total_variation_right_continuous a b x f : a <= x -> x < b ->
  f @ x^'+ --> f x ->
  BV a b f ->
  fine \o TV a ^~ f @ x^'+ --> fine (TV a x f).
Proof.
move=> ax xb ctsf bvf; have ? : a <= b by apply:ltW; apply: (le_lt_trans ax).
apply/cvgrPdist_lt=> _/posnumP[eps].
have ? : Filter (nbhs x^'+) by exact: at_right_proper_filter.
have xbl := ltW xb.
have xbfin : TV x b f \is a fin_num.
  by apply/bounded_variationP => //; exact: (bounded_variationr _ _ bvf).
have [//|?] := @ub_ereal_sup_adherent R _ (eps%:num / 2) _ xbfin.
case=> ? [l + <- <-]; rewrite -/(total_variation x b f).
move: l => [|i j].
  by move=> /itv_partition_nil /eqP; rewrite lt_eqF.
move=> [/= /andP[xi ij /eqP ijb]] tv_eps.
apply: filter_app (nbhs_right_ge _).
apply: filter_app (nbhs_right_lt xi).
have e20 : 0 < eps%:num / 2 by [].
move/cvgrPdist_lt/(_ (eps%:num/2) e20) : ctsf; apply: filter_app.
near=> t => fxt ti xt; have ta : a <= t by exact: (le_trans ax).
have tb : t <= b by rewrite (le_trans (ltW ti))// -ijb path_lt_le_last.
rewrite -fineB; last 2 first.
  by apply/bounded_variationP => //; exact: bounded_variationl bvf.
  by apply/bounded_variationP => //; exact: bounded_variationl bvf.
rewrite (total_variationD _ ax xt).
have tbfin : TV t b f \is a fin_num.
  by apply/bounded_variationP => //; exact: (@bounded_variationr _ a).
have xtfin : TV x t f \is a fin_num.
  apply/bounded_variationP => //; apply: (@bounded_variationl _ _ _ b) => //.
  exact: (@bounded_variationr _ a).
rewrite oppeD ?fin_num_adde_defl// addeA subee //; first last.
  by apply/bounded_variationP => //; exact: (@bounded_variationl _ _ _ b).
rewrite sub0e fineN normrN ger0_norm; last first.
  by rewrite fine_ge0// total_variation_ge0.
move: (tv_eps); rewrite (total_variationD f _ tb) //.
move: xt; rewrite le_eqVlt => /predU1P[->|xt].
  by rewrite total_variationxx/=.
have : variation x b f (i :: j) <= variation x t f (t :: nil) +
                                   variation t b f (i :: j).
  rewrite variationD//; last 2 first.
    exact: itv_partition1.
    by rewrite /itv_partition/= ti ij ijb.
  exact: le_variation.
rewrite -lee_fin => /lt_le_trans /[apply].
rewrite {1}variation_prev; last exact: itv_partition1.
rewrite /= -addeA -lte_subr_addr; last by rewrite fin_numD; apply/andP.
rewrite EFinD -lte_fin ?fineK // oppeD //= ?fin_num_adde_defl // opprK addeA.
move/lt_trans; apply.
rewrite [x in (_ < x%:E)%E]Num.Theory.splitr EFinD addeC lte_add2lE //.
rewrite -addeA.
apply: (@le_lt_trans _ _ (variation x t f (t :: nil))%:E).
  rewrite [in leRHS]variation_prev; last exact: itv_partition1.
  rewrite gee_addl // sube_le0; apply: ereal_sup_ub => /=.
  exists (variation t b f (i :: j)) => //; apply: variations_variation.
  by rewrite /itv_partition/= ijb ij ti.
by rewrite /variation/= big_nat_recr//= big_nil add0r distrC lte_fin.
Unshelve. all: by end_near. Qed.

Lemma neg_tv_right_continuous a x b f : a <= x -> x < b ->
  BV a b f ->
  f @ x^'+ --> f x ->
  fine \o neg_tv a f @ x^'+ --> fine (neg_tv a f x).
Proof.
move=> ax ? bvf fcts; have xb : x <= b by exact: ltW.
have xbfin : TV a x f \is a fin_num.
  by apply/bounded_variationP => //; exact: bounded_variationl bvf.
apply: fine_cvg; rewrite /neg_tv fineM // ?fin_numB ?xbfin //= EFinM.
under eq_fun => i do rewrite EFinN.
<<<<<<< HEAD
apply: cvg_trans; first (apply: cvgeMr => //); last exact: cvg_id.
rewrite fineD // EFinB; apply: cvgeB => //.
  apply/ fine_cvgP; split; first exists (b-x).
=======
apply: (@cvg_trans _ (((TV a n f - (f n)%:E) * 2^-1%:E)%E @[n --> x^'+])).
  exact: cvg_id.
apply: cvgeMr; first by [].
rewrite fineD; [|by []..].
rewrite EFinB; apply: cvgeB; [by []| |].
  apply/ fine_cvgP; split; first exists (b - x).
>>>>>>> 92585821
  - by rewrite /= subr_gt0.
  - move=> t /= xtbx xt; have ? : a <= t.
      by apply: ltW; apply: (le_lt_trans ax).
    apply/bounded_variationP => //.
    apply: bounded_variationl bvf => //.
    move: xtbx; rewrite distrC ger0_norm ?subr_ge0; last by exact: ltW.
<<<<<<< HEAD
    by rewrite ltr_subr_addr -addrA [-_ + _]addrC subrr addr0 => /ltW.
=======
    by rewrite ltrBrDr -addrA [-_ + _]addrC subrr addr0 => /ltW.
>>>>>>> 92585821
  by apply: total_variation_right_continuous => //; last exact: bvf.
apply: cvg_comp; first exact: fcts.
apply/ fine_cvgP; split; first by near=> t => //.
by have -> : fine \o EFin = id by move=> ?; rewrite funeqE => ? /=.
Unshelve. all: by end_near. Qed.

Lemma total_variation_opp a b f : TV a b f = TV (- b) (- a) (f \o -%R).
Proof. by rewrite /total_variation variations_opp. Qed.

Lemma total_variation_left_continuous a b x f : a < x -> x <= b ->
  f @ x^'- --> f x ->
  BV a b f ->
  fine \o TV a ^~ f @ x^'- --> fine (TV a x f).
Proof.
move=> ax xb fNcts bvf.
apply/cvg_at_leftNP; rewrite total_variation_opp.
have bvNf : BV (-b) (-a) (f \o -%R).
  by case: bvf => M; rewrite -variations_opp => ?; exists M.
<<<<<<< HEAD
have bx : - b <= - x by rewrite ler_oppl opprK.
have xa : - x < - a by rewrite ltr_oppl opprK.
=======
have bx : - b <= - x by rewrite lerNl opprK.
have xa : - x < - a by rewrite ltrNl opprK.
>>>>>>> 92585821
have ? : - x <= - a by exact: ltW.
have ? : Filter (nbhs (-x)^'+) by exact: at_right_proper_filter.
have -> : fine (TV (-x) (-a) (f \o -%R)) =
    fine (TV (-b) (-a) (f \o -%R)) - fine (TV (-b) (-x) (f \o -%R)).
  apply/eqP; rewrite -subr_eq opprK addrC.
  rewrite -fineD; last 2 first.
    by apply/bounded_variationP => //; exact: bounded_variationl bvNf.
    by apply/bounded_variationP => //; exact: bounded_variationr bvNf.
  by rewrite -total_variationD.
have /near_eq_cvg/cvg_trans : {near (- x)^'+,
    (fun t => fine (TV (- b) (- a) (f \o -%R)) - fine (TV (- b) t (f \o -%R))) =1
    (fine \o (TV a)^~ f) \o -%R}.
  apply: filter_app (nbhs_right_lt xa).
  apply: filter_app (nbhs_right_ge _).
  near=> t => xt ta; have ? : -b <= t by exact: (le_trans bx).
  have ? : t <= -a by exact: ltW.
  apply/eqP; rewrite eq_sym -subr_eq opprK addrC.
  rewrite /= [TV a _ f]total_variation_opp opprK -fineD; last first.
    by apply/bounded_variationP => //; apply: bounded_variationr bvNf.
    by apply/bounded_variationP => //; apply: bounded_variationl bvNf.
  by rewrite -total_variationD.
apply.
apply: cvgB; first exact: cvg_cst.
apply: (total_variation_right_continuous _ _ _ bvNf).
- by rewrite ler_oppl opprK //.
- by rewrite ltr_oppl opprK //.
by apply/cvg_at_leftNP; rewrite /= opprK.
Unshelve. all: by end_near. Qed.

Lemma total_variation_continuous a b (f : R -> R) : a < b ->
  {within `[a,b], continuous f} ->
  BV a b f ->
  {within `[a,b], continuous (fine \o TV a ^~ f)}.
Proof.
move=> ab /(@continuous_within_itvP _ _ _ _ ab) [int [l r]] bdf.
apply/continuous_within_itvP; (repeat split) => //.
- move=> x /[dup] xab; rewrite in_itv /= => /andP [ax xb].
  apply/left_right_continuousP; split.
    apply: (total_variation_left_continuous _ (ltW xb)) => //.
    by have /left_right_continuousP [] := int x xab.
  apply: (total_variation_right_continuous _ xb) => //; first exact: ltW.
  by have /left_right_continuousP [] := int x xab.
- exact: (total_variation_right_continuous _ ab).
- exact: (total_variation_left_continuous ab).
Qed.

End variation_continuity.<|MERGE_RESOLUTION|>--- conflicted
+++ resolved
@@ -67,13 +67,8 @@
   {in `[a, b] &, nondecreasing_fun f} <->
   {in `[a, b] &, nonincreasing_fun (\- f)}.
 Proof.
-<<<<<<< HEAD
-split=> [h m n mab nab mn|h m n mab nab mn]; first by rewrite ler_oppr opprK h.
-by rewrite -(opprK (f n)) -ler_oppr h.
-=======
 split=> [h m n mab nab mn|h m n mab nab mn]; first by rewrite lerNr opprK h.
 by rewrite -(opprK (f n)) -lerNr h.
->>>>>>> 92585821
 Qed.
 
 Lemma nonincreasing_funN {R : realType} a b (f : R -> R) :
@@ -95,11 +90,7 @@
 Proof.
 move=> P [r [rreal rP]]; exists (r - M); split.
   by rewrite realB// num_real.
-<<<<<<< HEAD
-by move=> m; rewrite ltr_subl_addl => /rP.
-=======
 by move=> m; rewrite ltrBlDl => /rP.
->>>>>>> 92585821
 Qed.
 
 (* NB: see cvg_addnr in topology.v *)
@@ -151,19 +142,11 @@
 - apply: fpnl => //=; near: t.
   exists (b / 2) => //=; first by rewrite divr_gt0.
   move=> z/= + _ => /lt_le_trans; apply.
-<<<<<<< HEAD
-  by rewrite ler_pdivr_mulr// ler_pmulr// ler1n.
-- apply: fppl =>//=; near: t.
-  exists (a / 2) => //=; first by rewrite divr_gt0.
-  move=> z/= + _ => /lt_le_trans; apply.
-  by rewrite ler_pdivr_mulr// ler_pmulr// ler1n.
-=======
   by rewrite ler_pdivrMr// ler_pMr// ler1n.
 - apply: fppl =>//=; near: t.
   exists (a / 2) => //=; first by rewrite divr_gt0.
   move=> z/= + _ => /lt_le_trans; apply.
   by rewrite ler_pdivrMr// ler_pMr// ler1n.
->>>>>>> 92585821
 Unshelve. all: by end_near. Qed.
 End fun_cvg_realFieldType.
 
@@ -172,11 +155,7 @@
 
 Lemma cvg_at_rightP (f : R -> R) (p l : R) :
   f x @[x --> p^'+] --> l <->
-<<<<<<< HEAD
-  (forall u : R^nat, (forall n, u n > p) /\ (u --> p) ->
-=======
   (forall u : R^nat, (forall n, u n > p) /\ (u n @[n --> \oo] --> p) ->
->>>>>>> 92585821
     f (u n) @[n --> \oo] --> l).
 Proof.
 split=> [/cvgrPdist_le fpl u [up /cvgrPdist_lt ucvg]|pfl].
@@ -186,11 +165,7 @@
   by near: t; exists s.
 apply: contrapT => fpl; move: pfl; apply/existsNP.
 suff: exists2 x : R ^nat,
-<<<<<<< HEAD
-    (forall k, x k > p) /\ x --> p & ~ f (x n) @[n --> \oo] --> l.
-=======
     (forall k, x k > p) /\ x n @[n --> \oo] --> p & ~ f (x n) @[n --> \oo] --> l.
->>>>>>> 92585821
   by move=> [x_] h; exists x_; exact/not_implyP.
 have [e He] : exists e : {posnum R}, forall d : {posnum R},
     exists xn : R, [/\ xn > p, `|xn - p| < d%:num & `|f xn - l| >= e%:num].
@@ -207,11 +182,7 @@
   split => [k|]; first by rewrite /sval/=; case: cid => x [].
   apply/cvgrPdist_lt => r r0; near=> t.
   rewrite /sval/=; case: cid => x [px xpt _].
-<<<<<<< HEAD
-  rewrite distrC (lt_le_trans xpt)// -(@invrK _ r) lef_pinv ?posrE ?invr_gt0//.
-=======
   rewrite distrC (lt_le_trans xpt)// -(@invrK _ r) lef_pV2 ?posrE ?invr_gt0//.
->>>>>>> 92585821
   near: t; exists `|ceil (r^-1)|%N => // s /=.
   rewrite -ltnS -(@ltr_nat R) => /ltW; apply: le_trans.
   by rewrite natr_absz gtr0_norm ?ceil_gt0 ?invr_gt0// ceil_ge.
@@ -222,26 +193,16 @@
 
 Lemma cvg_at_leftP (f : R -> R) (p l : R) :
   f x @[x --> p^'-] --> l <->
-<<<<<<< HEAD
-  (forall u : R^nat, (forall n, u n < p) /\ (u --> p) ->
-=======
   (forall u : R^nat, (forall n, u n < p) /\ u n @[n --> \oo] --> p ->
->>>>>>> 92585821
     f (u n) @[n --> \oo] --> l).
 Proof.
 apply: (iff_trans (cvg_at_leftNP f p l)).
 apply: (iff_trans (cvg_at_rightP _ _ _)).
 split=> [pfl u [pu up]|pfl u [pu up]].
   rewrite -(opprK u); apply: pfl.
-<<<<<<< HEAD
-  by split; [move=> k; rewrite ltr_oppr opprK//|exact/cvgNP].
-apply: pfl.
-by split; [move=> k; rewrite ltr_oppl//|apply/cvgNP => /=; rewrite opprK].
-=======
   by split; [move=> k; rewrite ltrNr opprK//|exact/cvgNP].
 apply: pfl.
 by split; [move=> k; rewrite ltrNl//|apply/cvgNP => /=; rewrite opprK].
->>>>>>> 92585821
 Qed.
 
 End cvgr_fun_cvg_seq.
@@ -251,11 +212,7 @@
 
 Lemma cvge_at_rightP (f : R -> \bar R) (p l : R) :
   f x @[x --> p^'+] --> l%:E <->
-<<<<<<< HEAD
-  (forall u : R^nat, (forall n, u n > p) /\ u --> p ->
-=======
   (forall u : R^nat, (forall n, u n > p) /\ u n @[n --> \oo] --> p ->
->>>>>>> 92585821
     f (u n) @[n --> \oo] --> l%:E).
 Proof.
 split=> [/fine_cvgP [ffin_num fpl] u [pu up]|h].
@@ -269,21 +226,12 @@
 have invn n : 0 < n.+1%:R^-1 :> R by rewrite invr_gt0.
 pose y_ n := sval (cid2 (abs (PosNum (invn n)))).
 have py_ k : p < y_ k by rewrite /y_ /sval/=; case: cid2 => //= x /andP[].
-<<<<<<< HEAD
-have y_p : y_ --> p.
-  apply/cvgrPdist_lt => e e0; near=> t.
-  rewrite ltr0_norm// ?subr_lt0// opprB.
-  rewrite /y_ /sval/=; case: cid2 => //= x /andP[_ + _].
-  rewrite ltr_subl_addr => /lt_le_trans; apply.
-  rewrite addrC ler_add2r -(invrK e) lef_pinv// ?posrE ?invr_gt0//.
-=======
 have y_p : y_ n @[n --> \oo] --> p.
   apply/cvgrPdist_lt => e e0; near=> t.
   rewrite ltr0_norm// ?subr_lt0// opprB.
   rewrite /y_ /sval/=; case: cid2 => //= x /andP[_ + _].
   rewrite ltrBlDr => /lt_le_trans; apply.
   rewrite addrC lerD2r -(invrK e) lef_pV2// ?posrE ?invr_gt0//.
->>>>>>> 92585821
   near: t.
   exists `|ceil e^-1|%N => // k /= ek.
   rewrite (le_trans (ceil_ge _))// (@le_trans _ _ `|ceil e^-1|%:~R)//.
@@ -298,23 +246,14 @@
 
 Lemma cvge_at_leftP (f : R -> \bar R) (p l : R) :
   f x @[x --> p^'-] --> l%:E <->
-<<<<<<< HEAD
-  (forall u : R^nat, (forall n, u n < p) /\ u --> p ->
-=======
   (forall u : R^nat, (forall n, u n < p) /\ u n @[n --> \oo] --> p ->
->>>>>>> 92585821
     f (u n) @[n --> \oo] --> l%:E).
 Proof.
 apply: (iff_trans (cvg_at_leftNP f p l%:E)).
 apply: (iff_trans (cvge_at_rightP _ _ l)); split=> h u [up pu].
 - rewrite (_ : u = \- (\- u))%R; last by apply/funext => ?/=; rewrite opprK.
-<<<<<<< HEAD
-  by apply: h; split; [by move=> n; rewrite ltr_oppl opprK|exact: cvgN].
-- by apply: h; split => [n|]; [rewrite ltr_oppl|move/cvgN : pu; rewrite opprK].
-=======
   by apply: h; split; [by move=> n; rewrite ltrNl opprK|exact: cvgN].
 - by apply: h; split => [n|]; [rewrite ltrNl|move/cvgN : pu; rewrite opprK].
->>>>>>> 92585821
 Qed.
 
 End cvge_fun_cvg_seq.
@@ -334,11 +273,7 @@
   have [_ -[p _] <- /ltW efp] := sup_adherent (gt0 e) supf.
   by exists p; rewrite efp.
 near=> n; have pn : p <= n by near: n; apply: nbhs_pinfty_ge; rewrite num_real.
-<<<<<<< HEAD
-rewrite ler_distlC (le_trans Mefp (ndf _ _ _))//= (@le_trans _ _ M) ?ler_addl//.
-=======
 rewrite ler_distlC (le_trans Mefp (ndf _ _ _))//= (@le_trans _ _ M) ?lerDl//.
->>>>>>> 92585821
 by have /ubP := sup_upper_bound supf; apply; exists n.
 Unshelve. all: by end_near. Qed.
 
@@ -357,26 +292,13 @@
   - exists (f ((a + t) / 2)), ((a + t) / 2) => //=.
     by rewrite in_itv/= midf_lt// midf_le// ltW.
   - by exists (f (a + 1)), (a + 1).
-<<<<<<< HEAD
-  - by exists (f (a + 1)), (a + 1) => //=; rewrite in_itv/= ltr_addl andbT.
-=======
   - by exists (f (a + 1)), (a + 1) => //=; rewrite in_itv/= ltrDl andbT.
->>>>>>> 92585821
 apply/cvgrPdist_le => _/posnumP[e].
 have {supf} [p [ap pb]] :
     exists p, [/\ a < p, (BLeft p < b)%O & M - e%:num <= f p].
   have [_ -[p apb] <- /ltW efp] := sup_adherent (gt0 e) supf.
   move: apb; rewrite /= in_itv/= -[X in _ && X]/(BLeft p < b)%O => /andP[ap pb].
   by exists p; split.
-<<<<<<< HEAD
-rewrite ler_subl_addr {}/M.
-move: b ab pb lef ubf => [[|] b|[//|]] ab pb lef ubf; set M := sup _ => Mefp.
-- near=> r; rewrite ler_distl; apply/andP; split.
-  + suff: f r <= M by apply: le_trans; rewrite ler_subl_addr ler_addl.
-    apply: sup_ub => //=; exists r => //; rewrite in_itv/=.
-    by apply/andP; split; near: r; [exact: nbhs_right_gt|exact: nbhs_right_lt].
-  + rewrite (le_trans Mefp)// ler_add2r lef//=; last 2 first.
-=======
 rewrite lerBlDr {}/M.
 move: b ab pb lef ubf => [[|] b|[//|]] ab pb lef ubf; set M := sup _ => Mefp.
 - near=> r; rewrite ler_distl; apply/andP; split.
@@ -384,37 +306,22 @@
     apply: sup_ub => //=; exists r => //; rewrite in_itv/=.
     by apply/andP; split; near: r; [exact: nbhs_right_gt|exact: nbhs_right_lt].
   + rewrite (le_trans Mefp)// lerD2r lef//=; last 2 first.
->>>>>>> 92585821
       by rewrite in_itv/= ap.
       by near: r; exact: nbhs_right_le.
     apply/andP; split; near: r; [exact: nbhs_right_gt|exact: nbhs_right_lt].
 - near=> r; rewrite ler_distl; apply/andP; split.
-<<<<<<< HEAD
-  + suff: f r <= M by apply: le_trans; rewrite ler_subl_addr ler_addl.
-    apply: sup_ub => //=; exists r => //; rewrite in_itv/=.
-    by apply/andP; split; near: r; [exact: nbhs_right_gt|exact: nbhs_right_le].
-  + rewrite (le_trans Mefp)// ler_add2r lef//=; last 2 first.
-=======
   + suff: f r <= M by apply: le_trans; rewrite lerBlDr lerDl.
     apply: sup_ub => //=; exists r => //; rewrite in_itv/=.
     by apply/andP; split; near: r; [exact: nbhs_right_gt|exact: nbhs_right_le].
   + rewrite (le_trans Mefp)// lerD2r lef//=; last 2 first.
->>>>>>> 92585821
       by rewrite in_itv/= ap.
       by near: r; exact: nbhs_right_le.
     by apply/andP; split; near: r; [exact: nbhs_right_gt|exact: nbhs_right_le].
 - near=> r; rewrite ler_distl; apply/andP; split.
-<<<<<<< HEAD
-  suff: f r <= M by apply: le_trans; rewrite ler_subl_addr ler_addl.
-  apply: sup_ub => //=; exists r => //; rewrite in_itv/= andbT.
-    by near: r; apply: nbhs_right_gt.
-  rewrite (le_trans Mefp)// ler_add2r lef//.
-=======
   suff: f r <= M by apply: le_trans; rewrite lerBlDr lerDl.
   apply: sup_ub => //=; exists r => //; rewrite in_itv/= andbT.
     by near: r; apply: nbhs_right_gt.
   rewrite (le_trans Mefp)// lerD2r lef//.
->>>>>>> 92585821
   - by rewrite in_itv/= andbT; near: r; exact: nbhs_right_gt.
   - by rewrite in_itv/= ap.
   - by near: r; exact: nbhs_right_le.
@@ -437,11 +344,7 @@
 Proof.
 move=> ab nif hlb; set M := inf _.
 have ndNf : {in Interval (BRight a) b &, nonincreasing_fun (\- f)}.
-<<<<<<< HEAD
-  by move=> r s rab sab /nif; rewrite ler_opp2; exact.
-=======
   by move=> r s rab sab /nif; rewrite lerN2; exact.
->>>>>>> 92585821
 have hub : has_ubound [set (\- f) x | x in [set` Interval (BRight a) b]].
   apply/has_ub_lbN; rewrite image_comp/=.
   rewrite [X in has_lbound X](_ : _ = f @` [set` Interval (BRight a) b])//.
@@ -482,11 +385,7 @@
   have -> : l = +oo by rewrite /l /ereal_sup; exact: supremum_pinfty.
   rewrite -(cvg_shiftr `|N|); apply: cvg_near_cst.
   exists N; split; first by rewrite num_real.
-<<<<<<< HEAD
-  by move=> x /ltW Nx; rewrite Nf// ler_paddr.
-=======
   by move=> x /ltW Nx; rewrite Nf// ler_wpDr.
->>>>>>> 92585821
 have [lpoo|lpoo] := eqVneq l +oo.
   rewrite lpoo; apply/cvgeyPge => M.
   have /ereal_sup_gt[_ [n _] <- Mun] : M%:E < l by rewrite lpoo// ltry.
@@ -578,22 +477,14 @@
     by rewrite /l /ereal_inf /ereal_sup supremum_pinfty//=; exists -oo.
   apply: cvg_near_cst; exists (N - a)%R => /=; first by rewrite subr_gt0.
   move=> y /= + ay; rewrite ltr0_norm ?subr_lt0// opprB => ayNa.
-<<<<<<< HEAD
-  by rewrite Nf// ay/= -(subrK a y) -ler_subr_addr ltW.
-=======
   by rewrite Nf// ay/= -(subrK a y) -lerBrDr ltW.
->>>>>>> 92585821
 have [lnoo|lnoo] := eqVneq l -oo.
   rewrite lnoo; apply/cvgeNyPle => M.
   have /ereal_inf_lt[x [y]]/= : M%:E > l by rewrite lnoo ltNyr.
   rewrite in_itv/= -[X in _ && X]/(BLeft y < b)%O/= => /andP[ay yb] <- fyM.
   exists (y - a)%R => /=; first by rewrite subr_gt0.
   move=> z /= + az.
-<<<<<<< HEAD
-  rewrite ltr0_norm ?subr_lt0// opprB ltr_subl_addr subrK => zy.
-=======
   rewrite ltr0_norm ?subr_lt0// opprB ltrBlDr subrK => zy.
->>>>>>> 92585821
   rewrite (le_trans _ (ltW fyM))// ndf ?ltW//.
     by rewrite in_itv/= -[X in _ && X]/(BLeft z < b)%O/= az/= (lt_trans _ yb).
   by rewrite in_itv/= -[X in _ && X]/(BLeft y < b)%O/= (lt_trans az zy).
@@ -612,11 +503,7 @@
   move: b ab ndf lnoo Snoo fpoo => [[|] s|[//|]] ab ndf lnoo Snoo fpoo /=.
   - by exists ((a + s) / 2)%R; rewrite ?fpoo// in_itv/= !midf_lt.
   - by exists ((a + s) / 2)%R; rewrite ?fpoo// in_itv/= !(midf_lt, midf_le)// ltW.
-<<<<<<< HEAD
-  - by exists (a + 1)%R; rewrite ?fpoo// in_itv/= andbT ltr_addl.
-=======
   - by exists (a + 1)%R; rewrite ?fpoo// in_itv/= andbT ltrDl.
->>>>>>> 92585821
 have [/ereal_inf_pinfty lpoo|lpoo] := eqVneq l +oo.
   by exfalso; apply/fpoo => r rab; rewrite (lpoo (f r))//; exists r.
 have l_fin_num : l \is a fin_num by rewrite fin_numE lpoo lnoo.
@@ -641,11 +528,7 @@
 rewrite -(@fineK _ l)//; apply/fine_cvgP; split.
   exists (x - a)%R => /=; first by rewrite subr_gt0.
   move=> z /= + az.
-<<<<<<< HEAD
-  rewrite ltr0_norm ?subr_lt0// opprB ltr_subl_addr subrK// => zx.
-=======
   rewrite ltr0_norm ?subr_lt0// opprB ltrBlDr subrK// => zx.
->>>>>>> 92585821
   by rewrite f_fin_num// axA// az/= ltW.
 set g := fun n => if (a < n < x)%R then fine (f n) else fine (f x).
 have <- : inf [set g x | x in [set` Interval (BRight a) b]] = fine l.
@@ -673,11 +556,7 @@
       + exists (g ((a + s) / 2))%R, ((a + s) / 2)%R => //=.
         by rewrite /= in_itv/= !(midf_lt, midf_le)// ltW.
       + exists (g (a + 1)%R), (a + 1)%R => //=.
-<<<<<<< HEAD
-        by rewrite in_itv/= andbT ltr_addl.
-=======
         by rewrite in_itv/= andbT ltrDl.
->>>>>>> 92585821
   rewrite fineK//; apply/eqP; rewrite eq_le; apply/andP; split; last first.
     apply: le_ereal_inf => _ /= [_ [m _] <-] <-.
     rewrite /g; case: ifPn => [/andP[am mx]|].
@@ -712,13 +591,8 @@
   suff nx : (n < x)%R by rewrite ltNge xn in nx.
   near: n; exists ((x - a) / 2)%R; first by rewrite /= divr_gt0// subr_gt0.
   move=> y /= /[swap] ay.
-<<<<<<< HEAD
-  rewrite ltr0_norm// ?subr_lt0// opprB ltr_subl_addr => /lt_le_trans; apply.
-  by rewrite -ler_subr_addr ler_pdivr_mulr// ler_pmulr// ?ler1n// subr_gt0.
-=======
   rewrite ltr0_norm// ?subr_lt0// opprB ltrBlDr => /lt_le_trans; apply.
   by rewrite -lerBrDr ler_pdivrMr// ler_pMr// ?ler1n// subr_gt0.
->>>>>>> 92585821
 apply: nondecreasing_at_right_cvgr => //.
 - move=> m n; rewrite !in_itv/= -[X in _ && X]/(BLeft m < b)%O.
   rewrite -[X in _ -> _ && X -> _]/(BLeft n < b)%O.
@@ -881,13 +755,8 @@
 exists (f (a + e / 2)%R); last by rewrite ereal_sup1 f0.
 exists (a + e / 2)%R => //=; split.
   rewrite /ball/= opprD addrA subrr sub0r normrN gtr0_norm ?divr_gt0//.
-<<<<<<< HEAD
-  by rewrite ltr_pdivr_mulr// ltr_pmulr// ltr1n.
-by apply/eqP; rewrite gt_eqF// ltr_spaddr// divr_gt0.
-=======
   by rewrite ltr_pdivrMr// ltr_pMr// ltr1n.
 by apply/eqP; rewrite gt_eqF// ltr_pwDr// divr_gt0.
->>>>>>> 92585821
 Qed.
 
 Lemma lime_inf_ge0 f a : (forall x, 0 <= f x) -> 0 <= lime_inf f a.
@@ -924,13 +793,8 @@
 have ? : exists2 x, ball a r x /\ x <> a & f x = f (a + r / 2)%R.
   exists (a + r / 2)%R => //;  split.
     rewrite /ball/= opprD addrA subrr sub0r normrN gtr0_norm ?divr_gt0//.
-<<<<<<< HEAD
-    by rewrite ltr_pdivr_mulr// ltr_pmulr// ltr1n.
-  by apply/eqP; rewrite gt_eqF// ltr_spaddr// divr_gt0.
-=======
     by rewrite ltr_pdivrMr// ltr_pMr// ltr1n.
   by apply/eqP; rewrite gt_eqF// ltr_pwDr// divr_gt0.
->>>>>>> 92585821
 by exists (f (a + r / 2)%R) => //=; rewrite inf_ballE ereal_inf_lb.
 Unshelve. all: by end_near. Qed.
 
@@ -953,13 +817,8 @@
 move: pry; rewrite /ball/= ltr_distlC => /andP[pay ypa].
 have xq : (x <= q)%R by near: x; exact: nbhs_right_le.
 apply/andP; split.
-<<<<<<< HEAD
-  by rewrite (le_lt_trans _ pay)// ler_sub.
-by rewrite (lt_le_trans ypa)// ler_add2l.
-=======
   by rewrite (le_lt_trans _ pay)// lerB.
 by rewrite (lt_le_trans ypa)// lerD2l.
->>>>>>> 92585821
 Unshelve. all: by end_near.
 Qed.
 
@@ -978,22 +837,13 @@
   apply: fpA2.
   rewrite /ball_ /= (lt_le_trans pry)//.
   by near: x; exact: nbhs_right_le.
-<<<<<<< HEAD
-rewrite -(@fineK _ (f y)) // -EFinB lee_fin ler_subl_addr -ler_subl_addl.
-=======
 rewrite -(@fineK _ (f y)) // -EFinB lee_fin lerBlDr -lerBlDl.
->>>>>>> 92585821
 rewrite (le_trans (ler_norm _))// H// /ball_/= ltr_distlC.
 move: pry; rewrite /ball/= ltr_distlC => /andP[pay ypa].
 have xq : (x <= q)%R by near: x; exact: nbhs_right_le.
 apply/andP; split.
-<<<<<<< HEAD
-  by rewrite (le_lt_trans _ pay)// ler_sub.
-by rewrite (lt_le_trans ypa)// ler_add2l.
-=======
   by rewrite (le_lt_trans _ pay)// lerB.
 by rewrite (lt_le_trans ypa)// lerD2l.
->>>>>>> 92585821
 Unshelve. all: by end_near.
 Qed.
 
@@ -1807,7 +1657,7 @@
   let F : nat -> R := f \o nth b (a :: s) in
   forall k, (k < size s)%N -> F k.+1 <= F k.
 Proof.
-move/nonincreasing_funN => ndNf abs F k ks; rewrite -(opprK (F k)) ler_oppr.
+move/nonincreasing_funN => ndNf abs F k ks; rewrite -(opprK (F k)) lerNr.
 exact: (nondecreasing_fun_itv_partition ndNf abs).
 Qed.
 
@@ -1869,7 +1719,7 @@
 move=> [sa /eqP alb]; split.
   rewrite (_ : - b = last (- a) (map -%R s)); last by rewrite last_map alb.
   rewrite rev_path// path_map.
-  by apply: sub_path sa => x y xy/=; rewrite ltr_oppr opprK.
+  by apply: sub_path sa => x y xy/=; rewrite ltrNr opprK.
 case: s sa alb => [_ <-//|h t] /= /andP[ah ht] <-{b}.
 by rewrite rev_cons last_rcons.
 Qed.
@@ -2012,13 +1862,8 @@
 elim/last_ind : L => [|L0 L1 _].
   rewrite !cat0s /=; case: B => [|B0 B1].
     by rewrite big_nil big_cons/= big_nil addr0.
-<<<<<<< HEAD
-  rewrite !big_cons/= addrA ler_add// [leRHS]addrC.
-  by rewrite -[in leLHS](subrK (f c) (f _)) -addrA ler_norm_add.
-=======
   rewrite !big_cons/= addrA lerD// [leRHS]addrC.
   by rewrite (le_trans _ (ler_normD _ _))// addrA subrK.
->>>>>>> 92585821
 rewrite -cats1.
 rewrite (_ : a :: _ ++ B = (a :: L0) ++ [:: L1] ++ B)//; last first.
   by rewrite -!catA -cat_cons.
@@ -2026,37 +1871,22 @@
 rewrite (_ : a :: _ ++ _ ++ B = (a :: L0) ++ [:: L1] ++ [:: c] ++ B); last first.
   by rewrite -!catA -cat_cons.
 rewrite zip_cat; last by rewrite cats1 size_rcons.
-<<<<<<< HEAD
-rewrite !big_cat ler_add//.
-=======
 rewrite !big_cat lerD//.
->>>>>>> 92585821
 case: B => [|B0 B1].
   by rewrite /= big_nil big_cons big_nil addr0.
 rewrite -cat1s zip_cat// catA.
 rewrite (_ : [:: L1] ++ _ ++ B1 = ([:: L1] ++ [:: c]) ++ [:: B0] ++ B1); last first.
   by rewrite catA.
-<<<<<<< HEAD
-rewrite zip_cat// !big_cat ler_add//= !big_cons !big_nil !addr0/= [leRHS]addrC.
-by rewrite -[in leLHS](subrK (f c) (f B0)) -addrA ler_norm_add.
-=======
 rewrite zip_cat// !big_cat lerD//= !big_cons !big_nil !addr0/= [leRHS]addrC.
   by rewrite (le_trans _ (ler_normD _ _))// addrA subrK.
->>>>>>> 92585821
 Qed.
 
 Lemma le_variation a b f s x : variation a b f s <= variation a b f (x :: s).
 Proof.
 case: s => [|h t].
   by rewrite variation_nil /variation/= big_nat_recl//= big_nil addr0.
-<<<<<<< HEAD
-rewrite /variation/= !big_nat_recl//= addrA ler_add2r.
-rewrite -[in leLHS](subrK (f x) (f h)) -addrA (le_trans (ler_norm_add _ _))//.
-by rewrite distrC addrC.
-=======
 rewrite /variation/= !big_nat_recl//= addrA lerD2r.
 by rewrite (le_trans _ (ler_normD _ _))// (addrC (f x - _)) addrA subrK.
->>>>>>> 92585821
 Qed.
 
 Lemma variation_opp_rev a b f s : itv_partition a b s ->
@@ -2119,11 +1949,7 @@
   move/eqP : nXA itvxt itvxb => -> itvat itvt /= ta.
   rewrite -[_ :: t]cat1s -[_ :: s]cat1s.
   rewrite -?(@variationD _ _ a)//; [|exact: itv_partition1..].
-<<<<<<< HEAD
-  by rewrite ler_add// IH.
-=======
   by rewrite lerD// IH.
->>>>>>> 92585821
 move=> xts; rewrite -[_ :: s]cat1s -(@variationD _ _ a) => //; last first.
   exact: itv_partition1.
 have [y [s' s'E]] : exists y s', s = y :: s'.
@@ -2179,11 +2005,7 @@
 Proof.
 move=> ab [r abfr] [s abgs]; exists (r + s) => _ [l abl] <-.
 apply: le_trans; first exact: variation_le.
-<<<<<<< HEAD
-rewrite ler_add//.
-=======
 rewrite lerD//.
->>>>>>> 92585821
 - by apply: abfr; exact: variations_variation.
 - by apply: abgs; exact: variations_variation.
 Qed.
@@ -2199,11 +2021,7 @@
 rewrite (@le_trans _ _ (variation a b f (rcons s b)))//; last first.
   apply/Hx/variations_variation; case: acs => sa /eqP asc.
   by rewrite /itv_partition rcons_path last_rcons sa/= asc.
-<<<<<<< HEAD
-rewrite {2}/variation size_rcons -[leLHS]addr0 big_nat_recr//= ler_add//.
-=======
 rewrite {2}/variation size_rcons -[leLHS]addr0 big_nat_recr//= lerD//.
->>>>>>> 92585821
 rewrite /variation !big_nat ler_sum// => k; rewrite leq0n /= => ks.
 rewrite nth_rcons// ks -cats1 -cat_cons nth_cat /= ltnS (ltnW ks).
 by rewrite ![in leRHS](set_nth_default c)//= ltnS ltnW.
@@ -2217,11 +2035,7 @@
 rewrite (@le_trans _ _ (variation a b f (c :: s)))//; last first.
   apply/Hx/variations_variation; case: cbs => cs csb.
   by rewrite /itv_partition/= ac/= cs.
-<<<<<<< HEAD
-by rewrite {2}/variation/= -[leLHS]add0r big_nat_recl//= ler_add.
-=======
 by rewrite {2}/variation/= -[leLHS]add0r big_nat_recl//= lerD.
->>>>>>> 92585821
 Qed.
 
 Lemma variations_opp a b f :
@@ -2383,11 +2197,7 @@
 apply: sup_ub => /=.
   case: bdAB => M ubdM; case: bdAC => N ubdN; exists (N + M).
   move=> q [?] [i pabi <-] [? [j pbcj <-]] <-.
-<<<<<<< HEAD
-  by apply: ler_add; [apply: ubdN;exists i|apply:ubdM;exists j].
-=======
   by apply: lerD; [apply: ubdN;exists i|apply:ubdM;exists j].
->>>>>>> 92585821
 exists (variation a c f (itv_partitionL l c)).
   by apply: variations_variation; exact: itv_partitionLP pacl.
 exists (variation c b f (itv_partitionR l c)).
@@ -2534,29 +2344,19 @@
   by apply/bounded_variationP => //; exact: bounded_variationl bvf.
 apply: fine_cvg; rewrite /neg_tv fineM // ?fin_numB ?xbfin //= EFinM.
 under eq_fun => i do rewrite EFinN.
-<<<<<<< HEAD
-apply: cvg_trans; first (apply: cvgeMr => //); last exact: cvg_id.
-rewrite fineD // EFinB; apply: cvgeB => //.
-  apply/ fine_cvgP; split; first exists (b-x).
-=======
 apply: (@cvg_trans _ (((TV a n f - (f n)%:E) * 2^-1%:E)%E @[n --> x^'+])).
   exact: cvg_id.
 apply: cvgeMr; first by [].
 rewrite fineD; [|by []..].
 rewrite EFinB; apply: cvgeB; [by []| |].
   apply/ fine_cvgP; split; first exists (b - x).
->>>>>>> 92585821
   - by rewrite /= subr_gt0.
   - move=> t /= xtbx xt; have ? : a <= t.
       by apply: ltW; apply: (le_lt_trans ax).
     apply/bounded_variationP => //.
     apply: bounded_variationl bvf => //.
     move: xtbx; rewrite distrC ger0_norm ?subr_ge0; last by exact: ltW.
-<<<<<<< HEAD
-    by rewrite ltr_subr_addr -addrA [-_ + _]addrC subrr addr0 => /ltW.
-=======
     by rewrite ltrBrDr -addrA [-_ + _]addrC subrr addr0 => /ltW.
->>>>>>> 92585821
   by apply: total_variation_right_continuous => //; last exact: bvf.
 apply: cvg_comp; first exact: fcts.
 apply/ fine_cvgP; split; first by near=> t => //.
@@ -2575,13 +2375,8 @@
 apply/cvg_at_leftNP; rewrite total_variation_opp.
 have bvNf : BV (-b) (-a) (f \o -%R).
   by case: bvf => M; rewrite -variations_opp => ?; exists M.
-<<<<<<< HEAD
-have bx : - b <= - x by rewrite ler_oppl opprK.
-have xa : - x < - a by rewrite ltr_oppl opprK.
-=======
 have bx : - b <= - x by rewrite lerNl opprK.
 have xa : - x < - a by rewrite ltrNl opprK.
->>>>>>> 92585821
 have ? : - x <= - a by exact: ltW.
 have ? : Filter (nbhs (-x)^'+) by exact: at_right_proper_filter.
 have -> : fine (TV (-x) (-a) (f \o -%R)) =
@@ -2606,8 +2401,8 @@
 apply.
 apply: cvgB; first exact: cvg_cst.
 apply: (total_variation_right_continuous _ _ _ bvNf).
-- by rewrite ler_oppl opprK //.
-- by rewrite ltr_oppl opprK //.
+- by rewrite lerNl opprK //.
+- by rewrite ltrNl opprK //.
 by apply/cvg_at_leftNP; rewrite /= opprK.
 Unshelve. all: by end_near. Qed.
 
