--- conflicted
+++ resolved
@@ -91,11 +91,7 @@
 move=> /OuP_to_ex [_/posnumP[a] [_/posnumP[C] fOg]].
 apply/eqOP; near=> k; near=> x; apply: le_trans (fOg _ _ _ _) _; last 2 first.
 - by near: x; exists (setT, P); [split=> //=; apply: withinT|move=> ? []].
-<<<<<<< HEAD
-- by rewrite ler_pmul.
-=======
 - by rewrite ler_pM.
->>>>>>> 92585821
 - near: x; exists (setT, ball (0 : R^o * R^o) a%:num).
     by split=> //=; rewrite /within /=; near=> x =>_; near: x; apply: nbhsx_ballx.
   move=> x [_ [/=]]; rewrite -ball_normE /= distrC subr0 distrC subr0.
