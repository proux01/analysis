(* mathcomp analysis (c) 2017 Inria and AIST. License: CeCILL-C.              *)
Require Import Reals.
From mathcomp Require Import ssreflect ssrfun ssrbool ssrnat eqtype choice.
From mathcomp Require Import seq fintype bigop ssralg ssrint ssrnum finmap.
From mathcomp Require Import matrix interval zmodp.
Require Import boolp reals.
Require Import Rstruct Rbar set posnum topology.

(******************************************************************************)
(* This file extends the topological hierarchy with metric-related notions:   *)
(* balls, absolute values, norms.                                             *)
(*                                                                            *)
(* * Uniform spaces :                                                         *)
(*                  locally_ ball == neighbourhoods defined using balls       *)
(*                    uniformType == interface type for uniform space         *)
(*                                   structure. We use here a pseudo-metric   *)
(*                                   definition of uniform space: a type      *)
(*                                   equipped with balls.                     *)
(*      UniformMixin brefl bsym btriangle locb == builds the mixin for a      *)
(*                                   uniform space from the properties of     *)
(*                                   balls and the compatibility between      *)
(*                                   balls and locally.                       *)
(*                UniformType T m == packs the uniform space mixin into a     *)
(*                                   uniformType. T must have a canonical     *)
(*                                   topologicalType structure.               *)
(*      [uniformType of T for cT] == T-clone of the uniformType structure cT. *)
(*             [uniformType of T] == clone of a canonical uniformType         *)
(*                                   structure on T.                          *)
(*     topologyOfBallMixin umixin == builds the mixin for a topological space *)
(*                                   from a mixin for a uniform space.        *)
(*                       ball x e == ball of center x and radius e.           *)
(*                     close x y <-> x and y are arbitrarily close w.r.t. to  *)
(*                                   balls.                                   *)
(*                     entourages == set of entourages defined by balls. An   *)
(*                                   entourage can be seen as a               *)
(*                                   "neighbourhood" of the diagonal set      *)
(*                                   D = {(x, x) | x in T}.                   *)
(*                   ball_set A e == set A extended with a band of width e    *)
(*                   unif_cont f <-> f is uniformly continuous.               *)
(*                                                                            *)
(* * Rings with absolute value :                                              *)
(*                    absRingType == interface type for a ring with absolute  *)
(*                                   value structure.                         *)
(*     AbsRingMixin abs0 absN1 absD absM abseq0 == builds the mixin for a     *)
(*                                   ring with absolute value from the        *)
(*                                   algebraic properties of the absolute     *)
(*                                   value; the carrier type must have a      *)
(*                                   ringType structure.                      *)
(*      [absRingType of T for cT] == T-clone of the absRingType structure cT. *)
(*             [absRingType of T] == clone of a canonical absRingType         *)
(*                                   structure on T.                          *)
(*                           `|x| == the absolute value of x.                 *)
(*                        ball_ N == balls defined by the norm/absolute value *)
(*                                   N.                                       *)
(*                   locally_dist == neighbourhoods defined by a "distance"   *)
(*                                   function                                 *)
(*                                                                            *)
(* * Complete spaces :                                                        *)
(*                   cauchy_ex F <-> the set of sets F is a cauchy filter     *)
(*                                   (epsilon-delta definition).              *)
(*                      cauchy F <-> the set of sets F is a cauchy filter     *)
(*                                   (using the near notations).              *)
(*                   completeType == interface type for a complete uniform    *)
(*                                   space structure.                         *)
(*       CompleteType T cvgCauchy == packs the proof that every proper cauchy *)
(*                                   filter on T converges into a             *)
(*                                   completeType structure; T must have a    *)
(*                                   canonical uniformType structure.         *)
(*     [completeType of T for cT] == T-clone of the completeType structure    *)
(*                                   cT.                                      *)
(*            [completeType of T] == clone of a canonical completeType        *)
(*                                   structure on T.                          *)
(*                                                                            *)
(* * Normed modules :                                                         *)
(*                normedModType K == interface type for a normed module       *)
(*                                   structure over the ring with absolute    *)
(*                                   value K.                                 *)
(*     NormedModMixin normD normZ balln normeq0 == builds the mixin for a     *)
(*                                   normed module from the algebraic         *)
(*                                   properties of the norm and the           *)
(*                                   compatibility between the norm and       *)
(*                                   balls; the carrier type must have a      *)
(*                                   lmodType K structure for K an            *)
(*                                   absRingType.                             *)
(*            NormedModType K T m == packs the mixin m to build a             *)
(*                                   normedModType K; T must have canonical   *)
(*                                   lmodType K and uniformType structures.   *)
(*  [normedModType K of T for cT] == T-clone of the normedModType K structure *)
(*                                   cT.                                      *)
(*         [normedModType K of T] == clone of a canonical normedModType K     *)
(*                                   structure on T.                          *)
(*                         `|[x]| == the norm of x.                           *)
(*                      ball_norm == balls defined by the norm.               *)
(*                   locally_norm == neighbourhoods defined by the norm.      *)
(*                        bounded == set of bounded sets.                     *)
(*                                                                            *)
(* * Complete normed modules :                                                *)
(*        completeNormedModType K == interface type for a complete normed     *)
(*                                   module structure over the ring with      *)
(*                                   absolute value K.                        *)
(* [completeNormedModType K of T] == clone of a canonical complete normed     *)
(*                                   module structure over K on T.            *)
(*                                                                            *)
(* * Filters :                                                                *)
(*                            \oo == "eventually" filter on nat: set of       *)
(*                                   predicates on natural numbers that are   *)
(*                                   eventually true.                         *)
(*          at_left x, at_right x == filters on real numbers for predicates   *)
(*                                   that locally hold on the left/right of   *)
(*                                   x.                                       *)
(*                Rbar_locally' x == filter on extended real numbers that     *)
(*                                   corresponds to locally' x if x is a real *)
(*                                   number and to predicates that are        *)
(*                                   eventually true if x is +oo/-oo.         *)
(*                 Rbar_locally x == same as Rbar_locally' where locally' is  *)
(*                                   replaced with locally.                   *)
(*                 Rbar_loc_seq x == sequence that converges to x in the set  *)
(*                                   of extended real numbers.                *)
(*                                                                            *)
(* --> We used these definitions to prove the intermediate value theorem and  *)
(*     the Heine-Borel theorem, which states that the compact sets of R^n are *)
(*     the closed and bounded sets.                                           *)
(******************************************************************************)

Set Implicit Arguments.
Unset Strict Implicit.
Unset Printing Implicit Defensive.
Import GRing.Theory Num.Def Num.Theory.

Local Open Scope classical_set_scope.

(** * Uniform spaces defined using balls *)

Definition locally_ {T T'} (ball : T -> R -> set T') (x : T) :=
   @filter_from R _ [set x | 0 < x] (ball x).

Lemma locally_E {T T'} (ball : T -> R -> set T') x :
  locally_ ball x = @filter_from R _ [set x : R | 0 < x] (ball x).
Proof. by []. Qed.

Module Uniform.

Record mixin_of (M : Type) (locally : M -> set (set M)) := Mixin {
  ball : M -> R -> M -> Prop ;
  ax1 : forall x (e : R), 0 < e -> ball x e x ;
  ax2 : forall x y (e : R), ball x e y -> ball y e x ;
  ax3 : forall x y z e1 e2, ball x e1 y -> ball y e2 z -> ball x (e1 + e2) z;
  ax4 : locally = locally_ ball
}.

Record class_of (M : Type) := Class {
  base : Topological.class_of M;
  mixin : mixin_of (Filtered.locally_op base)
}.

Section ClassDef.

Structure type := Pack { sort; _ : class_of sort ; _ : Type }.
Local Coercion sort : type >-> Sortclass.
Variables (T : Type) (cT : type).
Definition class := let: Pack _ c _ := cT return class_of cT in c.

Definition clone c of phant_id class c := @Pack T c T.
Let xT := let: Pack T _ _ := cT in T.
Notation xclass := (class : class_of xT).
Local Coercion base : class_of >-> Topological.class_of.
Local Coercion mixin : class_of >-> mixin_of.

Definition pack loc (m : @mixin_of T loc) :=
  fun bT (b : Topological.class_of T) of phant_id (@Topological.class bT) b =>
  fun m'   of phant_id m (m' : @mixin_of T (Filtered.locally_op b)) =>
  @Pack T (@Class _ b m') T.

Definition eqType := @Equality.Pack cT xclass xT.
Definition choiceType := @Choice.Pack cT xclass xT.
Definition pointedType := @Pointed.Pack cT xclass xT.
Definition filteredType := @Filtered.Pack cT cT xclass xT.
Definition topologicalType := @Topological.Pack cT xclass xT.

End ClassDef.

Module Exports.

Coercion sort : type >-> Sortclass.
Coercion base : class_of >-> Topological.class_of.
Coercion mixin : class_of >-> mixin_of.
Coercion eqType : type >-> Equality.type.
Canonical eqType.
Coercion choiceType : type >-> Choice.type.
Canonical choiceType.
Coercion pointedType : type >-> Pointed.type.
Canonical pointedType.
Coercion filteredType : type >-> Filtered.type.
Canonical filteredType.
Coercion topologicalType : type >-> Topological.type.
Canonical topologicalType.
Notation uniformType := type.
Notation UniformType T m := (@pack T _ m _ _ idfun _ idfun).
Notation UniformMixin := Mixin.
Notation "[ 'uniformType' 'of' T 'for' cT ]" :=  (@clone T cT _ idfun)
  (at level 0, format "[ 'uniformType'  'of'  T  'for'  cT ]") : form_scope.
Notation "[ 'uniformType' 'of' T ]" := (@clone T _ _ id)
  (at level 0, format "[ 'uniformType'  'of'  T ]") : form_scope.

End Exports.

End Uniform.

Export Uniform.Exports.

Section UniformTopology.

Lemma my_ball_le (M : Type) (loc : M -> set (set M))
  (m : Uniform.mixin_of loc) :
  forall (x : M) (e1 e2 : R), e1 <= e2 ->
  forall (y : M), Uniform.ball m x e1 y -> Uniform.ball m x e2 y.
Proof.
move=> x e1 e2 le12 y xe1_y.
move: le12; rewrite ler_eqVlt => /orP [/eqP <- //|].
rewrite -subr_gt0 => lt12.
rewrite -[e2](subrK e1); apply: Uniform.ax3 xe1_y.
suff : Uniform.ball m x (PosNum lt12)%:num x by [].
exact: Uniform.ax1.
Qed.

Program Definition topologyOfBallMixin (T : Type)
  (loc : T -> set (set T)) (m : Uniform.mixin_of loc) :
  Topological.mixin_of loc := topologyOfFilterMixin _ _ _.
Next Obligation.
rewrite (Uniform.ax4 m) locally_E; apply filter_from_proper; last first.
  move=> e egt0; exists p; suff : Uniform.ball m p (PosNum egt0)%:num p by [].
  exact: Uniform.ax1.
apply: filter_from_filter; first by exists 1%:pos%:num.
move=> e1 e2 e1gt0 e2gt0; exists (Num.min e1 e2).
  by have := min_pos_gt0 (PosNum e1gt0) (PosNum e2gt0).
by move=> q pmin_q; split; apply: my_ball_le pmin_q;
  rewrite ler_minl lerr // orbC.
Qed.
Next Obligation.
move: H; rewrite (Uniform.ax4 m) locally_E => - [e egt0]; apply.
by have : Uniform.ball m p (PosNum egt0)%:num p by exact: Uniform.ax1.
Qed.
Next Obligation.
move: H; rewrite (Uniform.ax4 m) locally_E => - [e egt0 pe_A].
exists ((PosNum egt0)%:num / 2) => // q phe_q.
rewrite locally_E; exists ((PosNum egt0)%:num / 2) => // r qhe_r.
by apply: pe_A; rewrite [e]splitr; apply: Uniform.ax3 qhe_r.
Qed.

End UniformTopology.

Definition ball {M : uniformType} := Uniform.ball (Uniform.class M).

Lemma locally_ballE {M : uniformType} : locally_ (@ball M) = locally.
Proof. by case: M=> [?[?[]]]. Qed.

Lemma filter_from_ballE {M : uniformType} x :
  @filter_from R _ [set x : R | 0 < x] (@ball M x) = locally x.
Proof. by rewrite -locally_ballE. Qed.

Module Export LocallyBall.
Definition locally_simpl := (locally_simpl,@filter_from_ballE,@locally_ballE).
End LocallyBall.

Lemma locallyP {M : uniformType} (x : M) P :
  locally x P <-> locally_ ball x P.
Proof. by rewrite locally_simpl. Qed.

Section uniformType1.
Context {M : uniformType}.

Lemma ball_center (x : M) (e : posreal) : ball x e%:num x.
Proof. exact: Uniform.ax1. Qed.
Hint Resolve ball_center.

Lemma ballxx (x : M) (e : R) : (0 < e)%R -> ball x e x.
Proof. by move=> e_gt0; apply: ball_center (PosNum e_gt0). Qed.

Lemma ball_sym (x y : M) (e : R) : ball x e y -> ball y e x.
Proof. exact: Uniform.ax2. Qed.

Lemma ball_triangle (y x z : M) (e1 e2 : R) :
  ball x e1 y -> ball y e2 z -> ball x (e1 + e2)%R z.
Proof. exact: Uniform.ax3. Qed.

Lemma ball_split (z x y : M) (e : R) :
  ball x (e / 2)%R z -> ball z (e / 2)%R y -> ball x e y.
Proof. by move=> /ball_triangle h /h; rewrite -splitr. Qed.

Lemma ball_splitr (z x y : M) (e : R) :
  ball z (e / 2)%R x -> ball z (e / 2)%R y -> ball x e y.
Proof. by move=> /ball_sym /ball_split; apply. Qed.

Lemma ball_splitl (z x y : M) (e : R) :
  ball x (e / 2) z -> ball y (e / 2) z -> ball x e y.
Proof. by move=> bxz /ball_sym /(ball_split bxz). Qed.

Lemma ball_ler (x : M) (e1 e2 : R) : e1 <= e2 -> ball x e1 `<=` ball x e2.
Proof.
move=> le12 y; case: ltrgtP le12 => [//|lte12 _|->//].
by rewrite -[e2](subrK e1); apply/ball_triangle/ballxx; rewrite subr_gt0.
Qed.

Lemma ball_le (x : M) (e1 e2 : R) : (e1 <= e2)%coqR -> ball x e1 `<=` ball x e2.
Proof. by move=> /RleP/ball_ler. Qed.

Definition close (x y : M) : Prop := forall eps : posreal, ball x eps%:num y.

Lemma close_refl (x : M) : close x x. Proof. by []. Qed.

Lemma close_sym (x y : M) : close x y -> close y x.
Proof. by move=> ??; apply: ball_sym. Qed.

Lemma close_trans (x y z : M) : close x y -> close y z -> close x z.
Proof. by move=> cxy cyz eps; apply: ball_split (cxy _) (cyz _). Qed.

Lemma close_limxx (x y : M) : close x y -> x --> y.
Proof.
move=> cxy P /= /locallyP /= [_/posnumP [eps] epsP].
apply/locallyP; exists (eps%:num / 2) => // z bxz.
by apply: epsP; apply: ball_splitr (cxy _) bxz.
Qed.

Definition entourages : set (set (M * M)):=
  filter_from [set eps : R | eps > 0]
              (fun eps => [set xy | ball xy.1 eps xy.2]).

Global Instance entourages_filter : ProperFilter entourages.
Proof.
apply filter_from_proper; last by exists (point,point); apply: ballxx.
apply: filter_from_filter; first by exists 1; rewrite ltr01.
move=> _ _ /posnumP[i] /posnumP[j]; exists (minr i j) => // [[/= x y]] bxy.
by eexists => /=; apply: ball_ler bxy; rewrite ler_minl lerr ?orbT.
Qed.

Definition ball_set (A : set M) e := \bigcup_(p in A) ball p e.
Canonical set_filter_source :=
  @Filtered.Source Prop _ M (fun A => locally_ ball_set A).

End uniformType1.

Section entourages.

Definition unif_cont (U V : uniformType) (f : U -> V) :=
  (fun xy => (f xy.1, f xy.2)) @ entourages --> entourages.

Lemma unif_contP (U V : uniformType) (f : U -> V) :
  unif_cont f <->
  forall e, e > 0 -> exists2 d, d > 0 &
    forall x, ball x.1 d x.2 -> ball (f x.1) e (f x.2).
Proof. exact: filter_fromP. Qed.

End entourages.

Hint Resolve ball_center.
Hint Resolve close_refl.

(** ** Specific uniform spaces *)

(** rings with an absolute value *)

Module AbsRing.

Record mixin_of (D : ringType) := Mixin {
  abs : D -> R;
  ax1 : abs 0 = 0 ;
  ax2 : abs (- 1) = 1 ;
  ax3 : forall x y : D, abs (x + y) <= abs x + abs y ;
  ax4 : forall x y : D, abs (x * y) <= abs x * abs y ;
  ax5 : forall x : D, abs x = 0 -> x = 0
}.

Section ClassDef.

Record class_of (K : Type) := Class {
  base : Num.NumDomain.class_of K ;
  mixin : mixin_of (Num.NumDomain.Pack base K)
}.
Local Coercion base : class_of >-> Num.NumDomain.class_of.
Local Coercion mixin : class_of >-> mixin_of.

Structure type := Pack { sort; _ : class_of sort ; _ : Type }.
Local Coercion sort : type >-> Sortclass.

Variables (T : Type) (cT : type).
Definition class := let: Pack _ c _ := cT return class_of cT in c.
Let xT := let: Pack T _ _ := cT in T.
Notation xclass := (class : class_of xT).
Definition clone c of phant_id class c := @Pack T c T.
Definition pack b0 (m0 : mixin_of (@Num.NumDomain.Pack T b0 T)) :=
  fun bT b & phant_id (Num.NumDomain.class bT) b =>
  fun    m & phant_id m0 m => Pack (@Class T b m) T.

Definition eqType := @Equality.Pack cT xclass xT.
Definition choiceType := @Choice.Pack cT xclass xT.
Definition zmodType := @GRing.Zmodule.Pack cT xclass xT.
Definition ringType := @GRing.Ring.Pack cT xclass xT.
Definition comRingType := @GRing.ComRing.Pack cT xclass xT.
Definition unitRingType := @GRing.UnitRing.Pack cT xclass xT.
Definition comUnitRingType := @GRing.ComUnitRing.Pack cT xclass xT.
Definition idomainType := @GRing.IntegralDomain.Pack cT xclass xT.
Definition numDomainType := @Num.NumDomain.Pack cT xclass xT.

End ClassDef.

Module Exports.

Coercion base : class_of >-> Num.NumDomain.class_of.
Coercion mixin : class_of >-> mixin_of.
Coercion sort : type >-> Sortclass.
Coercion eqType : type >-> Equality.type.
Canonical eqType.
Coercion choiceType : type >-> Choice.type.
Canonical choiceType.
Coercion zmodType : type >-> GRing.Zmodule.type.
Canonical zmodType.
Coercion ringType : type >-> GRing.Ring.type.
Canonical ringType.
Coercion comRingType : type >-> GRing.ComRing.type.
Canonical comRingType.
Coercion unitRingType : type >-> GRing.UnitRing.type.
Canonical unitRingType.
Coercion comUnitRingType : type >-> GRing.ComUnitRing.type.
Canonical comUnitRingType.
Coercion idomainType : type >-> GRing.IntegralDomain.type.
Canonical idomainType.
Coercion numDomainType : type >-> Num.NumDomain.type.
Canonical numDomainType.
Notation AbsRingMixin := Mixin.
Notation AbsRingType T m := (@pack T _ m _ _ id _ id).
Notation "[ 'absRingType' 'of' T 'for' cT ]" := (@clone T cT _ idfun)
  (at level 0, format "[ 'absRingType'  'of'  T  'for'  cT ]") : form_scope.
Notation "[ 'absRingType' 'of' T ]" := (@clone T _ _ id)
  (at level 0, format "[ 'absRingType'  'of'  T ]") : form_scope.
Notation absRingType := type.

End Exports.

End AbsRing.

Export AbsRing.Exports.

Definition abs {K : absRingType} : K -> R := @AbsRing.abs _ (AbsRing.class K).
Notation "`| x |" := (abs x%R) : R_scope.
Notation "`| x |" := (abs x%R) : real_scope.

Section AbsRing1.

Context {K : absRingType}.
Implicit Types x : K.

Lemma absr0 : `|0 : K| = 0. Proof. exact: AbsRing.ax1. Qed.

Lemma absrN1: `|- 1 : K| = 1.
Proof. exact: AbsRing.ax2. Qed.

Lemma ler_abs_add (x y : K) :  `|x + y| <= `|x|%real + `|y|%real.
Proof. exact: AbsRing.ax3. Qed.

Lemma absrM (x y : K) : `|x * y| <= `|x|%real * `|y|%real.
Proof. exact: AbsRing.ax4. Qed.

Lemma absr0_eq0 (x : K) : `|x| = 0 -> x = 0.
Proof. exact: AbsRing.ax5. Qed.

Lemma absrN x : `|- x| = `|x|.
Proof.
gen have le_absN1 : x / `|- x| <= `|x|.
  by rewrite -mulN1r (ler_trans (absrM _ _)) //= absrN1 mul1r.
by apply/eqP; rewrite eqr_le le_absN1 /= -{1}[x]opprK le_absN1.
Qed.

Lemma absrB (x y : K) : `|x - y| = `|y - x|.
Proof. by rewrite -absrN opprB. Qed.

Lemma absr1 : `|1 : K| = 1. Proof. by rewrite -absrN absrN1. Qed.

Lemma absr_ge0 x : 0 <= `|x|.
Proof.
rewrite -(@pmulr_rge0 _ 2) // mulr2n mulrDl !mul1r.
by rewrite -{2}absrN (ler_trans _ (ler_abs_add _ _)) // subrr absr0.
Qed.

Lemma absr_eq0 x : (`|x| == 0) = (x == 0).
Proof. by apply/eqP/eqP=> [/absr0_eq0//|->]; rewrite absr0. Qed.

Lemma absr1_gt0 : `|1 : K| > 0.
Proof. by rewrite ltr_def absr1 oner_eq0 /=. Qed.

Lemma absrX x n : `|x ^+ n| <= `|x|%real ^+ n.
Proof.
elim: n => [|n IH]; first  by rewrite !expr0 absr1.
by rewrite !exprS (ler_trans (absrM _ _)) // ler_pmul // absr_ge0.
Qed.

End AbsRing1.
Hint Resolve absr_ge0.
Hint Resolve absr1_gt0.

Definition ball_ (V : zmodType) (norm : V -> R) (x : V)
  (e : R) := [set y | norm (x - y) < e].
Arguments ball_ {V} norm x e%R y /.

Section AbsRing_UniformSpace.

Context {K : absRingType}.

Definition AbsRing_ball := ball_ (@abs K).

Lemma AbsRing_ball_center (x : K) (e : R) : 0 < e -> AbsRing_ball x e x.
Proof. by rewrite /AbsRing_ball /= subrr absr0. Qed.

Lemma AbsRing_ball_sym (x y : K) (e : R) :
  AbsRing_ball x e y -> AbsRing_ball y e x.
Proof. by rewrite /AbsRing_ball /= absrB. Qed.

(* :TODO: to math-comp *)
Lemma subr_trans (M : zmodType) (z x y : M) : x - y = (x - z) + (z - y).
Proof. by rewrite addrA addrNK. Qed.

Lemma AbsRing_ball_triangle (x y z : K) (e1 e2 : R) :
  AbsRing_ball x e1 y -> AbsRing_ball y e2 z -> AbsRing_ball x (e1 + e2) z.
Proof.
rewrite /AbsRing_ball /= => xy yz.
by rewrite (subr_trans y) (ler_lt_trans (ler_abs_add _ _)) ?ltr_add.
Qed.

Definition AbsRingUniformMixin :=
  UniformMixin AbsRing_ball_center AbsRing_ball_sym AbsRing_ball_triangle erefl.

End AbsRing_UniformSpace.

(* :TODO: DANGEROUS ! Must change this to include uniform type et al inside absring *)
Coercion absRing_pointedType (K : absRingType) := PointedType K 0.
Canonical absRing_pointedType.
Coercion absRing_filteredType (K : absRingType) :=
   FilteredType K K (locally_ AbsRing_ball).
Canonical absRing_filteredType.
Coercion absRing_topologicalType (K : absRingType) :=
  TopologicalType K (topologyOfBallMixin AbsRingUniformMixin).
Canonical absRing_topologicalType.
Coercion absRing_UniformType (K : absRingType) := UniformType K AbsRingUniformMixin.
Canonical absRing_UniformType.

Lemma ball_absE (K : absRingType) : ball = ball_ (@abs K).
Proof. by []. Qed.

Lemma locallyN (R : absRingType) (x : R) :
  locally (- x) = [set [set - y | y in A] | A in locally x].
Proof.
rewrite predeqE => A; split=> [[e egt0 oppxe_A]|[B [e egt0 xe_B] <-]];
  last first.
  exists e => // y xe_y; exists (- y); last by rewrite opprK.
  apply/xe_B.
  by rewrite /AbsRing_ball /ball_ opprK -absrN -mulN1r mulrDr !mulN1r.
exists [set - y | y in A]; last first.
  rewrite predeqE => y; split=> [[z [t At <- <-]]|Ay]; first by rewrite opprK.
  by exists (- y); [exists y|rewrite opprK].
exists e => // y xe_y; exists (- y); last by rewrite opprK.
by apply/oppxe_A; rewrite /AbsRing_ball /ball_ absrB opprK addrC.
Qed.

Lemma openN (R : absRingType) (A : set R) :
  open A -> open [set - x | x in A].
Proof.
move=> Aop; rewrite openE => _ [x /Aop x_A <-].
by rewrite /interior locallyN; exists A.
Qed.

Lemma closedN (R : absRingType) (A : set R) :
  closed A -> closed [set - x | x in A].
Proof.
move=> Acl x clNAx.
suff /Acl : closure A (- x) by exists (- x)=> //; rewrite opprK.
move=> B oppx_B; have : [set - x | x in A] `&` [set - x | x in B] !=set0.
  by apply: clNAx; rewrite -[x]opprK locallyN; exists B.
move=> [y [[z Az oppzey] [t Bt opptey]]]; exists (- y).
by split; [rewrite -oppzey opprK|rewrite -opptey opprK].
Qed.

(** real numbers *)

Program Definition R_AbsRingMixin :=
 @AbsRing.Mixin _ normr (normr0 _) (normrN1 _) (@ler_norm_add _) _ (@normr0_eq0 _).
Next Obligation. by rewrite normrM. Qed.
Canonical R_absRingType := AbsRingType R R_AbsRingMixin.

Canonical R_pointedType := [pointedType of R for R_absRingType].
Canonical R_filteredType := [filteredType R of R for R_absRingType].
Canonical R_topologicalType := [topologicalType of R for R_absRingType].
Canonical R_uniformType := [uniformType of R for R_absRingType].
Canonical Ro_pointedType := [pointedType of R^o for R_absRingType].
Canonical Ro_filteredType := [filteredType R^o of R^o for R_absRingType].
Canonical Ro_topologicalType := [topologicalType of R^o for R_absRingType].
Canonical Ro_uniformType := [uniformType of R^o for R_absRingType].

(** locally *)

Section Locally.
Context {T : uniformType}.

Lemma locally_ball (x : T) (eps : posreal) : locally x (ball x eps%:num).
Proof. by apply/locallyP; exists eps%:num. Qed.
Hint Resolve locally_ball.

Lemma forallN {U} (P : set U) : (forall x, ~ P x) = ~ exists x, P x.
Proof. (*boolP*)
rewrite propeqE; split; first by move=> fP [x /fP].
by move=> nexP x Px; apply: nexP; exists x.
Qed.

Lemma NNP (P : Prop) : (~ ~ P) <-> P. (*boolP*)
Proof. by split=> [nnp|p /(_ p)//]; have [//|/nnp] := asboolP P. Qed.

Lemma eqNNP (P : Prop) : (~ ~ P) = P. (*boolP*)
Proof. by rewrite propeqE NNP. Qed.

Lemma existsN {U} (P : set U) : (exists x, ~ P x) = ~ forall x, P x. (*boolP*)
Proof.
rewrite propeqE; split=> [[x Px] Nall|Nall]; first exact: Px.
by apply/NNP; rewrite -forallN => allP; apply: Nall => x; apply/NNP.
Qed.

Lemma ex_ball_sig (x : T) (P : set T) :
  ~ (forall eps : posreal, ~ (ball x eps%:num `<=` ~` P)) ->
    {d : posreal | ball x d%:num `<=` ~` P}.
Proof.
rewrite forallN eqNNP => exNP.
pose D := [set d : R | d > 0 /\ ball x d `<=` ~` P].
have [|d_gt0] := @getPex _ D; last by exists (PosNum d_gt0).
by move: exNP => [e eP]; exists e%:num.
Qed.

Lemma locallyC (x : T) (P : set T) :
  ~ (forall eps : posreal, ~ (ball x eps%:num `<=` ~` P)) ->
  locally x (~` P).
Proof. by move=> /ex_ball_sig [e] ?; apply/locallyP; exists e%:num. Qed.

Lemma locallyC_ball (x : T) (P : set T) :
  locally x (~` P) -> {d : posreal | ball x d%:num `<=` ~` P}.
Proof.
move=> /locallyP xNP; apply: ex_ball_sig.
by have [_ /posnumP[e] eP /(_ _ eP)] := xNP.
Qed.

Lemma locally_ex (x : T) (P : T -> Prop) : locally x P ->
  {d : posreal | forall y, ball x d%:num y -> P y}.
Proof.
move=> /locallyP xP.
pose D := [set d : R | d > 0 /\ forall y, ball x d y -> P y].
have [|d_gt0 dP] := @getPex _ D; last by exists (PosNum d_gt0).
by move: xP => [e bP]; exists (e : R).
Qed.

Lemma flim_close {F} {FF : ProperFilter F} (x y : T) :
  F --> x -> F --> y -> close x y.
Proof.
move=> Fx Fy e; near F have z; [by apply: (@ball_splitl _ z); near: z|].
by end_near; [apply/Fx/locally_ball|apply/Fy/locally_ball].
Qed.

Lemma flimx_close (x y : T) : x --> y -> close x y.
Proof. exact: flim_close. Qed.

End Locally.
Hint Resolve locally_ball.

Lemma ler_addgt0Pr (R : realFieldType) (x y : R) :
  reflect (forall e, e > 0 -> x <= y + e) (x <= y).
Proof.
apply/(iffP idP)=> [lexy _/posnumP[e] | lexye]; first by rewrite ler_paddr.
case: (lerP x y) => // ltyx.
have /midf_lt [_] := ltyx; rewrite ltrNge -eqbF_neg => /eqP<-.
suff -> : (y + x) / 2 = y + (x - y) / 2.
  by apply/lexye/divr_gt0 => //; rewrite subr_gt0.
by rewrite !mulrDl addrC -mulN1r -mulrA mulN1r [RHS]addrC {3}(splitr y)
  [RHS]GRing.subrKA.
Qed.

Lemma ler_addgt0Pl (R : realFieldType) (x y : R) :
  reflect (forall e, e > 0 -> x <= e + y) (x <= y).
Proof.
by apply/(equivP (ler_addgt0Pr x y)); split=> lexy e /lexy; rewrite addrC.
Qed.

Lemma in_segment_addgt0Pr (R : realFieldType) (x y z : R) :
  reflect (forall e, e > 0 -> y \in `[(x - e), (z + e)]) (y \in `[x, z]).
Proof.
apply/(iffP idP)=> [xyz _/posnumP[e] | xyz_e].
  rewrite inE; apply/andP; split; last by rewrite ler_paddr // (itvP xyz).
  by rewrite ler_subl_addr ler_paddr // (itvP xyz).
rewrite inE; apply/andP.
by split; apply/ler_addgt0Pr => ? /xyz_e /andP []; rewrite ler_subl_addr.
Qed.

Lemma in_segment_addgt0Pl (R : realFieldType) (x y z : R) :
  reflect (forall e, e > 0 -> y \in `[(- e + x), (e + z)]) (y \in `[x, z]).
Proof.
apply/(equivP (in_segment_addgt0Pr x y z)).
by split=> zxy e /zxy; rewrite [z + _]addrC [_ + x]addrC.
Qed.

Lemma absRE (x : R) : `|x|%real = `|x|%R.
Proof. by []. Qed.

Lemma Rhausdorff : hausdorff [topologicalType of R].
Proof.
move=> x y clxy.
apply/eqP; rewrite eqr_le; apply/in_segment_addgt0Pr => _ /posnumP[e].
rewrite inE -ler_distl -absRE; set he := (e%:num / 2)%:pos.
have [z []] := clxy _ _ (locally_ball x he) (locally_ball y he).
rewrite ball_absE /ball_ absrB => zx_he yz_he.
rewrite (subr_trans z); apply: ler_trans (ler_abs_add _ _) _; apply/ltrW.
by rewrite (splitr e%:num); apply: ltr_add.
Qed.

(** matrices *)

Section matrix_Uniform.

Variables (m n : nat) (T : uniformType).

Implicit Types x y : 'M[T]_(m, n).

Definition mx_ball x (e : R) y := forall i j, ball (x i j) e (y i j).

Lemma mx_ball_center x (e : R) : 0 < e -> mx_ball x e x.
Proof. by move=> ???; apply: ballxx. Qed.

Lemma mx_ball_sym x y (e : R) : mx_ball x e y -> mx_ball y e x.
Proof. by move=> xe_y ??; apply/ball_sym/xe_y. Qed.

Lemma mx_ball_triangle x y z (e1 e2 : R) :
  mx_ball x e1 y -> mx_ball y e2 z -> mx_ball x (e1 + e2) z.
Proof.
by move=> xe1_y ye2_z ??; apply: ball_triangle; [apply: xe1_y| apply: ye2_z].
Qed.

Lemma ltr_bigminr (I : finType) (R : realDomainType) (f : I -> R) (x0 x : R) :
  x < x0 -> (forall i, x < f i) -> x < \big[minr/x0]_i f i.
Proof.
move=> ltx0 ltxf; elim/big_ind: _ => // y z ltxy ltxz.
by rewrite ltr_minr ltxy ltxz.
Qed.

Lemma bigminr_ler (I : finType) (R : realDomainType) (f : I -> R) (x0 : R) i :
  \big[minr/x0]_j f j <= f i.
Proof.
have := mem_index_enum i; rewrite unlock; elim: (index_enum I) => //= j l ihl.
by rewrite inE => /orP [/eqP->|/ihl leminlfi];
  rewrite ler_minl ?lerr // leminlfi orbC.
Qed.

Lemma exists2P A (P Q : A -> Prop) :
  (exists2 a, P a & Q a) <-> exists a, P a /\ Q a.
Proof. by split=> [[a ??] | [a []]]; exists a. Qed.

Lemma mx_locally : locally = locally_ mx_ball.
Proof.
rewrite predeq2E => x A; split; last first.
  by move=> [e egt0 xe_A]; exists (fun i j => ball (x i j) (PosNum egt0)%:num).
move=> [P]; rewrite -locally_ballE => x_P sPA.
exists (\big[minr/1]_i \big[minr/1]_j
  get (fun e : R => 0 < e /\ ball (x i j) e `<=` P i j)).
  apply: ltr_bigminr => // i; apply: ltr_bigminr => // j.
  by have /exists2P/getPex [] := x_P i j.
move=> y xmin_y; apply: sPA => i j; have /exists2P/getPex [_] := x_P i j; apply.
apply: ball_ler (xmin_y i j).
by apply: ler_trans (bigminr_ler _ _ i) _; apply: bigminr_ler.
Qed.

Definition matrix_uniformType_mixin :=
  Uniform.Mixin mx_ball_center mx_ball_sym mx_ball_triangle mx_locally.

Canonical matrix_uniformType :=
  UniformType 'M[T]_(m, n) matrix_uniformType_mixin.

End matrix_Uniform.

Lemma coord_continuous {K : absRingType} m n i j :
  continuous (fun M : 'M[K]_(m.+1, n.+1) => M i j).
Proof.
move=> /= M s /= /locallyP; rewrite locally_E => -[e e0 es].
apply/locallyP; rewrite locally_E; exists e => //= N MN; exact/es/MN.
Qed.

(** product of two uniform spaces *)

Section prod_Uniform.

Context {U V : uniformType}.
Implicit Types (x y : U * V).

Definition prod_point : U * V := (point, point).

Definition prod_ball x (eps : R) y :=
  ball (fst x) eps (fst y) /\ ball (snd x) eps (snd y).

Lemma prod_ball_center x (eps : R) : 0 < eps -> prod_ball x eps x.
Proof. by move=> /posnumP[e]; split. Qed.

Lemma prod_ball_sym x y (eps : R) : prod_ball x eps y -> prod_ball y eps x.
Proof. by move=> [bxy1 bxy2]; split; apply: ball_sym. Qed.

Lemma prod_ball_triangle x y z (e1 e2 : R) :
  prod_ball x e1 y -> prod_ball y e2 z -> prod_ball x (e1 + e2) z.
Proof.
by move=> [bxy1 bxy2] [byz1 byz2]; split; eapply ball_triangle; eassumption.
Qed.

Lemma prod_locally : locally = locally_ prod_ball.
Proof.
rewrite predeq2E => -[x y] P; split=> [[[A B] /=[xX yY] XYP] |]; last first.
  by move=> [_ /posnumP[eps] epsP]; exists (ball x eps%:num, ball y eps%:num) => /=.
move: xX yY => /locallyP [_ /posnumP[ex] eX] /locallyP [_ /posnumP[ey] eY].
exists (minr ex%:num ey%:num) => // -[x' y'] [/= xx' yy'].
apply: XYP; split=> /=.
  by apply/eX/(ball_ler _ xx'); rewrite ler_minl lerr.
by apply/eY/(ball_ler _ yy'); rewrite ler_minl lerr orbT.
Qed.

Definition prod_uniformType_mixin :=
  Uniform.Mixin prod_ball_center prod_ball_sym prod_ball_triangle prod_locally.

End prod_Uniform.

Canonical prod_uniformType (U V : uniformType) :=
  UniformType (U * V) (@prod_uniformType_mixin U V).

(** Functional metric spaces *)

Section fct_Uniform.

Variable (T : choiceType) (U : uniformType).

Definition fct_ball (x : T -> U) (eps : R) (y : T -> U) :=
  forall t : T, ball (x t) eps (y t).

Lemma fct_ball_center (x : T -> U) (e : R) : 0 < e -> fct_ball x e x.
Proof. by move=> /posnumP[{e}e] t. Qed.

Lemma fct_ball_sym (x y : T -> U) (e : R) : fct_ball x e y -> fct_ball y e x.
Proof. by move=> P t; apply: ball_sym. Qed.

Lemma fct_ball_triangle (x y z : T -> U) (e1 e2 : R) :
  fct_ball x e1 y -> fct_ball y e2 z -> fct_ball x (e1 + e2) z.
Proof. by move=> xy yz t; apply: (@ball_triangle _ (y t)). Qed.

Definition fct_uniformType_mixin :=
  UniformMixin fct_ball_center fct_ball_sym fct_ball_triangle erefl.

Definition fct_topologicalTypeMixin :=
  topologyOfBallMixin fct_uniformType_mixin.

Canonical generic_source_filter := @Filtered.Source _ _ _ (locally_ fct_ball).
Canonical fct_topologicalType :=
  TopologicalType (T -> U) fct_topologicalTypeMixin.
Canonical fct_uniformType := UniformType (T -> U) fct_uniformType_mixin.

End fct_Uniform.

(** ** Local predicates *)
(** locally_dist *)
(** Where is it used ??*)

Definition locally_dist {T : Type}  :=
  locally_ (fun (d : T -> R) delta => [set y | (d y < (delta : R))%R]).

Global Instance locally_dist_filter T (d : T -> R) : Filter (locally_dist d).
Proof.
apply: filter_from_filter; first by exists 1.
move=> _ _ /posnumP[e1] /posnumP[e2]; exists (minr e1%:num e2%:num) => //.
by move=> P /=; rewrite ltr_minr => /andP [dPe1 dPe2].
Qed.

Section Locally_fct.

Context {T : Type} {U : uniformType}.

Lemma near_ball (y : U) (eps : posreal) :
   \forall y' \near y, ball y eps%:num y'.
Proof. exact: locally_ball. Qed.

Lemma flim_ballP {F} {FF : Filter F} (y : U) :
  F --> y <-> forall eps : R, 0 < eps -> \forall y' \near F, ball y eps y'.
Proof. by rewrite -filter_fromP !locally_simpl /=. Qed.
Definition flim_locally := @flim_ballP.

Lemma flim_ball {F} {FF : Filter F} (y : U) :
  F --> y -> forall eps : R, 0 < eps -> \forall y' \near F, ball y eps y'.
Proof. by move/flim_ballP. Qed.

Lemma app_flim_locally {F} {FF : Filter F} (f : T -> U) y :
  f @ F --> y <-> forall eps : R, 0 < eps -> \forall x \near F, ball y eps (f x).
Proof. exact: flim_ballP. Qed.

Lemma flimi_ballP {F} {FF : Filter F} (f : T -> U -> Prop) y :
  f `@ F --> y <->
  forall eps : R, 0 < eps -> \forall x \near F, exists z, f x z /\ ball y eps z.
Proof.
split=> [Fy _/posnumP[eps] |Fy P] /=; first exact/Fy/locally_ball.
move=> /locallyP[_ /posnumP[eps] subP].
rewrite near_simpl near_mapi; near=> x.
  have [//|z [fxz yz]] := near (Fy _ (posnum_gt0 eps)) x.
  by exists z => //; split => //; apply: subP.
by end_near.
Qed.
Definition flimi_locally := @flimi_ballP.

Lemma flimi_ball {F} {FF : Filter F} (f : T -> U -> Prop) y :
  f `@ F --> y ->
  forall eps : R, 0 < eps -> F [set x | exists z, f x z /\ ball y eps z].
Proof. by move/flimi_ballP. Qed.

Lemma flimi_close {F} {FF: ProperFilter F} (f : T -> set U) (l l' : U) :
  {near F, is_fun f} -> f `@ F --> l -> f `@ F --> l' -> close l l'.
Proof.
move=> f_prop fFl fFl'.
suff f_totalfun: infer {near F, is_totalfun f} by exact: flim_close fFl fFl'.
apply: filter_app f_prop; near=> x; first split=> //=.
  by have [//|y [fxy _]] := near (flimi_ball fFl [gt0 of 1]) x; exists y.
by end_near.
Qed.
Definition flimi_locally_close := @flimi_close.

End Locally_fct.

Section Locally_fct2.

Context {T : Type} {U V : uniformType}.

Lemma flim_ball2P {F : set (set U)} {G : set (set V)}
  {FF : Filter F} {FG : Filter G} (y : U) (z : V):
  (F, G) --> (y, z) <->
  forall eps : R, eps > 0 -> \forall y' \near F & z' \near G,
                ball y eps y' /\ ball z eps z'.
Proof. exact: flim_ballP. Qed.

End Locally_fct2.

Lemma flim_const {T} {U : uniformType} {F : set (set T)}
   {FF : Filter F} (a : U) : a @[_ --> F] --> a.
Proof.
move=> P /locallyP[_ /posnumP[eps] subP]; rewrite !near_simpl /=.
by apply: filterE=> ?; apply/subP.
Qed.
Arguments flim_const {T U F FF} a.

Section Cvg.

Context {U : uniformType}.

Lemma close_lim (F1 F2 : set (set U)) {FF2 : ProperFilter F2} :
  F1 --> F2 -> F2 --> F1 -> close (lim F1) (lim F2).
Proof.
move=> F12 F21; have [/(flim_trans F21) F2l|dvgF1] := pselect (cvg F1).
  by apply: (@flim_close _ F2) => //; apply: cvgP F2l.
have [/(flim_trans F12)/cvgP//|dvgF2] := pselect (cvg F2).
by rewrite dvgP // dvgP //.
Qed.

Lemma flim_closeP (F : set (set U)) (l : U) : ProperFilter F ->
  F --> l <-> ([cvg F in U] /\ close (lim F) l).
Proof.
move=> FF; split=> [Fl|[cvF]Cl].
  by have /cvgP := Fl; split=> //; apply: flim_close.
by apply: flim_trans (close_limxx Cl).
Qed.

End Cvg.
Arguments close_lim {U} F1 F2 {FF2} _.

(** ** Complete uniform spaces *)

(* :TODO: Use cauchy2 alternative to define cauchy? *)
(* Or not: is the fact that cauchy F -/> ProperFilter F a problem? *)
Definition cauchy_ex {T : uniformType} (F : set (set T)) :=
  forall eps : R, 0 < eps -> exists x, F (ball x eps).

Definition cauchy {T : uniformType} (F : set (set T)) :=
  forall e, e > 0 -> \forall x & y \near F, ball x e y.

Lemma cauchy_entouragesP (T  : uniformType) (F : set (set T)) :
  Filter F -> cauchy F <-> (F, F) --> entourages.
Proof.
move=> FF; split=> cauchyF; last first.
  by move=> _/posnumP[eps]; apply: cauchyF; exists eps%:num.
move=> U [_/posnumP[eps] xyepsU].
by near=> x; [by apply: xyepsU; near: x|end_near; apply: cauchyF].
Qed.

Lemma cvg_cauchy_ex {T : uniformType} (F : set (set T)) :
  [cvg F in T] -> cauchy_ex F.
Proof. by move=> Fl _/posnumP[eps]; exists (lim F); apply/Fl/locally_ball. Qed.

Lemma cauchy_exP (T : uniformType) (F : set (set T)) : Filter F ->
  cauchy_ex F -> cauchy F.
Proof.
move=> FF Fcauchy /= _/posnumP[e].
have [//|x /= Fbx] := Fcauchy (e%:num / 2).
exists ((ball x (e%:num / 2)), (ball x (e%:num / 2))) => //.
by move=> [y z] [/=] /ball_splitr; apply.
Qed.

Lemma cauchyP (T : uniformType) (F : set (set T)) : ProperFilter F ->
  cauchy F <-> cauchy_ex F.
Proof.
move=> FF; split=> [Fcauchy _/posnumP[e] |/cauchy_exP//].
near F have x; first by exists x; near: x.
by end_near; apply: (@nearP_dep _ _ F F); apply: Fcauchy.
Qed.

Lemma cvg_cauchy {T : uniformType} (F : set (set T)) : Filter F ->
  [cvg F in T] -> cauchy F.
Proof. by move=> FF /cvg_cauchy_ex /cauchy_exP. Qed.

Module Complete.

Definition axiom (T : uniformType) :=
  forall (F : set (set T)), ProperFilter F -> cauchy F -> F --> lim F.

Section ClassDef.

Record class_of (T : Type) := Class {
  base : Uniform.class_of T ;
  mixin : axiom (Uniform.Pack base T)
}.
Local Coercion base : class_of >-> Uniform.class_of.
Local Coercion mixin : class_of >-> Complete.axiom.

Structure type := Pack { sort; _ : class_of sort ; _ : Type }.
Local Coercion sort : type >-> Sortclass.

Variables (T : Type) (cT : type).

Definition class := let: Pack _ c _ := cT return class_of cT in c.

Definition clone c of phant_id class c := @Pack T c T.
Let xT := let: Pack T _ _ := cT in T.
Notation xclass := (class : class_of xT).

Definition pack b0 (m0 : axiom (@Uniform.Pack T b0 T)) :=
  fun bT b of phant_id (Uniform.class bT) b =>
  fun m of phant_id m m0 => @Pack T (@Class T b m) T.

Definition eqType := @Equality.Pack cT xclass xT.
Definition choiceType := @Choice.Pack cT xclass xT.
Definition pointedType := @Pointed.Pack cT xclass xT.
Definition filteredType := @Filtered.Pack cT cT xclass xT.
Definition topologicalType := @Topological.Pack cT xclass xT.
Definition uniformType := @Uniform.Pack cT xclass xT.

End ClassDef.

Module Exports.

Coercion base : class_of >-> Uniform.class_of.
Coercion mixin : class_of >-> axiom.
Coercion sort : type >-> Sortclass.
Coercion eqType : type >-> Equality.type.
Canonical eqType.
Coercion choiceType : type >-> Choice.type.
Canonical choiceType.
Coercion pointedType : type >-> Pointed.type.
Canonical pointedType.
Coercion filteredType : type >-> Filtered.type.
Canonical filteredType.
Coercion topologicalType : type >-> Topological.type.
Canonical topologicalType.
Coercion uniformType : type >-> Uniform.type.
Canonical uniformType.
Notation completeType := type.
Notation "[ 'completeType' 'of' T 'for' cT ]" :=  (@clone T cT _ idfun)
  (at level 0, format "[ 'completeType'  'of'  T  'for'  cT ]") : form_scope.
Notation "[ 'completeType' 'of' T ]" := (@clone T _ _ id)
  (at level 0, format "[ 'completeType'  'of'  T ]") : form_scope.
Notation CompleteType T m := (@pack T _ m _ _ idfun _ idfun).

End Exports.

End Complete.

Export Complete.Exports.

Section completeType1.

Context {T : completeType}.

Lemma complete_cauchy (F : set (set T)) (FF : ProperFilter F) :
  cauchy F -> F --> lim F.
Proof. by case: T F FF => [? [?]]. Qed.

End completeType1.
Arguments complete_cauchy {T} F {FF} _.

Section matrix_Complete.

Variables (T : completeType) (m n : nat).

Lemma mx_complete (F : set (set 'M[T]_(m, n))) :
  ProperFilter F -> cauchy F -> cvg F.
Proof.
move=> FF Fc.
have /(_ _ _) /complete_cauchy cvF :
  cauchy ((fun M : 'M[T]_(m, n) => M _ _) @ F).
  by move=> ?? _ /posnumP[e]; rewrite near_simpl; apply: filterS (Fc _ _).
apply/cvg_ex.
exists (\matrix_(i, j) (lim ((fun M : 'M[T]_(m, n) => M i j) @ F) : T)).
apply/flim_ballP => _ /posnumP[e]; near=> M.
  move=> i j; rewrite mxE; near F have M' => /=.
    by apply: (@ball_splitl _ (M' i j)); last move: (i) (j); near: M'.
  by end_near; [apply/cvF/locally_ball|near: M].
by end_near; apply: nearP_dep; apply: filterS (Fc _ _).
Qed.

Canonical matrix_completeType := CompleteType 'M[T]_(m, n) mx_complete.

End matrix_Complete.

Section fun_Complete.

Context {T : choiceType} {U : completeType}.

Lemma fun_complete (F : set (set (T -> U)))
  {FF :  ProperFilter F} : cauchy F -> cvg F.
Proof.
move=> Fc; have /(_ _) /complete_cauchy Ft_cvg : cauchy (@^~_ @ F).
  by move=> t e ?; rewrite near_simpl; apply: filterS (Fc _ _).
apply/cvg_ex; exists (fun t => lim (@^~t @ F)).
apply/flim_ballP => _ /posnumP[e]; near=> f => [t|].
  near F have g => /=.
    by apply: (@ball_splitl _ (g t)); last move: (t); near: g.
  by end_near; [exact/Ft_cvg/locally_ball|near: f].
by end_near; apply: nearP_dep; apply: filterS (Fc _ _).
Qed.

Canonical fun_completeType := CompleteType (T -> U) fun_complete.

End fun_Complete.

(** ** Limit switching *)

Section Flim_switch.

Context {T1 T2 : choiceType}.

Lemma flim_switch_1 {U : uniformType}
  F1 {FF1 : ProperFilter F1} F2 {FF2 : Filter F2}
  (f : T1 -> T2 -> U) (g : T2 -> U) (h : T1 -> U) (l : U) :
  f @ F1 --> g -> (forall x, f x @ F2 --> h x) -> h @ F1 --> l ->
  g @ F2 --> l.
Proof.
move=> fg fh hl; apply/flim_ballP => _ /posnumP[eps]; rewrite !near_simpl.
near F1 have x; first near=> y.
+ apply: (@ball_split _ (h x)); first by near: x.
  apply: (@ball_split _ (f x y)); first by near: y.
  by apply/ball_sym; move: (y); near: x.
+ by end_near; apply/fh/locally_ball.
end_near; first exact/hl/locally_ball.
by have /flim_locally /= := fg; apply.
Qed.

Lemma flim_switch_2 {U : completeType}
  F1 {FF1 : ProperFilter F1} F2 {FF2 : ProperFilter F2}
  (f : T1 -> T2 -> U) (g : T2 -> U) (h : T1 -> U) :
  f @ F1 --> g -> (forall x, f x @ F2 --> h x) ->
  [cvg h @ F1 in U].
Proof.
move=> fg fh; apply: complete_cauchy => _/posnumP[e] /=; rewrite !near_simpl.
near=> x x'=> /=; [near F2 have y|].
+ apply: (@ball_splitl _ (f x y)); first by near: y.
  apply: (@ball_split _ (f x' y)); first by near: y.
  by apply: (@ball_splitr _ (g y)); move: (y); [near: x'|near: x].
+ by end_near; apply/fh/locally_ball.
by split; end_near; have /flim_locally /= := fg; apply.
Qed.

(* Alternative version *)
(* Lemma flim_switch {U : completeType} *)
(*   F1 (FF1 : ProperFilter F1) F2 (FF2 : ProperFilter F2) (f : T1 -> T2 -> U) (g : T2 -> U) (h : T1 -> U) : *)
(*   [cvg f @ F1 in T2 -> U] -> (forall x, [cvg f x @ F2 in U]) -> *)
(*   [/\ [cvg [lim f @ F1] @ F2 in U], [cvg (fun x => [lim f x @ F2]) @ F1 in U] *)
(*   & [lim [lim f @ F1] @ F2] = [lim (fun x => [lim f x @ F2]) @ F1]]. *)
Lemma flim_switch {U : completeType}
  F1 (FF1 : ProperFilter F1) F2 (FF2 : ProperFilter F2)
  (f : T1 -> T2 -> U) (g : T2 -> U) (h : T1 -> U) :
  f @ F1 --> g -> (forall x, f x @ F2 --> h x) ->
  exists l : U, h @ F1 --> l /\ g @ F2 --> l.
Proof.
move=> Hfg Hfh; have hcv := !! flim_switch_2 Hfg Hfh.
by exists [lim h @ F1 in U]; split=> //; apply: flim_switch_1 Hfg Hfh hcv.
Qed.

End Flim_switch.

(** ** Modules with a norm *)

Reserved Notation  "`|[ x ]|" (at level 0, x at level 99, format "`|[ x ]|").

Module NormedModule.

Record mixin_of (K : absRingType) (V : lmodType K) loc (m : @Uniform.mixin_of V loc) := Mixin {
  norm : V -> R ;
  ax1 : forall (x y : V), norm (x + y) <= norm x + norm y ;
  ax2 : forall (l : K) (x : V), norm (l *: x) <= abs l * norm x;
  ax3 : Uniform.ball m = ball_ norm;
  ax4 : forall x : V, norm x = 0 -> x = 0
}.

Section ClassDef.

Variable K : absRingType.

Record class_of (T : Type) := Class {
  base : GRing.Lmodule.class_of K T ;
  pointed_mixin : Pointed.point_of T ;
  locally_mixin : Filtered.locally_of T T ;
  topological_mixin : @Topological.mixin_of T locally_mixin ;
  uniform_mixin : @Uniform.mixin_of T locally_mixin;
  mixin : @mixin_of _ (@GRing.Lmodule.Pack K (Phant K) T base T) _ uniform_mixin
}.
Local Coercion base : class_of >-> GRing.Lmodule.class_of.
Definition base2 T (c : class_of T) :=
  @Uniform.Class _
    (@Topological.Class _
      (Filtered.Class
       (Pointed.Class (@base T c) (pointed_mixin c))
       (locally_mixin c))
      (topological_mixin c))
    (uniform_mixin c).
Local Coercion base2 : class_of >-> Uniform.class_of.
Local Coercion mixin : class_of >-> mixin_of.

Structure type (phK : phant K) :=
  Pack { sort; _ : class_of sort ; _ : Type }.
Local Coercion sort : type >-> Sortclass.

Variables (phK : phant K) (T : Type) (cT : type phK).

Definition class := let: Pack _ c _ := cT return class_of cT in c.
Definition clone c of phant_id class c := @Pack phK T c T.
Let xT := let: Pack T _ _ := cT in T.
Notation xclass := (class : class_of xT).

Definition pack b0 l0 um0 (m0 : @mixin_of _ (@GRing.Lmodule.Pack K (Phant K) T b0 T) l0 um0) :=
  fun bT b & phant_id (@GRing.Lmodule.class K phK bT) b =>
  fun ubT (ub : Uniform.class_of _) & phant_id (@Uniform.class ubT) ub =>
  fun   m & phant_id m0 m => Pack phK (@Class T b ub ub ub ub m) T.

Definition eqType := @Equality.Pack cT xclass xT.
Definition choiceType := @Choice.Pack cT xclass xT.
Definition zmodType := @GRing.Zmodule.Pack cT xclass xT.
Definition lmodType := @GRing.Lmodule.Pack K phK cT xclass xT.
Definition pointedType := @Pointed.Pack cT xclass xT.
Definition filteredType := @Filtered.Pack cT cT xclass xT.
Definition topologicalType := @Topological.Pack cT xclass xT.
Definition uniformType := @Uniform.Pack cT xclass xT.
Definition join_zmodType := @GRing.Zmodule.Pack uniformType xclass xT.
Definition join_lmodType := @GRing.Lmodule.Pack K phK uniformType xclass xT.
End ClassDef.

Module Exports.

Coercion base : class_of >-> GRing.Lmodule.class_of.
Coercion base2 : class_of >-> Uniform.class_of.
Coercion mixin : class_of >-> mixin_of.
Coercion sort : type >-> Sortclass.
Coercion eqType : type >-> Equality.type.
Canonical eqType.
Coercion choiceType : type >-> Choice.type.
Canonical choiceType.
Coercion zmodType : type >-> GRing.Zmodule.type.
Canonical zmodType.
Coercion lmodType : type >-> GRing.Lmodule.type.
Canonical lmodType.
Coercion pointedType : type >-> Pointed.type.
Canonical pointedType.
Coercion filteredType : type >-> Filtered.type.
Canonical filteredType.
Coercion topologicalType : type >-> Topological.type.
Canonical topologicalType.
Coercion uniformType : type >-> Uniform.type.
Canonical uniformType.
Canonical join_zmodType.
Canonical join_lmodType.

Notation normedModType K := (type (Phant K)).
Notation NormedModType K T m := (@pack _ (Phant K) T _ _ _ m _ _ id _ _ id _ id).
Notation NormedModMixin := Mixin.
Notation "[ 'normedModType' K 'of' T 'for' cT ]" := (@clone _ (Phant K) T cT _ idfun)
  (at level 0, format "[ 'normedModType'  K  'of'  T  'for'  cT ]") : form_scope.
Notation "[ 'normedModType' K 'of' T ]" := (@clone _ (Phant K) T _ _ id)
  (at level 0, format "[ 'normedModType'  K  'of'  T ]") : form_scope.

End Exports.

End NormedModule.

Export NormedModule.Exports.

Definition norm {K : absRingType} {V : normedModType K} : V -> R :=
  NormedModule.norm (NormedModule.class _).
Notation "`|[ x ]|" := (norm x) : ring_scope.

Section NormedModule1.
Context {K : absRingType} {V : normedModType K}.
Implicit Types (l : K) (x y : V) (eps : posreal).

Lemma ler_normm_add x y : `|[x + y]| <= `|[x]| + `|[y]|.
Proof. exact: NormedModule.ax1. Qed.

Lemma ler_normmZ l x : `|[l *: x]| <= `|l|%real * `|[x]|.
Proof. exact: NormedModule.ax2. Qed.

Notation ball_norm := (ball_ (@norm K V)).

Notation locally_norm := (locally_ ball_norm).

Lemma ball_normE : ball_norm = ball.
Proof. by rewrite -NormedModule.ax3. Qed.

Lemma normm0_eq0 x : `|[x]| = 0 -> x = 0.
Proof. exact: NormedModule.ax4. Qed.

Lemma normmN x : `|[- x]| = `|[x]|.
Proof.
gen have le_absN1 : x / `|[- x]| <= `|[x]|.
  by rewrite -scaleN1r (ler_trans (ler_normmZ _ _)) //= absrN1 mul1r.
by apply/eqP; rewrite eqr_le le_absN1 /= -{1}[x]opprK le_absN1.
Qed.

Lemma normmB x y : `|[x - y]| = `|[y - x]|.
Proof. by rewrite -normmN opprB. Qed.

Lemma normm0 : `|[0 : V]| = 0.
Proof.
apply/eqP; rewrite eqr_le; apply/andP; split.
  by rewrite -{1}(scale0r 0) (ler_trans (ler_normmZ _ _)) ?absr0 ?mul0r.
by rewrite -(ler_add2r `|[0 : V]|) add0r -{1}[0 : V]add0r ler_normm_add.
Qed.
Hint Resolve normm0.

Lemma normm_eq0 x : (`|[x]| == 0) = (x == 0).
Proof. by apply/eqP/eqP=> [/normm0_eq0|->//]. Qed.

Lemma normm_ge0 x : 0 <= `|[x]|.
Proof.
rewrite -(@pmulr_rge0 _ 2) // mulr2n mulrDl !mul1r.
by rewrite -{2}normmN (ler_trans _ (ler_normm_add _ _)) // subrr normm0.
Qed.

Lemma normm_gt0 x : (0 < `|[x]|) = (x != 0).
Proof. by rewrite ltr_def normm_eq0 normm_ge0 andbT. Qed.

Lemma normm_lt0 x : (`|[x]| < 0) = false.
Proof. by rewrite ltrNge normm_ge0. Qed.

Lemma normm_le0 x : (`|[x]| <= 0) = (x == 0).
Proof. by rewrite lerNgt normm_gt0 negbK. Qed.

Lemma ler_distm_dist x y : `| `|[x]| - `|[y]| | <= `|[x - y]|.
Proof.
wlog gt_xy : x y / `|[x]| >= `|[y]| => [hw|].
  by have [/hw//|/ltrW/hw] := lerP `|[y]| `|[x]|; rewrite absRE distrC normmB.
rewrite absRE ger0_norm ?subr_ge0 // ler_subl_addr.
by rewrite -{1}[x](addrNK y) ler_normm_add.
Qed.

Lemma closeE x y : close x y = (x = y).
Proof.
rewrite propeqE; split => [cl_xy|->//]; have [//|neq_xy] := eqVneq x y.
have dxy_gt0 : `|[x - y]| > 0 by rewrite normm_gt0 subr_eq0.
have dxy_ge0 := ltrW dxy_gt0.
have := cl_xy ((PosNum dxy_gt0)%:num / 2)%:pos.
rewrite -ball_normE /= -subr_lt0 ler_gtF //.
rewrite -[X in X - _]mulr1 -mulrBr mulr_ge0 //.
by rewrite subr_ge0 -(@ler_pmul2r _ 2) // mulVf // mul1r ler1n.
Qed.
Lemma eq_close x y : close x y -> x = y. by rewrite closeE. Qed.

Lemma locally_le_locally_norm x : flim (locally x) (locally_norm x).
Proof.
move=> P [_ /posnumP[e] subP]; apply/locallyP.
by eexists; last (move=> y Py; apply/subP; rewrite ball_normE; apply/Py).
Qed.

Lemma locally_norm_le_locally x : flim (locally_norm x) (locally x).
Proof.
move=> P /locallyP [_ /posnumP[e] Pxe].
by exists e%:num => // y; rewrite ball_normE; apply/Pxe.
Qed.

(* NB: this lemmas was not here before *)
Lemma locally_locally_norm : locally_norm = locally.
Proof.
by rewrite funeqE => x; rewrite /locally_norm ball_normE filter_from_ballE.
Qed.

Lemma locally_normP x P : locally x P <-> locally_norm x P.
Proof. by rewrite locally_locally_norm. Qed.

Lemma filter_from_norm_locally x :
  @filter_from R _ [set x : R | 0 < x] (ball_norm x) = locally x.
Proof. by rewrite -locally_locally_norm. Qed.

Lemma locally_normE (x : V) (P : set V) :
  locally_norm x P = \near x, P x.
Proof. by rewrite locally_locally_norm near_simpl. Qed.

Lemma filter_from_normE (x : V) (P : set V) :
  @filter_from R _ [set x : R | 0 < x] (ball_norm x) P = \near x, P x.
Proof. by rewrite filter_from_norm_locally. Qed.

Lemma near_locally_norm (x : V) (P : set V) :
  (\forall x \near locally_norm x, P x) = \near x, P x.
Proof. exact: locally_normE. Qed.

Lemma locally_norm_ball_norm x (e : posreal) :
  locally_norm x (ball_norm x e%:num).
Proof. by exists e%:num. Qed.

Lemma locally_norm_ball x (eps : posreal) : locally_norm x (ball x eps%:num).
Proof. rewrite locally_locally_norm; by apply: locally_ball. Qed.

Lemma locally_ball_norm (x : V) (eps : posreal) : locally x (ball_norm x eps%:num).
Proof. rewrite -locally_locally_norm; apply: locally_norm_ball_norm. Qed.

Lemma ball_norm_triangle (x y z : V) (e1 e2 : R) :
  ball_norm x e1 y -> ball_norm y e2 z -> ball_norm x (e1 + e2) z.
Proof.
rewrite /ball_norm => H1 H2; rewrite (subr_trans y).
by rewrite (ler_lt_trans (ler_normm_add _ _)) ?ltr_add.
Qed.

Lemma ball_norm_center (x : V) (e : posreal) : ball_norm x e%:num x.
Proof. by rewrite /ball_norm subrr normm0. Qed.

Lemma ball_norm_dec x y (e : R) : {ball_norm x e y} + {~ ball_norm x e y}.
Proof. exact: pselect. Qed.

Lemma ball_norm_sym x y (e : R) : ball_norm x e y -> ball_norm y e x.
Proof. by rewrite /ball_norm -opprB normmN. Qed.

Lemma ball_norm_le x (e1 e2 : R) :
  e1 <= e2 -> ball_norm x e1 `<=` ball_norm x e2.
Proof. by move=> e1e2 y /ltr_le_trans; apply. Qed.

Lemma norm_close x y : close x y = (forall eps : posreal, ball_norm x eps%:num y).
Proof. by rewrite propeqE ball_normE. Qed.

Lemma ball_norm_eq x y : (forall eps : posreal, ball_norm x eps%:num y) -> x = y.
Proof. by rewrite -norm_close closeE. Qed.

Lemma flim_unique {F} {FF : ProperFilter F} :
  is_prop [set x : V | F --> x].
Proof. by move=> Fx Fy; rewrite -closeE; apply: flim_close. Qed.

Lemma locally_flim_unique (x y : V) : x --> y -> x = y.
Proof. by rewrite -closeE; apply: flim_close. Qed.

Lemma lim_id (x : V) : lim x = x.
Proof. by symmetry; apply: locally_flim_unique; apply/cvg_ex; exists x. Qed.

Lemma flim_lim {F} {FF : ProperFilter F} (l : V) :
  F --> l -> lim F = l.
Proof. by move=> Fl; have Fcv := cvgP Fl; apply: flim_unique. Qed.

Lemma flim_map_lim {T : Type} {F} {FF : ProperFilter F} (f : T -> V) (l : V) :
  f @ F --> l -> lim (f @ F) = l.
Proof. exact: flim_lim. Qed.

Lemma normedModType_hausdorff : hausdorff V.
Proof.
move=> p q clp_q; apply/subr0_eq/normm0_eq0/Rhausdorff => A B pq_A.
rewrite -normm0 -(subrr p) => pp_B.
suff loc_preim r C :
  locally `|[p - r]| C -> locally r ((fun r => `|[p - r]|) @^-1` C).
  have [r []] := clp_q _ _ (loc_preim _ _ pp_B) (loc_preim _ _ pq_A).
  by exists `|[p - r]|.
move=> [e egt0 pre_C]; apply: locally_le_locally_norm; exists e => // s re_s.
apply: pre_C; apply: ler_lt_trans (ler_distm_dist _ _) _.
by rewrite opprB addrC -subr_trans normmB.
Qed.

End NormedModule1.

Module Export LocallyNorm.
Definition locally_simpl := (locally_simpl,@locally_locally_norm,@filter_from_norm_locally).
End LocallyNorm.

Module Export NearNorm.
Definition near_simpl := (@near_simpl, @locally_normE,
   @filter_from_normE, @near_locally_norm).
Ltac near_simpl := rewrite ?near_simpl.
End NearNorm.

Section NormedModule2.

Context {T : Type} {K : absRingType} {V : normedModType K}.

Lemma flimi_unique {F} {FF : ProperFilter F} (f : T -> set V) :
  {near F, is_fun f} -> is_prop [set x : V | f `@ F --> x].
Proof. by move=> ffun fx fy; rewrite -closeE; apply: flimi_close. Qed.

Lemma flim_normP {F : set (set V)} {FF : Filter F} (y : V) :
  F --> y <-> forall eps : R, 0 < eps -> \forall y' \near F, `|[y - y']| < eps.
Proof. by rewrite -filter_fromP /= !locally_simpl. Qed.

Lemma flim_normW {F : set (set V)} {FF : Filter F} (y : V) :
  (forall eps : R, 0 < eps -> \forall y' \near F, `|[y - y']| <= eps) ->
  F --> y.
Proof.
move=> cv; apply/flim_normP => _/posnumP[e]; near=> x.
  by rewrite [e%:num]splitr ltr_spaddl //; near: x.
by end_near; apply: cv.
Qed.

Lemma flim_norm {F : set (set V)} {FF : Filter F} (y : V) :
  F --> y -> forall eps, eps > 0 -> \forall y' \near F, `|[y - y']| < eps.
Proof. by move=> /flim_normP. Qed.

Lemma flim_bounded {F : set (set V)} {FF : Filter F} (y : V) :
  F --> y -> forall M, M > `|[y]| -> \forall y' \near F, `|[y']|%real < M.
Proof.
move=> /flim_norm Fy M; rewrite -subr_gt0 => subM_gt0; have := Fy _ subM_gt0.
apply: filterS => y' yy'; rewrite -(@ltr_add2r _ (- `|[y]|)).
rewrite (ler_lt_trans _ yy') //.
by rewrite (ler_trans _ (ler_distm_dist _ _)) // absRE distrC ler_norm.
Qed.

Lemma flimi_map_lim {F} {FF : ProperFilter F} (f : T -> V -> Prop) (l : V) :
  F (fun x : T => is_prop (f x)) ->
  f `@ F --> l -> lim (f `@ F) = l.
Proof.
move=> f_prop f_l; apply: get_unique => // l' f_l'.
exact: flimi_unique _ f_l' f_l.
Qed.

End NormedModule2.
Hint Resolve normm_ge0.
Arguments flim_norm {_ _ F FF}.
Arguments flim_bounded {_ _ F FF}.

Lemma continuous_flim_norm {K : absRingType} (V W : normedModType K) (f : V -> W) x l :
  continuous f -> x --> l -> forall e : posreal, `|[f l - f x]| < e.
Proof.
move=> cf xl e.
move/flim_norm: (cf l) => /(_ _ (posnum_gt0 e)).
rewrite nearE /= => /locallyP; rewrite locally_E => -[i i0]; apply.
have /@flim_norm : Filter [filter of x] by apply: filter_on_Filter.
move/(_ _ xl _ i0).
rewrite nearE /= => /locallyP; rewrite locally_E => -[j j0].
move/(_ _ (ballxx _ j0)); by rewrite -ball_normE.
Qed.

(** ** Matrices *)

Section matrix_normedMod.

Variables (K : absRingType) (m n : nat).

(* take m.+1, n.+1 because ball_normE is not provable for m = 0 or n = 0 *)
Definition mx_norm (x : 'M[K]_(m.+1, n.+1)) :=
  bigmaxr 0 [seq `|x ij.1 ij.2| | ij : 'I_m.+1 * 'I_n.+1].

Program Definition matrix_NormedModMixin :=
  @NormedModMixin _ _
    (@locally _ [filteredType 'M[K]_(m.+1, n.+1) of 'M[K]_(m.+1, n.+1)])
    (Uniform.mixin (Uniform.class _)) mx_norm _ _ _ _.
Next Obligation.
apply/bigmaxr_lerP=> [|i]; rewrite size_map -cardT mxvec_cast // => ltimn.
rewrite (nth_map (ord0, ord0)); last by rewrite -cardT mxvec_cast.
rewrite mxE; apply: ler_trans (ler_abs_add _ _) _.
do 2 ?[rewrite -(nth_map _ 0 (fun p => `|_ p.1 p.2|)) -?cardT ?mxvec_cast //].
by apply: ler_add; apply: bigmaxr_ler; rewrite size_map -cardT mxvec_cast.
Qed.
Next Obligation.
apply/bigmaxr_lerP => [|i]; rewrite size_map -cardT mxvec_cast // => ltimn.
rewrite (nth_map (ord0, ord0)); last by rewrite -cardT mxvec_cast.
rewrite mxE; apply: ler_trans (absrM _ _) _; apply: ler_pmul => //.
rewrite -(nth_map _ 0 (fun p => `|x p.1 p.2|)).
  by apply: bigmaxr_ler; rewrite size_map -cardT mxvec_cast.
by rewrite -cardT mxvec_cast.
Qed.
Next Obligation.
rewrite predeq3E => x e y; split.
  move=> xe_y; apply/bigmaxr_ltrP; rewrite size_map -cardT mxvec_cast //.
  move=> i iltmn; rewrite (nth_map (ord0, ord0)).
    by rewrite !mxE; apply: xe_y.
  by rewrite -cardT mxvec_cast.
move=> /bigmaxr_ltrP; rewrite size_map -cardT mxvec_cast => xe_y i j.
have := xe_y _ (index (i, j) (enum [finType of 'I_m.+1 * 'I_n.+1])).
have memij : (i, j) \in enum [finType of 'I_m.+1 * 'I_n.+1].
  by rewrite mem_enum.
rewrite (nth_map (ord0, ord0)); last by rewrite index_mem.
by rewrite !mxE !nth_index //=; apply=> //; rewrite -mxvec_cast cardT index_mem.
Qed.
Next Obligation.
apply/matrixP => i j; rewrite mxE; apply/eqP.
rewrite -absr_eq0 eqr_le; apply/andP; split; last exact: absr_ge0.
have /(bigmaxr_ler 0) :
  (index (i, j) (enum [finType of 'I_m.+1 * 'I_n.+1]) <
   size [seq (`|x ij.1 ij.2|)%real | ij : 'I_m.+1 * 'I_n.+1])%N.
  by rewrite size_map index_mem mem_enum.
rewrite -{3}H; apply: ler_trans.
rewrite (nth_map (ord0, ord0)); last by rewrite index_mem mem_enum.
by rewrite nth_index // mem_enum.
Qed.

Canonical matrix_normedModType :=
  NormedModType K 'M[K]_(m.+1, n.+1) matrix_NormedModMixin.

End matrix_normedMod.

(** ** Pairs *)

Section prod_NormedModule.

Context {K : absRingType} {U V : normedModType K}.

Definition prod_norm (x : U * V) := maxr `|[x.1]| `|[x.2]|.

Lemma prod_norm_triangle : forall x y : U * V, prod_norm (x + y) <= prod_norm x + prod_norm y.
Proof.
by move=> [xu xv] [yu yv]; rewrite ler_maxl /=; apply/andP; split;
  apply: ler_trans (ler_normm_add _ _) _; apply: ler_add;
  rewrite ler_maxr lerr // orbC.
Qed.

Lemma prod_norm_scal (l : K) : forall (x : U * V), prod_norm (l *: x) <= abs l * prod_norm x.
Proof.
by move=> [xu xv]; rewrite /prod_norm /= ler_maxl; apply/andP; split;
  apply: ler_trans (ler_normmZ _ _) _; apply: ler_wpmul2l => //;
  rewrite ler_maxr lerr // orbC.
Qed.

Lemma ball_prod_normE : ball = ball_ prod_norm.
Proof.
rewrite funeq2E => - [xu xv] e; rewrite predeqE => - [yu yv].
by rewrite /ball /= /prod_ball -!ball_normE /ball_ ltr_maxl; split=> /andP.
Qed.

Lemma prod_norm_eq0 (x : U * V) : prod_norm x = 0 -> x = 0.
Proof.
case: x => [xu xv]; rewrite /prod_norm /= => nx0.
suff /andP [/eqP -> /eqP ->] : (xu == 0) && (xv == 0) by [].
rewrite -!normm_eq0 !eqr_le !normm_ge0.
have : maxr `|[xu]| `|[xv]| <= 0 by rewrite nx0 lerr.
by rewrite ler_maxl => /andP [-> ->].
Qed.

End prod_NormedModule.

Definition prod_NormedModule_mixin (K : absRingType) (U V : normedModType K) :=
  @NormedModMixin K _ _ _ (@prod_norm K U V) prod_norm_triangle
  prod_norm_scal ball_prod_normE prod_norm_eq0.

Canonical prod_NormedModule (K : absRingType) (U V : normedModType K) :=
  NormedModType K (U * V) (@prod_NormedModule_mixin K U V).

Section NormedModule3.

Context {T : Type} {K : absRingType} {U : normedModType K}
                   {V : normedModType K}.

Lemma flim_norm2P {F : set (set U)} {G : set (set V)}
  {FF : Filter F} {FG : Filter G} (y : U) (z : V):
  (F, G) --> (y, z) <->
  forall eps : R, 0 < eps ->
   \forall y' \near F & z' \near G, `|[(y, z) - (y', z')]| < eps.
Proof. exact: flim_normP. Qed.

(* Lemma flim_norm_supP {F : set (set U)} {G : set (set V)} *)
(*   {FF : Filter F} {FG : Filter G} (y : U) (z : V): *)
(*   (F, G) --> (y, z) <-> *)
(*   forall eps : posreal, {near F & G, forall y' z', *)
(*           (`|[y - y']| < eps) /\ (`|[z - z']| < eps) }. *)
(* Proof. *)
(* rewrite flim_ballP; split => [] P eps. *)
(* - have [[A B] /=[FA GB] ABP] := P eps; exists (A, B) => -//[a b] [/= Aa Bb]. *)
(*   apply/andP; rewrite -ltr_maxl. *)
(*   have /= := (@sub_ball_norm_rev _ _ (_, _)). *)

Lemma flim_norm2 {F : set (set U)} {G : set (set V)}
  {FF : Filter F} {FG : Filter G} (y : U) (z : V):
  (F, G) --> (y, z) ->
  forall eps : R, 0 < eps ->
   \forall y' \near F & z' \near G, `|[(y, z) - (y', z')]| < eps.
Proof. by rewrite flim_normP. Qed.

End NormedModule3.
Arguments flim_norm2 {_ _ _ F G FF FG}.

(** Rings with absolute values are normed modules *)

Definition AbsRing_NormedModMixin (K : absRingType) :=
  @NormedModule.Mixin K _ _ _ (abs : K^o -> R) ler_abs_add absrM (ball_absE K)
  absr0_eq0.
Canonical AbsRing_NormedModType (K : absRingType) :=
  NormedModType K K^o (AbsRing_NormedModMixin _).

(** Normed vector spaces have some continuous functions *)

Section NVS_continuity.

Context {K : absRingType} {V : normedModType K}.

Lemma add_continuous : continuous (fun z : V * V => z.1 + z.2).
Proof.
move=> [/=x y]; apply/flim_normP=> _/posnumP[e].
rewrite !near_simpl /=; near=> a b.
  rewrite opprD addrACA [e%:num]splitr (ler_lt_trans (ler_normm_add _ _)) //.
  by rewrite ltr_add //=; [near: a|near: b].
by split; end_near=> /=; apply: flim_norm.
Qed.

Lemma scale_continuous : continuous (fun z : K * V => z.1 *: z.2).
Proof.
move=> [k x]; apply/flim_normP=> _/posnumP[e].
rewrite !near_simpl /=; near=> z.
  rewrite (@subr_trans _ (k *: z.2)).
  rewrite (splitr e%:num) (ler_lt_trans (ler_normm_add _ _)) //.
  rewrite ltr_add // -?(scalerBr, scalerBl).
    rewrite (ler_lt_trans (ler_normmZ _ _)) //.
    rewrite (ler_lt_trans (ler_pmul _ _ (_ : _ <= `|k|%real + 1) (lerr _)))
            ?ler_addl //.
    by rewrite -ltr_pdivl_mull // ?(ltr_le_trans ltr01) ?ler_addr //; near: z.
  rewrite (ler_lt_trans (ler_normmZ _ _)) //.
  rewrite (ler_lt_trans (ler_pmul _ _ (lerr _) (_ : _ <= `|[x]| + 1))) //.
    by rewrite ltrW //; near: z.
  by rewrite -ltr_pdivl_mulr // ?(ltr_le_trans ltr01) ?ler_addr //; near: z.
end_near; rewrite /= ?near_simpl.
- by apply: (flim_norm _ flim_snd); rewrite mulr_gt0 // ?invr_gt0 ltr_paddl.
- by apply: (flim_bounded _ flim_snd); rewrite ltr_addl.
- apply: (flim_norm (_ : K^o) flim_fst).
  by rewrite mulr_gt0 // ?invr_gt0 ltr_paddl.
Qed.
Arguments scale_continuous _ _ : clear implicits.

Lemma scaler_continuous k : continuous (fun x : V => k *: x).
Proof.
by move=> x; apply: (flim_comp2 (flim_const _) flim_id (scale_continuous (_, _))).
Qed.

Lemma scalel_continuous (x : V) : continuous (fun k : K => k *: x).
Proof.
by move=> k; apply: (flim_comp2 flim_id (flim_const _) (scale_continuous (_, _))).
Qed.

Lemma opp_continuous : continuous (@GRing.opp V).
Proof.
move=> x; rewrite -scaleN1r => P /scaler_continuous /=.
rewrite !locally_nearE near_map.
by apply: filterS => x'; rewrite scaleN1r.
Qed.

End NVS_continuity.

Section limit_combinator.

Lemma lim_combinator {K : absRingType} (V W : normedModType K) (f : W -> V) x l :
  continuous f -> x --> l -> f x --> f l.
Proof.
move=> cf xl.
apply/flim_normP => _/posnumP[/= e].
rewrite near_simpl.
near=> v.
  rewrite [e%:num]splitr -(subrK (f x) v) opprD addrCA addrC opprB.
  rewrite (ler_lt_trans (ler_normm_add _ _)) // ltr_add //; [|near: v].
  exact: continuous_flim_norm.
end_near.
apply/locallyP; rewrite locally_E.
exists (e%:num / 2) => // ?; by rewrite -ball_normE.
Qed.

Lemma lim_combinator_pair {K : absRingType} (W V V' : normedModType K)
  (f : W * W -> V * V') x y lx ly :
  continuous (fun xy => f (xy.1, xy.2)) -> x --> lx -> y --> ly ->
  f (x, y) --> f (lx, ly).
Proof.
move=> cf xlx yly.
apply: lim_combinator; last exact: flim_prod.
by rewrite (_ : f = fun xy : W * W => f (xy.1, xy.2)) // funeqE => -[a b].
Qed.

End limit_combinator.

Section limit_composition.

Context {K : absRingType} {V : normedModType K} {T : topologicalType}.
<<<<<<< HEAD

Lemma lim_cst (F : set (set T)) (FF : Filter F) (k : V) : (fun=> k) @ F --> k.
Proof.
apply/flim_normP => _/posnumP[e].
rewrite nearE /= subrr normm0; apply: (filterS _ filterT); by move=> *.
Qed.

=======

Lemma lim_cst (F : set (set T)) (FF : Filter F) (k : V) : (fun=> k) @ F --> k.
Proof.
apply/flim_normP => _/posnumP[e].
rewrite nearE /= subrr normm0; apply: (filterS _ filterT); by move=> *.
Qed.

>>>>>>> 14e2dae6
Lemma lim_add (F : set (set T)) (FF : Filter F) (f g : T -> V) (a b : V) :
  f @ F --> a -> g @ F --> b -> (f \+ g) @ F --> a + b.
Proof.
move=> fa fb.
apply: (flim_trans _ (@add_continuous K V (a, b))).
exact: (@flim_comp _ _ _ _ (fun x => x.1 + x.2) _ _ _ (flim_pair fa fb)).
Qed.

Lemma continuousD (f g : T -> V) x :
  {for x, continuous f} -> {for x, continuous g} ->
  {for x, continuous (fun x => f x + g x)}.
Proof. by move=> ??; apply: lim_add. Qed.

Lemma lim_scalel (F : set (set T)) (FF : Filter F) (f : T -> K) (k : V) (a : K) :
  f @ F --> a -> (fun x => (f x) *: k) @ F --> a *: k.
Proof.
move=> fa.
apply: (flim_trans _ (@scalel_continuous K V k a)).
exact: (@flim_comp _ _ _ f (fun x : K => x *: k) _ _ _ fa).
Qed.

Lemma lim_scaler (F : set (set T)) (FF : Filter F) (f : T -> V) (k : K) (a : V) :
  f @ F --> a -> k \*: f  @ F --> k *: a.
Proof.
move=> fa; apply: (flim_trans _ (@scaler_continuous _ _ _ _)).
exact: (@flim_comp _ _ _ f ( *:%R k) _ _ _ fa).
Qed.

Lemma continuousZ (f : T -> V) k x :
  {for x, continuous f} -> {for x, continuous (k \*: f)}.
Proof. by move=> ?; apply: lim_scaler. Qed.

<<<<<<< HEAD
Lemma continuousZl (k : T -> K) (f : V) x :
  {for x, continuous k} -> {for x, continuous (fun z => k z *: f)}.
Proof. by move=> ?; apply: lim_scalel. Qed.

=======
>>>>>>> 14e2dae6
Lemma lim_opp (F : set (set T)) (FF : Filter F) (f : T -> V) (a : V) :
  f @ F --> a -> (fun x => - f x) @ F --> - a.
Proof.
move=> fa; have -> : (fun x => - f x) = (- 1) \*: f.
  by rewrite funeqE => ? /=; rewrite scaleN1r.
by rewrite -scaleN1r; apply: lim_scaler.
Qed.

Lemma continuousN (f : T -> V) x :
  {for x, continuous f} -> {for x, continuous (fun x => - f x)}.
Proof. by move=> ?; apply: lim_opp. Qed.

Lemma lim_mult (x y : K) :
   z.1 * z.2 @[z --> (x, y)] --> x * y.
Proof. exact: (@scale_continuous _ (AbsRing_NormedModType K)). Qed.

Lemma continuousM (f g : T -> K) x :
  {for x, continuous f} -> {for x, continuous g} ->
  {for x, continuous (fun x => f x * g x)}.
Proof. by move=> fc gc; apply: flim_comp2 fc gc _; apply: lim_mult. Qed.

End limit_composition.

(** ** Complete Normed Modules *)

Module CompleteNormedModule.

Section ClassDef.

Variable K : absRingType.

Record class_of (T : Type) := Class {
  base : NormedModule.class_of K T ;
  mixin : Complete.axiom (Uniform.Pack base T)
}.
Local Coercion base : class_of >-> NormedModule.class_of.
Definition base2 T (cT : class_of T) : Complete.class_of T :=
  @Complete.Class _ (@base T cT) (@mixin T cT).
Local Coercion base2 : class_of >-> Complete.class_of.

Structure type (phK : phant K) := Pack { sort; _ : class_of sort ; _ : Type }.
Local Coercion sort : type >-> Sortclass.

Variables (phK : phant K) (cT : type phK) (T : Type).

Definition class := let: Pack _ c _ := cT return class_of cT in c.

Definition pack :=
  fun bT b & phant_id (@NormedModule.class K phK bT) (b : NormedModule.class_of K T) =>
  fun mT m & phant_id (@Complete.class mT) (@Complete.Class T b m) =>
    Pack phK (@Class T b m) T.
Let xT := let: Pack T _ _ := cT in T.
Notation xclass := (class : class_of xT).

Definition eqType := @Equality.Pack cT xclass xT.
Definition choiceType := @Choice.Pack cT xclass xT.
Definition zmodType := @GRing.Zmodule.Pack cT xclass xT.
Definition lmodType := @GRing.Lmodule.Pack K phK cT xclass xT.
Definition pointedType := @Pointed.Pack cT xclass xT.
Definition filteredType := @Filtered.Pack cT cT xclass xT.
Definition topologicalType := @Topological.Pack cT xclass xT.
Definition uniformType := @Uniform.Pack cT xclass xT.
Definition completeType := @Complete.Pack cT xclass xT.
Definition join_zmodType := @GRing.Zmodule.Pack uniformType xclass xT.
Definition join_lmodType := @GRing.Lmodule.Pack K phK uniformType xclass xT.
Definition normedModType := @NormedModule.Pack K phK cT xclass xT.
Definition join_uniformType := @Uniform.Pack normedModType xclass xT.
End ClassDef.

Module Exports.

Coercion base : class_of >-> NormedModule.class_of.
Coercion base2 : class_of >-> Complete.class_of.
Coercion sort : type >-> Sortclass.
Coercion eqType : type >-> Equality.type.
Canonical eqType.
Coercion choiceType : type >-> Choice.type.
Canonical choiceType.
Coercion zmodType : type >-> GRing.Zmodule.type.
Canonical zmodType.
Coercion lmodType : type >-> GRing.Lmodule.type.
Canonical lmodType.
Coercion pointedType : type >-> Pointed.type.
Canonical pointedType.
Coercion filteredType : type >-> Filtered.type.
Canonical filteredType.
Coercion topologicalType : type >-> Topological.type.
Canonical topologicalType.
Coercion uniformType : type >-> Uniform.type.
Canonical uniformType.
Canonical join_zmodType.
Canonical join_lmodType.
Coercion completeType : type >-> Complete.type.
Canonical completeType.
Coercion normedModType : type >-> NormedModule.type.
Canonical normedModType.
Canonical join_uniformType.
Notation completeNormedModType K := (type (Phant K)).
Notation "[ 'completeNormedModType' K 'of' T ]" := (@pack _ (Phant K) T _ _ id _ _ id)
  (at level 0, format "[ 'completeNormedModType'  K  'of'  T ]") : form_scope.

End Exports.

End CompleteNormedModule.

Export CompleteNormedModule.Exports.

Section CompleteNormedModule1.

Context {K : absRingType} {V : completeNormedModType K}.


End CompleteNormedModule1.

(** * Extended Types *)

(** * The topology on natural numbers *)

(* :TODO: ultimately nat could be replaced by any lattice *)
Definition eventually := filter_from setT (fun N => [set n | (N <= n)%N]).
Notation "'\oo'" := eventually : classical_set_scope.

Canonical eventually_filter_source X :=
   @Filtered.Source X _ nat (fun f => f @ \oo).

Global Instance eventually_filter : ProperFilter eventually.
Proof.
eapply @filter_from_proper; last by move=> i _; exists i.
apply: filter_fromT_filter; first by exists 0%N.
move=> i j; exists (maxn i j) => n //=.
by rewrite geq_max => /andP[ltin ltjn].
Qed.

(** * The topology on real numbers *)

(* TODO: Remove R_complete_lim and use lim instead *)
(* Definition R_lim (F : (R -> Prop) -> Prop) : R := *)
(*   sup (fun x : R => `[<F (ball (x + 1) 1)>]). *)

(* move: (Lub_Rbar_correct (fun x : R => F (ball (x + 1) 1))). *)
(* move Hl : (Lub_Rbar _) => l{Hl}; move: l => [x| |] [Hx1 Hx2]. *)
(* - case: (HF (Num.min 2 eps%:num / 2)%:pos) => z Hz. *)
(*   have H1 : z - Num.min 2 eps%:num / 2 + 1 <= x + 1. *)
(*     rewrite ler_add //; apply/RleP/Hx1. *)
(*     apply: filterS Hz. *)
(*     rewrite /ball /= => u; rewrite /AbsRing_ball absrB ltr_distl. *)
(*     rewrite absrB ltr_distl. *)
(*     case/andP => {Hx1 Hx2 FF HF x F} Bu1 Bu2. *)
(*     have H : Num.min 2 eps%:num <= 2 by rewrite ler_minl lerr. *)
(*     rewrite addrK -addrA Bu1 /= (ltr_le_trans Bu2) //. *)
(*     rewrite -addrA ler_add // -addrA addrC ler_subr_addl. *)
(*     by rewrite ler_add // ler_pdivr_mulr // ?mul1r. *)
(*   have H2 : x + 1 <= z + Num.min 2 eps%:num / 2 + 1. *)
(*     rewrite ler_add //; apply/RleP/(Hx2 (Finite _)) => v Hv. *)
(*     apply: Rbar_not_lt_le => /RltP Hlt. *)
(*     apply: filter_not_empty. *)
(*     apply: filterS (filterI Hz Hv). *)
(*     rewrite /ball /= => w []; rewrite /AbsRing_ball //. *)
(*     rewrite absrB ltr_distl => /andP[_ Hw1]. *)
(*     rewrite absrB ltr_distl addrK => /andP[Hw2 _]. *)
(*     by move: (ltr_trans (ltr_trans Hw1 Hlt) Hw2); rewrite ltrr. *)
(*   apply: filterS Hz. *)
(*   rewrite /ball /= => u; rewrite /AbsRing_ball absrB absRE 2!ltr_distl. *)
(*   case/andP => {Hx1 Hx2 F FF HF} H H0. *)
(*   have H3 : Num.min 2 eps%:num <= eps by rewrite ler_minl lerr orbT. *)
(*   apply/andP; split. *)
(*   - move: H1; rewrite -ler_subr_addr addrK ler_subl_addr => H1. *)
(*     rewrite ltr_subl_addr // (ltr_le_trans H0) //. *)
(*     rewrite -ler_subr_addr (ler_trans H1) //. *)
(*     rewrite -ler_subr_addl -!addrA (addrC x) !addrA subrK. *)
(*     rewrite ler_subr_addr -mulrDl ler_pdivr_mulr //. *)
(*     by rewrite -mulr2n -mulr_natl mulrC ler_pmul. *)
(*   - move: H2; rewrite -ler_subr_addr addrK. *)
(*     move/ler_lt_trans; apply. *)
(*     move: H; rewrite // ltr_subl_addr => H. *)
(*     rewrite -ltr_subr_addr (ltr_le_trans H) //. *)
(*     rewrite addrC -ler_subr_addr -!addrA (addrC u) !addrA subrK. *)
(*     rewrite -ler_subl_addr opprK -mulrDl ler_pdivr_mulr // -mulr2n -mulr_natl. *)
(*     by rewrite mulrC ler_pmul. *)
(* - case (HF 1%:pos) => y Fy. *)
(*   case: (Hx2 (y + 1)) => x Fx. *)
(*   apply: Rbar_not_lt_le => Hlt. *)
(*   apply: filter_not_empty. *)
(*   apply: filterS (filterI Fy Fx) => z [Hz1 Hz2]. *)
(*   apply: Rbar_le_not_lt Hlt;  apply/RleP. *)
(*   rewrite -(ler_add2r (-(y - 1))) opprB !addrA -![in X in _ <= X]addrA. *)
(*   rewrite (addrC y) ![in X in _ <= X]addrA subrK. *)
(*   suff : `|x + 1 - y|%R <= 1 + 1 by rewrite ler_norml => /andP[]. *)
(*   rewrite ltrW // (@subr_trans _ z). *)
(*   by rewrite (ler_lt_trans (ler_norm_add _ _)) // ltr_add // distrC. *)
(* - case: (HF 1%:pos) => y Fy. *)
(*   case: (Hx1 (y - 1)); by rewrite addrAC addrK. *)
(* Qed. *)
(* Admitted. *)

Arguments flim_normW {_ _ F FF}.

Lemma filterP_strong T (F : set (set T)) {FF : Filter F} (P : set T) :
  (exists Q : set T, exists FQ  : F Q, forall x : T, Q x -> P x) <-> F P.
Proof.
split; last by exists P.
by move=> [Q [FQ QP]]; apply: (filterS QP).
Qed.

(* :TODO: add to mathcomp *)
Lemma ltr_distW (R : realDomainType) (x y e : R):
   (`|x - y|%R < e) -> y - e < x.
Proof. by rewrite ltr_distl => /andP[]. Qed.

(* :TODO: add to mathcomp *)
Lemma ler_distW (R : realDomainType) (x y e : R):
   (`|x - y|%R <= e) -> y - e <= x.
Proof. by rewrite ler_distl => /andP[]. Qed.

Lemma R_complete (F : set (set R)) : ProperFilter F -> cauchy F -> cvg F.
Proof.
move=> FF F_cauchy; apply/cvg_ex.
pose D := \bigcap_(A in F) (down (mem A)).
have /cauchyP /(_ 1) [//|x0 x01] := F_cauchy.
have D_has_sup : has_sup (mem D); first split.
- exists (x0 - 1); rewrite in_setE => A FA.
  apply/existsbP; near F have x; first exists x.
    by rewrite ler_distW 1?distrC 1?ltrW ?andbT ?in_setE //; near: x.
  end_near.
- exists (x0 + 1); apply/forallbP => x; apply/implyP; rewrite in_setE.
  move=> /(_ _ x01) /existsbP [y /andP[]]; rewrite in_setE.
  rewrite -[ball _ _ _]/(_ (_ < _)) ltr_distl ltr_subl_addr => /andP[/ltrW].
  by move=> /(ler_trans _) yx01 _ /yx01.
exists (sup (mem D)).
apply: (flim_normW (_ : R^o)) => /= _ /posnumP[eps]; near=> x.
  rewrite ler_distl sup_upper_bound //=.
    apply: sup_le_ub => //; first by case: D_has_sup.
    apply/forallbP => y; apply/implyP; rewrite in_setE.
    move=> /(_ (ball_ norm x eps%:num) _) /existsbP []; first by near: x.
    move=> z /andP[]; rewrite in_setE /ball_ ltr_distl ltr_subl_addr.
    by move=> /andP [/ltrW /(ler_trans _) le_xeps _ /le_xeps].
  rewrite in_setE /D /= => A FA; near F have y.
    apply/existsbP; exists y; apply/andP; split.
      by rewrite in_setE; near: y.
    rewrite ler_subl_addl -ler_subl_addr ltrW //.
    by suff: `|x - y| < eps%:num; [by rewrite ltr_norml => /andP[_] | near: y].
  end_near; near: x.
by end_near; rewrite /= !near_simpl; apply: nearP_dep; apply: F_cauchy.
Qed.

Canonical R_completeType := CompleteType R R_complete.
Canonical R_NormedModule := [normedModType R of R^o].
Canonical R_CompleteNormedModule := [completeNormedModType R of R^o].

Global Instance Rlocally'_proper (x : R) : ProperFilter (locally' x).
Proof.
apply: Build_ProperFilter => A [_/posnumP[e] Ae].
exists (x + e%:num / 2); apply: Ae; last first.
  by rewrite eq_sym addrC -subr_eq subrr eq_sym.
rewrite /AbsRing_ball /= opprD addrA subrr absrB subr0 absRE ger0_norm //.
by rewrite {2}(splitr e%:num) ltr_spaddl.
Qed.

Definition at_left x := within (fun u : R => u < x) (locally x).
Definition at_right x := within (fun u : R => x < u) (locally x).
(* :TODO: We should have filter notation ^- and ^+ for these *)

Global Instance at_right_proper_filter (x : R) : ProperFilter (at_right x).
Proof.
apply: Build_ProperFilter' => -[_ /posnumP[d] /(_ (x + d%:num / 2))].
apply; last (by rewrite ltr_addl); rewrite /AbsRing_ball /=.
rewrite opprD !addrA subrr add0r absrN absRE normf_div !ger0_norm //.
by rewrite ltr_pdivr_mulr // ltr_pmulr // (_ : 1 = 1%:R) // ltr_nat.
Qed.

Global Instance at_left_proper_filter (x : R) : ProperFilter (at_left x).
Proof.
apply: Build_ProperFilter' => -[_ /posnumP[d] /(_ (x - d%:num / 2))].
apply; last (by rewrite ltr_subl_addl ltr_addr); rewrite /AbsRing_ball /=.
rewrite opprD !addrA subrr add0r opprK absRE normf_div !ger0_norm //.
by rewrite ltr_pdivr_mulr // ltr_pmulr // (_ : 1 = 1%:R) // ltr_nat.
Qed.

(** Continuity of norm *)

Lemma continuous_norm {K : absRingType} {V : normedModType K} :
  continuous (@norm _ V).
Proof.
move=> x; apply/(@flim_normP _ [normedModType R of R^o]) => _/posnumP[e] /=.
rewrite !near_simpl; apply/locally_normP; exists e%:num => // y Hy.
exact/(ler_lt_trans (ler_distm_dist _ _)).
Qed.

(* :TODO: yet, not used anywhere?! *)
Lemma flim_norm0 {U} {K : absRingType} {V : normedModType K}
  {F : set (set U)} {FF : Filter F} (f : U -> V) :
  (fun x => `|[f x]|) @ F --> (0 : R)
  -> f @ F --> (0 : V).
Proof.
move=> /(flim_norm (_ : R^o)) fx0; apply/flim_normP => _/posnumP[e].
rewrite near_simpl; have := fx0 _ [gt0 of e%:num]; rewrite near_simpl.
by apply: filterS => x; rewrite !sub0r !normmN [ `|[_]| ]ger0_norm.
Qed.

Lemma cvg_seq_bounded {K : absRingType} {V : normedModType K} (a : nat -> V) :
  [cvg a in V] -> {M : R | forall n, norm (a n) <= M}.
Proof.
move=> a_cvg; suff: exists M, forall n, norm (a n) <= M.
  by move=> /getPex; set M := get _; exists M.
pose M := `|[lim (a @ \oo)]| + 1.
have [] := !! flim_bounded _ a_cvg M; first by rewrite ltr_addl.
move=> N /= _ /(_ _ _) /ltrW a_leM.
exists (maxr M (\big[maxr/M]_(n < N) `|[a (val (rev_ord n))]|)) => /= n.
rewrite ler_maxr; have [nN|nN] := leqP N n; first by rewrite a_leM.
apply/orP; right => {a_leM}; elim: N n nN=> //= N IHN n.
rewrite leq_eqVlt => /orP[/eqP[->] |/IHN a_le];
by rewrite big_ord_recl subn1 /= ler_maxr ?a_le ?lerr ?orbT.
Qed.

(** Some open sets of [R] *)

Lemma open_lt (y : R) : open (< y).
Proof.
move=> x /=; rewrite -subr_gt0 => yDx_gt0; exists (y - x) => // z.
by rewrite /AbsRing_ball /= absrB ltr_distl addrCA subrr addr0 => /andP[].
Qed.
Hint Resolve open_lt.

Lemma open_gt (y : R) : open (> y).
Proof.
move=> x /=; rewrite -subr_gt0 => xDy_gt0; exists (x - y) => // z.
by rewrite /AbsRing_ball /= absrB ltr_distl opprB addrCA subrr addr0 => /andP[].
Qed.
Hint Resolve open_gt.

Lemma open_neq (y : R) : open (xpredC (eq_op^~ y)).
Proof.
rewrite (_ : xpredC _ = (< y) `|` (> y) :> set _) /=.
  by apply: openU => //; apply: open_lt.
rewrite predeqE => x /=; rewrite eqr_le !lerNgt negb_and !negbK orbC.
by symmetry; apply (rwP orP).
Qed.

(** Some closed sets of [R] *)

Lemma closed_le (y : R) : closed (<= y).
Proof.
rewrite (_ : (<= _) = ~` (> y) :> set _).
  by apply: closedC; exact: open_gt.
by rewrite predeqE => x /=; rewrite lerNgt; split => /negP.
Qed.

Lemma closed_ge (y : R) : closed (>= y).
Proof.
rewrite (_ : (>= _) = ~` (< y) :> set _).
  by apply: closedC; exact: open_lt.
by rewrite predeqE => x /=; rewrite lerNgt; split => /negP.
Qed.

Lemma closed_eq (y : R) : closed (eq^~ y).
Proof.
rewrite [X in closed X](_ : (eq^~ _) = ~` (xpredC (eq_op^~ y))).
  by apply: closedC; exact: open_neq.
by rewrite predeqE /setC => x /=; rewrite (rwP eqP); case: eqP; split.
Qed.

(** properties of segments in [R] *)

Lemma segment_connected (a b : R) : connected [set x | x \in `[a, b]].
Proof.
move=> A [y Ay] Aop Acl.
move: Aop; apply: contrapTT; rewrite predeqE => /asboolPn /existsp_asboolPn [x].
wlog ltyx : a b (* leab *) A y Ay Acl x / y < x.
  move=> scon; case: (ltrP y x); first exact: scon.
  rewrite ler_eqVlt; case/orP=> [/eqP xey|ltxy].
    move: Acl => [B Bcl AeabB].
    have sAab : A `<=` [set x | x \in `[a, b]] by rewrite AeabB => ? [].
    move=> /asboolPn; rewrite asbool_and=> /nandP [/asboolPn /(_ (sAab _))|] //.
    by move=> /imply_asboolPn [abx nAx] [C Cop AeabC]; apply: nAx; rewrite xey.
  move=> Axneabx [C Cop AeabC].
  have setIN B : A = [set x | x \in `[a, b]] `&` B ->
    [set - x | x in A] = [set x | x \in `[(- b), (- a)]] `&` [set - x | x in B].
    move=> AeabB; rewrite predeqE => z; split.
      move=> [t At]; have := At; rewrite AeabB => - [abt Bt] <-.
      by split; [rewrite oppr_itvcc !opprK|exists t].
    move=> [abz [t Bt tez]]; exists t => //; rewrite AeabB; split=> //.
    by rewrite -[t]opprK tez oppr_itvcc.
  apply: (scon (- b) (- a) (* _ *) [set - x | x in A] (- y)) (- x) _ _ _.
  - by exists y.
  - move: Acl => [B Bcl AeabB]; exists [set - x | x in B]; first exact: closedN.
    exact: setIN.
  - by rewrite ltr_oppr opprK.
  - move=> Axeabx; apply: Axneabx; split=> [|abx].
      by rewrite AeabC => - [].
    have /Axeabx [z Az zex] : - x \in `[(- b), (- a)].
      by rewrite oppr_itvcc !opprK.
    by rewrite -[x]opprK -zex opprK.
  - by exists [set - x | x in C]; [apply: openN|apply: setIN].
move: Acl => [B Bcl AeabB].
have sAab : A `<=` [set x | x \in `[a, b]] by rewrite AeabB => ? [].
move=> /asboolPn; rewrite asbool_and => /nandP [/asboolPn /(_ (sAab _))|] //.
move=> /imply_asboolPn [abx nAx] [C Cop AeabC].
set Altx := fun y => y \in A `&` (< x).
have Altxn0 : reals.nonempty Altx by exists y; rewrite in_setE.
have xub_Altx : x \in ub Altx.
  by apply/ubP => ?; rewrite in_setE => - [_ /ltrW].
have Altxsup : has_sup Altx by apply/has_supP; split=> //; exists x.
set z := sup Altx.
have yxz : z \in `[y, x].
  rewrite inE; apply/andP; split; last exact: sup_le_ub.
  by apply/sup_upper_bound => //; rewrite in_setE.
have Az : A z.
  rewrite AeabB; split.
    suff : {subset `[y, x] <= `[a, b]} by apply.
    by apply/subitvP; rewrite /= (itvP abx); have /sAab/itvP-> := Ay.
  apply: Bcl => D [_ /posnumP[e] ze_D].
  have [t] := sup_adherent Altxsup [gt0 of e%:num].
  rewrite in_setE => - [At lttx] ltzet.
  exists t; split; first by move: At; rewrite AeabB => - [].
  apply/ze_D; rewrite /AbsRing_ball /= absRE ltr_distl.
  apply/andP; split; last by rewrite -ltr_subl_addr.
  rewrite ltr_subl_addr; apply: ltr_spaddr => //.
  by apply/sup_upper_bound => //; rewrite in_setE.
have ltzx : 0 < x - z.
  have : z <= x by rewrite (itvP yxz).
  by rewrite subr_gt0 ler_eqVlt => /orP [/eqP zex|] //; move: nAx; rewrite -zex.
have := Az; rewrite AeabC => - [_ /Cop [_ /posnumP[e] ze_C]].
suff [t Altxt] : exists2 t, Altx t & z < t.
  by rewrite ltrNge => /negP; apply; apply/sup_upper_bound.
exists (z + (minr (e%:num / 2) ((PosNum ltzx)%:num / 2))); last first.
  by rewrite ltr_addl.
rewrite in_setE; split; last first.
  rewrite -[(< _) _]ltr_subr_addl ltr_minl; apply/orP; right.
  by rewrite ltr_pdivr_mulr // mulrDr mulr1 ltr_addl.
rewrite AeabC; split; last first.
  apply: ze_C; rewrite /AbsRing_ball /ball_ absRE ltr_distl.
  apply/andP; split; last by rewrite -addrA ltr_addl.
  rewrite -addrA gtr_addl subr_lt0 ltr_minl; apply/orP; left.
  by rewrite [X in _ < X]splitr ltr_addl.
rewrite inE; apply/andP; split.
  by apply: ler_paddr => //; have := Az; rewrite AeabB => - [/itvP->].
have : x <= b by rewrite (itvP abx).
apply: ler_trans; rewrite -ler_subr_addl ler_minl; apply/orP; right.
by rewrite ler_pdivr_mulr // mulrDr mulr1 ler_addl; apply: ltrW.
Qed.

Lemma segment_closed (a b : R) : closed [set x | x \in `[a, b]].
Proof.
have -> : [set x | x \in `[a, b]] = (>= a) `&` (<= b).
  by rewrite predeqE => ?; rewrite inE; split=> [/andP [] | /= [->]].
exact: closedI (@closed_ge _) (@closed_le _).
Qed.

Lemma segment_compact (a b : R) : compact [set x | x \in `[a, b]].
Proof.
case: (lerP a b) => [leab|ltba]; last first.
  by move=> F FF /filter_ex [x abx]; move: ltba; rewrite (itvP abx).
rewrite compact_cover => I D f fop sabUf.
set B := [set x | exists2 D' : {fset I}, {subset D' <= D} &
  [set y | y \in `[a, x]] `<=` \bigcup_(i in [set i | i \in D']) f i /\
  (\bigcup_(i in [set i | i \in D']) f i) x].
set A := [set x | x \in `[a, b]] `&` B.
suff Aeab : A = [set x | x \in `[a, b]].
  suff [_ [D' ? []]] : A b by exists D'.
  by rewrite Aeab inE; apply/andP.
apply: segment_connected.
- have aba : a \in `[a, b] by rewrite inE; apply/andP.
  exists a; split=> //; have /sabUf [i Di fia] := aba.
  exists [fset i]%fset; first by move=> ?; rewrite inE in_setE => /eqP->.
  split; last by exists i => //; rewrite inE.
  move=> x aex; exists i; [by rewrite inE|suff /eqP-> : x == a by []].
  by rewrite eqr_le !(itvP aex).
- exists B => //; rewrite openE => x [D' sD [saxUf [i Di fx]]].
  have : open (f i) by have /sD := Di; rewrite in_setE => /fop.
  rewrite openE => /(_ _ fx) [e egt0 xe_fi]; exists e => // y xe_y.
  exists D' => //; split; last by exists i => //; apply/xe_fi.
  move=> z ayz; case: (lerP z x) => [lezx|ltxz].
    by apply/saxUf; rewrite inE (itvP ayz) lezx.
  exists i=> //; apply/xe_fi; rewrite /AbsRing_ball/ball_ absrB absRE ger0_norm.
    have lezy : z <= y by rewrite (itvP ayz).
    rewrite ltr_subl_addl; apply: ler_lt_trans lezy _; rewrite -ltr_subl_addr.
    by have := xe_y; rewrite /AbsRing_ball/ball_ absRE => /ltr_distW.
  by rewrite subr_ge0; apply/ltrW.
exists A; last by rewrite predeqE => x; split=> [[] | []].
move=> x clAx; have abx : x \in `[a, b].
  by apply: segment_closed; have /closureI [] := clAx.
split=> //; have /sabUf [i Di fx] := abx.
have /fop := Di; rewrite openE => /(_ _ fx) [_ /posnumP[e] xe_fi].
have /clAx [y [[aby [D' sD [sayUf _]]] xe_y]] := locally_ball x e.
exists (i |` D')%fset; first by move=> j /fset1UP[->|/sD] //; rewrite in_setE.
split=> [z axz|]; last first.
  exists i; first by rewrite !inE eq_refl.
  exact/xe_fi/(@ball_center [uniformType of R]).
case: (lerP z y) => [lezy|ltyz].
  have /sayUf [j Dj fjz] : z \in `[a, y] by rewrite inE (itvP axz) lezy.
  by exists j => //; rewrite inE orbC Dj.
exists i; first by rewrite !inE eq_refl.
apply/xe_fi; rewrite /AbsRing_ball/ball_ absRE ger0_norm; last first.
  by rewrite subr_ge0 (itvP axz).
rewrite ltr_subl_addl -ltr_subl_addr; apply: ltr_trans ltyz.
by apply: ltr_distW; rewrite -absRE absrB.
Qed.

Lemma ler0_addgt0P (R : realFieldType) (x : R) :
  reflect (forall e, e > 0 -> x <= e) (x <= 0).
Proof.
apply: (iffP idP) => [lex0 e egt0|lex0].
  by apply: ler_trans lex0 _; apply: ltrW.
case: (lerP x 0) => // lt0x.
have /midf_lt [_] := lt0x; rewrite ltrNge -eqbF_neg => /eqP<-.
by rewrite add0r; apply: lex0; rewrite -[x]/((PosNum lt0x)%:num).
Qed.

Lemma IVT (f : R -> R) (a b v : R) :
  a <= b -> {in `[a, b], continuous f} ->
  minr (f a) (f b) <= v <= maxr (f a) (f b) ->
  exists2 c, c \in `[a, b] & f c = v.
Proof.
move=> leab; wlog : f v / f a <= f b.
  move=> ivt; case: (lerP (f a) (f b)) => [|/ltrW lefba].
    exact: ivt.
  move=> fcont fabv; have [] := ivt (fun x => - f x) (- v).
  - by rewrite ler_oppr opprK.
  - by move=> x /fcont; apply: (@continuousN _ [normedModType R of R^o]).
  - by rewrite -oppr_max -oppr_min ler_oppr opprK ler_oppr opprK andbC.
  by move=> c cab /eqP; rewrite eqr_opp => /eqP; exists c.
move=> lefab fcont; rewrite minr_l // maxr_r // => /andP [].
rewrite ler_eqVlt => /orP [/eqP<- _|ltfav].
  by exists a => //; rewrite inE lerr leab.
rewrite ler_eqVlt => /orP [/eqP->|ltvfb].
  by exists b => //; rewrite inE lerr leab.
set A := [pred c | (c <= b) && (f c <= v)].
have An0 : reals.nonempty A by exists a; apply/andP; split=> //; apply: ltrW.
have supA : has_sup A.
  by apply/has_supP; split=> //; exists b; apply/ubP => ? /andP [].
have supAab : sup A \in `[a, b].
  rewrite inE; apply/andP; split; last first.
    by apply: sup_le_ub => //; apply/ubP => ? /andP [].
  by apply: sup_upper_bound => //; rewrite inE leab andTb ltrW.
exists (sup A) => //; have lefsupv : f (sup A) <= v.
  rewrite lerNgt; apply/negP => ltvfsup.
  have vltfsup : 0 < f (sup A) - v by rewrite subr_gt0.
  have /fcont /(_ _ (locally_ball _ (PosNum vltfsup))) [_/posnumP[d] supdfe]
    := supAab.
  have [t At supd_t] := sup_adherent supA [gt0 of d%:num].
  suff /supdfe : ball (sup A) d%:num t.
    rewrite ball_absE /= absRE ltr_norml => /andP [_].
    by rewrite ltr_add2l ltr_oppr opprK ltrNge; have /andP [_ ->] := At.
  rewrite ball_absE /= absRE ger0_norm.
    by rewrite ltr_subl_addr -ltr_subl_addl.
  by rewrite subr_ge0 sup_upper_bound.
apply/eqP; rewrite eqr_le; apply/andP; split=> //.
rewrite -subr_le0; apply/ler0_addgt0P => _/posnumP[e].
rewrite ler_subl_addr -ler_subl_addl ltrW //.
have /fcont /(_ _ (locally_ball _ e)) [_/posnumP[d] supdfe] := supAab.
have atrF := at_right_proper_filter (sup A); near (at_right (sup A)) have x.
  have /supdfe /= : ball (sup A) d%:num x by near: x.
  rewrite ball_absE /= absRE => /ltr_distW; apply: ler_lt_trans.
  rewrite ler_add2r ltrW //; suff : forall t, t \in `](sup A), b] -> v < f t.
    by apply; rewrite inE; apply/andP; split; near: x.
  move=> t /andP [ltsupt letb]; rewrite ltrNge; apply/negP => leftv.
  move: ltsupt; rewrite ltrNge => /negP; apply; apply: sup_upper_bound => //.
  by rewrite inE letb leftv.
end_near; rewrite /= locally_simpl; [exists d%:num|exists 1|] => //.
exists (b - sup A).
  rewrite subr_gt0 ltr_def (itvP supAab) andbT; apply/negP => /eqP besup.
  by move: lefsupv; rewrite lerNgt -besup ltvfb.
move=> t lttb ltsupt; move: lttb; rewrite /AbsRing_ball /= absrB absRE.
by rewrite gtr0_norm ?subr_gt0 // ltr_add2r; apply: ltrW.
Qed.

(** Local properties in [R] *)

Lemma locally_interval (P : R -> Prop) (x : R) (a b : Rbar) :
  Rbar_lt a x -> Rbar_lt x b ->
  (forall (y : R), Rbar_lt a y -> Rbar_lt y b -> P y) ->
  locally x P.
Proof.
move => Hax Hxb Hp; case: (Rbar_lt_locally _ _ _ Hax Hxb) => d Hd.
exists d%:num => //= y; rewrite /AbsRing_ball /= absrB.
by move=> /Hd /andP[??]; apply: Hp.
Qed.

(** * Topology on [R]² *)

(* Lemma locally_2d_align : *)
(*   forall (P Q : R -> R -> Prop) x y, *)
(*   ( forall eps : posreal, (forall uv, ball (x, y) eps uv -> P uv.1 uv.2) -> *)
(*     forall uv, ball (x, y) eps uv -> Q uv.1 uv.2 ) -> *)
(*   {near x & y, forall x y, P x y} ->  *)
(*   {near x & y, forall x y, Q x y}. *)
(* Proof. *)
(* move=> P Q x y /= K => /locallyP [d _ H]. *)
(* apply/locallyP; exists d => // uv Huv. *)
(* by apply (K d) => //. *)
(* Qed. *)

(* Lemma locally_2d_1d_const_x : *)
(*   forall (P : R -> R -> Prop) x y, *)
(*   locally_2d x y P -> *)
(*   locally y (fun t => P x t). *)
(* Proof. *)
(* move=> P x y /locallyP [d _ Hd]. *)
(* exists d => // z Hz. *)
(* by apply (Hd (x, z)). *)
(* Qed. *)

(* Lemma locally_2d_1d_const_y : *)
(*   forall (P : R -> R -> Prop) x y, *)
(*   locally_2d x y P -> *)
(*   locally x (fun t => P t y). *)
(* Proof. *)
(* move=> P x y /locallyP [d _ Hd]. *)
(* apply/locallyP; exists d => // z Hz. *)
(* by apply (Hd (z, y)). *)
(* Qed. *)

Lemma locally_2d_1d_strong (P : R -> R -> Prop) (x y : R):
  (\near x & y, P x y) ->
  \forall u \near x & v \near y,
      forall (t : R), 0 <= t <= 1 ->
      \forall z \near t, \forall a \near (x + z * (u - x))
                               & b \near (y + z * (v - y)), P a b.
Proof.
(* move=> P x y. *)
(* apply locally_2d_align => eps HP uv Huv t Ht. *)
(* set u := uv.1. set v := uv.2. *)
(* have Zm : 0 <= Num.max `|u - x| `|v - y| by rewrite ler_maxr 2!normr_ge0. *)
(* rewrite ler_eqVlt in Zm. *)
(* case/orP : Zm => Zm. *)
(* - apply filterE => z. *)
(*   apply/locallyP. *)
(*   exists eps => // pq. *)
(*   rewrite !(RminusE,RmultE,RplusE). *)
(*   move: (Zm). *)
(*   have : Num.max `|u - x| `|v - y| <= 0 by rewrite -(eqP Zm). *)
(*   rewrite ler_maxl => /andP[H1 H2] _. *)
(*   rewrite (_ : u - x = 0); last by apply/eqP; rewrite -normr_le0. *)
(*   rewrite (_ : v - y = 0); last by apply/eqP; rewrite -normr_le0. *)
(*   rewrite !(mulr0,addr0); by apply HP. *)
(* - have : Num.max (`|u - x|) (`|v - y|) < eps. *)
(*     rewrite ltr_maxl; apply/andP; split. *)
(*     - case: Huv => /sub_ball_abs /=; by rewrite mul1r absrB. *)
(*     - case: Huv => _ /sub_ball_abs /=; by rewrite mul1r absrB. *)
(*   rewrite -subr_gt0 => /RltP H1. *)
(*   set d1 := mkposreal _ H1. *)
(*   have /RltP H2 : 0 < pos d1 / 2 / Num.max `|u - x| `|v - y| *)
(*     by rewrite mulr_gt0 // invr_gt0. *)
(*   set d2 := mkposreal _ H2. *)
(*   exists d2 => // z Hz. *)
(*   apply/locallyP. *)
(*   exists [posreal of d1 / 2] => //= pq Hpq. *)
(*   set p := pq.1. set q := pq.2. *)
(*   apply HP; split. *)
(*   + apply/sub_abs_ball => /=. *)
(*     rewrite absrB. *)
(*     rewrite (_ : p - x = p - (x + z * (u - x)) + (z - t + t) * (u - x)); last first. *)
(*       by rewrite subrK opprD addrA subrK. *)
(*     apply: (ler_lt_trans (ler_abs_add _ _)). *)
(*     rewrite (_ : pos eps = pos d1 / 2 + (pos eps - pos d1 / 2)); last first. *)
(*       by rewrite addrCA subrr addr0. *)
(*     rewrite (_ : pos eps - _ = d1) // in Hpq. *)
(*     case: Hpq => /sub_ball_abs Hp /sub_ball_abs Hq. *)
(*     rewrite mul1r /= (_ : pos eps - _ = d1) // !(RminusE,RplusE,RmultE,RdivE) // in Hp, Hq. *)
(*     rewrite absrB in Hp. rewrite absrB in Hq. *)
(*     rewrite (ltr_le_add Hp) // (ler_trans (absrM _ _)) //. *)
(*     apply (@ler_trans _ ((pos d2 + 1) * Num.max `|u - x| `|v - y|)). *)
(*     apply ler_pmul; [by rewrite normr_ge0 | by rewrite normr_ge0 | | ]. *)
(*     rewrite (ler_trans (ler_abs_add _ _)) // ler_add //. *)
(*     move/sub_ball_abs : Hz; rewrite mul1r => tzd2; by rewrite absrB ltrW. *)
(*     rewrite absRE ger0_norm //; by case/andP: Ht. *)
(*     by rewrite ler_maxr lerr. *)
(*     rewrite /d2 /d1 /=. *)
(*     set n := Num.max _ _. *)
(*     rewrite mulrDl mul1r -mulrA mulVr ?unitfE ?lt0r_neq0 // mulr1. *)
(*     rewrite ler_sub_addr addrAC -mulrDl -mulr2n -mulr_natr. *)
(*     by rewrite -mulrA mulrV ?mulr1 ?unitfE // subrK. *)
(*   + apply/sub_abs_ball => /=. *)
(*     rewrite absrB. *)
(*     rewrite (_ : (q - y) = (q - (y + z * (v - y)) + (z - t + t) * (v - y))); last first. *)
(*       by rewrite subrK opprD addrA subrK. *)
(*     apply: (ler_lt_trans (ler_abs_add _ _)). *)
(*     rewrite (_ : pos eps = pos d1 / 2 + (pos eps - pos d1 / 2)); last first. *)
(*       by rewrite addrCA subrr addr0. *)
(*     rewrite (_ : pos eps - _ = d1) // in Hpq. *)
(*     case: Hpq => /sub_ball_abs Hp /sub_ball_abs Hq. *)
(*     rewrite mul1r /= (_ : pos eps - _ = d1) // !(RminusE,RplusE,RmultE,RdivE) // in Hp, Hq. *)
(*     rewrite absrB in Hp. rewrite absrB in Hq. *)
(*     rewrite (ltr_le_add Hq) // (ler_trans (absrM _ _)) //. *)
(*     rewrite (@ler_trans _ ((pos d2 + 1) * Num.max `|u - x| `|v - y|)) //. *)
(*     apply ler_pmul; [by rewrite normr_ge0 | by rewrite normr_ge0 | | ]. *)
(*     rewrite (ler_trans (ler_abs_add _ _)) // ler_add //. *)
(*     move/sub_ball_abs : Hz; rewrite mul1r => tzd2; by rewrite absrB ltrW. *)
(*     rewrite absRE ger0_norm //; by case/andP: Ht. *)
(*     by rewrite ler_maxr lerr orbT. *)
(*     rewrite /d2 /d1 /=. *)
(*     set n := Num.max _ _. *)
(*     rewrite mulrDl mul1r -mulrA mulVr ?unitfE ?lt0r_neq0 // mulr1. *)
(*     rewrite ler_sub_addr addrAC -mulrDl -mulr2n -mulr_natr. *)
(*     by rewrite -mulrA mulrV ?mulr1 ?unitfE // subrK. *)
(* Qed. *)
Admitted.

(* TODO redo *)
(* Lemma locally_2d_1d (P : R -> R -> Prop) x y : *)
(*   locally_2d x y P -> *)
(*   locally_2d x y (fun u v => forall t, 0 <= t <= 1 -> locally_2d (x + t * (u - x)) (y + t * (v - y)) P). *)
(* Proof. *)
(* move/locally_2d_1d_strong. *)
(* apply: locally_2d_impl. *)
(* apply locally_2d_forall => u v H t Ht. *)
(* specialize (H t Ht). *)
(* have : locally t (fun z => locally_2d (x + z * (u - x)) (y + z * (v - y)) P) by []. *)
(* by apply: locally_singleton. *)
(* Qed. *)

(* TODO redo *)
(* Lemma locally_2d_ex_dec : *)
(*   forall P x y, *)
(*   (forall x y, P x y \/ ~P x y) -> *)
(*   locally_2d x y P -> *)
(*   {d : posreal | forall u v, `|u - x| < d -> `|v - y| < d -> P u v}. *)
(* Proof. *)
(* move=> P x y P_dec H. *)
(* destruct (@locally_ex _ (x, y) (fun z => P (fst z) (snd z))) as [d Hd]. *)
(* - move: H => /locallyP [e _ H]. *)
(*   by apply/locallyP; exists e. *)
(* exists d=>  u v Hu Hv. *)
(* by apply (Hd (u, v)) => /=; split; apply sub_abs_ball; rewrite absrB. *)
(* Qed. *)

(** * Some Topology on [Rbar] *)

(* NB: already defined in R_scope in Rbar.v *)
Notation "'+oo'" := p_infty : real_scope.
Notation "'-oo'" := m_infty : real_scope.

Definition Rbar_locally' (a : Rbar) (P : R -> Prop) :=
  match a with
    | Finite a => locally' a P
    | +oo => exists M : R, forall x, M < x -> P x
    | -oo => exists M : R, forall x, x < M -> P x
  end.
Definition Rbar_locally (a : Rbar) (P : R -> Prop) :=
  match a with
    | Finite a => locally a P
    | +oo => exists M : R, forall x, M < x -> P x
    | -oo => exists M : R, forall x, x < M -> P x
  end.

Canonical Rbar_eqType := EqType Rbar gen_eqMixin.
Canonical Rbar_choiceType := ChoiceType Rbar gen_choiceMixin.
Canonical Rbar_pointed := PointedType Rbar (+oo).
Canonical Rbar_filter := FilteredType R Rbar (Rbar_locally).

Global Instance Rbar_locally'_filter : forall x, ProperFilter (Rbar_locally' x).
Proof.
case=> [x||]; first exact: Rlocally'_proper.
  apply Build_ProperFilter.
    by move=> P [M gtMP]; exists (M + 1); apply: gtMP; rewrite ltr_addl.
  split=> /= [|P Q [MP gtMP] [MQ gtMQ] |P Q sPQ [M gtMP]]; first by exists 0.
    by exists (maxr MP MQ) => ?; rewrite ltr_maxl => /andP [/gtMP ? /gtMQ].
  by exists M => ? /gtMP /sPQ.
apply Build_ProperFilter.
  by move=> P [M ltMP]; exists (M - 1); apply: ltMP; rewrite gtr_addl oppr_lt0.
split=> /= [|P Q [MP ltMP] [MQ ltMQ] |P Q sPQ [M ltMP]]; first by exists 0.
  by exists (minr MP MQ) => ?; rewrite ltr_minr => /andP [/ltMP ? /ltMQ].
by exists M => ? /ltMP /sPQ.
Qed.

Global Instance Rbar_locally_filter : forall x, ProperFilter (Rbar_locally x).
Proof.
case=> [x||].
by apply/locally_filter.
exact: (Rbar_locally'_filter +oo).
exact: (Rbar_locally'_filter -oo).
Qed.

Definition bounded (K : absRingType) (V : normedModType K) (A : set V) :=
  \forall M \near +oo, A `<=` [set x | `|[x]| < M].

Lemma compact_bounded (K : absRingType) (V : normedModType K) (A : set V) :
  compact A -> bounded A.
Proof.
rewrite compact_cover => Aco.
have covA : A `<=` \bigcup_(n : int) [set p | `|[p]| < n%:~R].
  move=> p Ap; exists (ifloor `|[p]| + 1) => //.
  by rewrite rmorphD /= -floorE floorS_gtr.
have /Aco [] := covA.
  move=> n _; rewrite openE => p; rewrite -subr_gt0 => ltpn.
  apply/locallyP; exists (n%:~R - `|[p]|) => // q.
  rewrite -ball_normE /= ltr_subr_addr normmB; apply: ler_lt_trans.
  by rewrite -{1}(subrK p q) ler_normm_add.
move=> D _ DcovA.
exists (bigmaxr 0 [seq n%:~R | n <- enum_fset D]).
move=> x ltmaxx p /DcovA [n Dn /ltr_trans]; apply; apply: ler_lt_trans ltmaxx.
have ltin : (index n (enum_fset D) < size (enum_fset D))%N by rewrite index_mem.
rewrite -(nth_index 0 Dn) -(nth_map _ 0) //; apply: bigmaxr_ler.
by rewrite size_map.
Qed.

Lemma rV_compact (T : topologicalType) n (A : 'I_n.+1 -> set T) :
  (forall i, compact (A i)) ->
  compact [ set v : 'rV[T]_n.+1 | forall i, A i (v ord0 i)].
Proof.
move=> Aico.
have : @compact (product_topologicalType _) [set f | forall i, A i (f i)].
  by apply: tychonoff.
move=> Aco F FF FA.
set G := [set [set f : 'I_n.+1 -> T | B (\row_j f j)] | B in F].
have row_simpl (v : 'rV[T]_n.+1) : \row_j (v ord0 j) = v.
  by apply/rowP => ?; rewrite mxE.
have row_simpl' (f : 'I_n.+1 -> T) : (\row_j f j) ord0 = f.
  by rewrite funeqE=> ?; rewrite mxE.
have [f [Af clGf]] : [set f | forall i, A i (f i)] `&`
  @cluster (product_topologicalType _) G !=set0.
  suff GF : ProperFilter G.
    apply: Aco; exists [set v : 'rV[T]_n.+1 | forall i, A i (v ord0 i)] => //.
    by rewrite predeqE => f; split => Af i; [have := Af i|]; rewrite row_simpl'.
  apply Build_ProperFilter.
    move=> _ [C FC <-]; have /filter_ex [v Cv] := FC.
    by exists (v ord0); rewrite row_simpl.
  split.
  - by exists setT => //; apply: filterT.
  - by move=> _ _ [C FC <-] [D FD <-]; exists (C `&` D) => //; apply: filterI.
  move=> C D sCD [E FE EeqC]; exists [set v : 'rV[T]_n.+1 | D (v ord0)].
    by apply: filterS FE => v Ev; apply/sCD; rewrite -EeqC row_simpl.
  by rewrite predeqE => ?; rewrite row_simpl'.
exists (\row_j f j); split; first by move=> i; rewrite mxE; apply: Af.
move=> C D FC f_D; have {f_D} f_D :
  locally (f : product_topologicalType _) [set g | D (\row_j g j)].
  have [E f_E sED] := f_D; rewrite locallyE.
  set Pj := fun j Bj => neigh (f j) Bj /\ Bj `<=` E ord0 j.
  have exPj : forall j, exists Bj, neigh (f j) Bj /\ Bj `<=` E ord0 j.
    move=> j; have := f_E ord0 j; rewrite locallyE => - [Bj].
    by rewrite row_simpl'; exists Bj.
  exists [set g | forall j, (get (Pj j)) (g j)]; split; last first.
    move=> g Pg; apply: sED => i j; rewrite ord1 row_simpl'.
    by have /getPex [_ /(_ _ (Pg j))] := exPj j.
  split; last by move=> j; have /getPex [[]] := exPj j.
  exists [set [set g | forall j, get (Pj j) (g j)] | k in 'I_n.+1];
    last first.
    rewrite predeqE => g; split; first by move=> [_ [_ _ <-]].
    move=> Pg; exists [set g | forall j, get (Pj j) (g j)] => //.
    by exists ord0.
  move=> _ [_ _ <-].
  exists (seq_fset [seq (@^~ j) @^-1` (get (Pj j)) | j : 'I_n.+1]).
    move=> B'; rewrite seq_fsetE => /mapP [j _ ->]; rewrite inE.
    apply/asboolP; exists j => //; exists (get (Pj j)) => //.
    by have /getPex [[]] := exPj j.
  rewrite predeqE => g; split=> [Ig j|Ig B'].
    apply: (Ig ((@^~ j) @^-1` (get (Pj j)))).
    by rewrite seq_fsetE; apply/mapP; exists j => //; rewrite mem_enum.
  by rewrite seq_fsetE => /mapP [j _ ->]; apply: Ig.
have GC : G [set g | C (\row_j g j)] by exists C.
by have [g []] := clGf _ _ GC f_D; exists (\row_j (g j : T)).
Qed.

Lemma bounded_closed_compact n (A : set 'rV[R]_n.+1) :
  bounded A -> closed A -> compact A.
Proof.
move=> [M normAltM] Acl.
have Mnco : compact
  [set v : 'rV[R]_n.+1 | (forall i, (v ord0 i) \in `[(- (M + 1)), (M + 1)])].
  apply: (@rV_compact _ _ (fun _ => [set x | x \in `[(- (M + 1)), (M + 1)]])).
  by move=> _; apply: segment_compact.
apply: subclosed_compact Acl Mnco _ => v /normAltM normvltM i.
suff /ltrW : `|[v ord0 i : R^o]| < M + 1 by rewrite [ `|[_]| ]absRE ler_norml.
apply: ler_lt_trans (normvltM _ _); last by rewrite ltr_addl.
have vinseq : `|v ord0 i| \in [seq `|v ij.1 ij.2| | ij : 'I_1 * 'I_n.+1].
  by apply/mapP; exists (ord0, i) => //=; rewrite mem_enum.
rewrite -[X in X <= _](nth_index 0 vinseq); apply: bigmaxr_ler.
by rewrite index_mem.
Qed.

(** Open sets in [Rbar] *)

Lemma open_Rbar_lt y : open (fun u : R => Rbar_lt u y).
Proof.
case: y => [y||] /=.
exact: open_lt.
by rewrite trueE; apply: openT.
by rewrite falseE; apply: open0.
Qed.

Lemma open_Rbar_gt y : open (fun u : R => Rbar_lt y u).
Proof.
case: y => [y||] /=.
exact: open_gt.
by rewrite falseE; apply: open0.
by rewrite trueE; apply: openT.
Qed.

Lemma open_Rbar_lt' x y : Rbar_lt x y -> Rbar_locally x (fun u => Rbar_lt u y).
Proof.
case: x => [x|//|] xy; first exact: open_Rbar_lt.
case: y => [y||//] /= in xy *.
exists y => /= x ? //.
by exists 0.
Qed.

Lemma open_Rbar_gt' x y : Rbar_lt y x -> Rbar_locally x (fun u => Rbar_lt y u).
Proof.
case: x => [x||] //=; do ?[exact: open_Rbar_gt];
  case: y => [y||] //=; do ?by exists 0.
by exists y => x yx //=.
Qed.

Lemma Rbar_locally'_le x : Rbar_locally' x --> Rbar_locally x.
Proof.
move: x => [x P [_/posnumP[e] HP] |x P|x P] //=.
by exists e%:num => // ???; apply: HP.
Qed.

Lemma Rbar_locally'_le_finite (x : R) : Rbar_locally' x --> locally x.
Proof.
by move=> P [_/posnumP[e] HP] //=; exists e%:num => // ???; apply: HP.
Qed.

(** * Some limits on real functions *)

Definition Rbar_loc_seq (x : Rbar) (n : nat) := match x with
    | Finite x => x + (INR n + 1)^-1
    | +oo => INR n
    | -oo => - INR n
  end.

Lemma flim_Rbar_loc_seq x : Rbar_loc_seq x --> Rbar_locally' x.
Proof.
move=> P; rewrite /Rbar_loc_seq.
case: x => /= [x [_/posnumP[delta] Hp] |[delta Hp] |[delta Hp]]; last 2 first.
    have /ZnatP [N Nfloor] : ifloor (maxr delta 0) \is a Znat.
      by rewrite Znat_def ifloor_ge0 ler_maxr lerr orbC.
    exists N.+1 => // n ltNn; apply: Hp.
    have /ler_lt_trans : delta <= maxr delta 0 by rewrite ler_maxr lerr.
    apply; apply: ltr_le_trans (floorS_gtr _) _; rewrite floorE Nfloor.
    by rewrite -(@natrD [ringType of R] N 1) INRE ler_nat addn1.
  have /ZnatP [N Nfloor] : ifloor (maxr (- delta) 0) \is a Znat.
    by rewrite Znat_def ifloor_ge0 ler_maxr lerr orbC.
  exists N.+1 => // n ltNn; apply: Hp; rewrite ltr_oppl.
  have /ler_lt_trans : - delta <= maxr (- delta) 0 by rewrite ler_maxr lerr.
  apply; apply: ltr_le_trans (floorS_gtr _) _; rewrite floorE Nfloor.
  by rewrite -(@natrD [ringType of R] N 1) INRE ler_nat addn1.
have /ZnatP [N Nfloor] : ifloor (delta%:num^-1) \is a Znat.
  by rewrite Znat_def ifloor_ge0.
exists N => // n leNn; have gt0Sn : 0 < INR n + 1.
  by apply: ltr_spaddr => //; apply/RleP/pos_INR.
apply: Hp; last first.
  by rewrite eq_sym addrC -subr_eq subrr eq_sym; apply/invr_neq0/lt0r_neq0.
rewrite /AbsRing_ball /= opprD addrA subrr absrB subr0.
rewrite absRE gtr0_norm; last by rewrite invr_gt0.
rewrite -[X in X < _]mulr1 ltr_pdivr_mull // -ltr_pdivr_mulr // div1r.
apply: ltr_le_trans (floorS_gtr _) _; rewrite floorE Nfloor ler_add //.
by rewrite INRE ler_nat.
Qed.

(* TODO: express using ball?*)
Lemma continuity_pt_locally f x : continuity_pt f x <->
  forall eps : posreal, locally x (fun u => `|f u - f x| < eps).
Proof.
split=> [fcont e|fcont _/RltP/posnumP[e]]; last first.
  have [_/posnumP[d] xd_fxe] := fcont e.
  exists d%:num; split; first by apply/RltP; have := [gt0 of d%:num].
  by move=> y [_ /RltP yxd]; apply/RltP/xd_fxe; rewrite /AbsRing_ball /= absrB.
have /RltP egt0 := [gt0 of e%:num].
have [_ [/RltP/posnumP[d] dx_fxe]] := fcont e%:num egt0.
exists d%:num => // y xyd; case: (eqVneq x y) => [->|xney].
  by rewrite subrr absr0.
apply/RltP/dx_fxe; split; first by split=> //; apply/eqP.
by have /RltP := xyd; rewrite absrB.
Qed.

Lemma continuity_pt_flim (f : R -> R) (x : R) :
  continuity_pt f x <-> {for x, continuous f}.
Proof.
eapply iff_trans; first exact: continuity_pt_locally.
apply iff_sym.
have FF : Filter (f @ x) by typeclasses eauto.
case: (@flim_ballP _ (f @ x) FF (f x)) => {FF}H1 H2.
(* TODO: in need for lemmas and/or refactoring of already existing lemmas (ball vs. Rabs) *)
split => [{H2} /H1{H1} H1 eps|{H1} H].
- have {H1} [//|_/posnumP[x0] Hx0] := H1 eps%:num.
  exists x0%:num => // Hx0' /Hx0 /=.
  by rewrite ball_absE /= absrB; apply.
- apply H2 => _ /posnumP[eps]; move: (H eps) => {H} [_ /posnumP[x0] Hx0].
  exists x0%:num => // y /Hx0 /= {Hx0}Hx0.
  by rewrite ball_absE /= absrB.
Qed.

Lemma continuity_ptE (f : R -> R) (x : R) :
  continuity_pt f x <-> {for x, continuous f}.
Proof. exact: continuity_pt_flim. Qed.

Lemma continuous_withinNx {U V : uniformType}
  (f : U -> V) x :
  {for x, continuous f} <-> f @ locally' x --> f x.
Proof.
split=> - cfx P /= fxP.
  rewrite /locally' !near_simpl near_withinE.
  by rewrite /locally'; apply: flim_within; apply/cfx.
 (* :BUG: ssr apply: does not work,
    because the type of the filter is not infered *)
rewrite !locally_nearE !near_map !near_locally in fxP *.
have /= := cfx P fxP.
(* TODO: make things appear in canonical form i.e. {near x, ...} *)
rewrite !near_simpl => /filterP [//= Q Qx QP].
apply/filterP; exists (fun y => y != x -> Q y) => // y Qy.
by have [->|/Qy /QP //] := eqVneq y x; apply: locally_singleton.
Qed.

Lemma continuity_pt_flim' f x :
  continuity_pt f x <-> f @ locally' x --> f x.
Proof. by rewrite continuity_ptE continuous_withinNx. Qed.

Lemma continuity_pt_locally' f x :
  continuity_pt f x <->
  forall eps : R, 0 < eps -> locally' x (fun u => `|f x - f u| < eps)%R.
Proof.
by rewrite continuity_pt_flim' (@flim_normP _ [normedModType R of R^o]).
Qed.

Lemma locally_pt_comp (P : R -> Prop) (f : R -> R) (x : R) :
  locally (f x) P -> continuity_pt f x -> \near x, P (f x).
Proof. by move=> Lf /continuity_pt_flim; apply. Qed.<|MERGE_RESOLUTION|>--- conflicted
+++ resolved
@@ -1788,7 +1788,6 @@
 Section limit_composition.
 
 Context {K : absRingType} {V : normedModType K} {T : topologicalType}.
-<<<<<<< HEAD
 
 Lemma lim_cst (F : set (set T)) (FF : Filter F) (k : V) : (fun=> k) @ F --> k.
 Proof.
@@ -1796,15 +1795,6 @@
 rewrite nearE /= subrr normm0; apply: (filterS _ filterT); by move=> *.
 Qed.
 
-=======
-
-Lemma lim_cst (F : set (set T)) (FF : Filter F) (k : V) : (fun=> k) @ F --> k.
-Proof.
-apply/flim_normP => _/posnumP[e].
-rewrite nearE /= subrr normm0; apply: (filterS _ filterT); by move=> *.
-Qed.
-
->>>>>>> 14e2dae6
 Lemma lim_add (F : set (set T)) (FF : Filter F) (f g : T -> V) (a b : V) :
   f @ F --> a -> g @ F --> b -> (f \+ g) @ F --> a + b.
 Proof.
@@ -1837,13 +1827,6 @@
   {for x, continuous f} -> {for x, continuous (k \*: f)}.
 Proof. by move=> ?; apply: lim_scaler. Qed.
 
-<<<<<<< HEAD
-Lemma continuousZl (k : T -> K) (f : V) x :
-  {for x, continuous k} -> {for x, continuous (fun z => k z *: f)}.
-Proof. by move=> ?; apply: lim_scalel. Qed.
-
-=======
->>>>>>> 14e2dae6
 Lemma lim_opp (F : set (set T)) (FF : Filter F) (f : T -> V) (a : V) :
   f @ F --> a -> (fun x => - f x) @ F --> - a.
 Proof.
