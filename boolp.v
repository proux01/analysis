--- conflicted
+++ resolved
@@ -41,22 +41,6 @@
 Require Import ClassicalEpsilon.
 
 (* -------------------------------------------------------------------- *)
-<<<<<<< HEAD
-(* Functional extensionality *)
-
-Lemma funext {T U : Type} (f g : T -> U) : (f =1 g) -> f = g.
-Proof. exact: functional_extensionality. Qed.
-
-(* -------------------------------------------------------------------- *)
-(* Propositional extensionality *)
-
-Lemma propeqE (P Q : Prop) : (P = Q) = (P <-> Q).
-Proof.
-apply: propositional_extensionality; split => [-> // |].
-exact: propositional_extensionality.
-Qed.
-
-=======
 Record mextentionality := {
   _ : forall (P Q : Prop), (P <-> Q) -> (P = Q);
   _ : forall {T U : Type} (f g : T -> U),
@@ -79,8 +63,6 @@
 Lemma propeqE (P Q : Prop) : (P = Q) = (P <-> Q).
 Proof. by apply: propext; split=> [->|/propext]. Qed.
 
-
->>>>>>> 14e2dae6
 Lemma funeqE {T U : Type} (f g : T -> U) : (f = g) = (f =1 g).
 Proof. by rewrite propeqE; split=> [->//|/funext]. Qed.
 
@@ -112,41 +94,6 @@
 by rewrite propeqE; split=> [->//|?]; rewrite funeq3E=> ???; rewrite propeqE.
 Qed.
 
-<<<<<<< HEAD
-=======
-
-(* -------------------------------------------------------------------- *)
-Record mclassic := {
-  _ : forall (P : Prop), {P} + {~P};
-  _ : forall T, Choice.mixin_of T
-}.
-
-Lemma classic : mclassic.
-Proof.
-split=> [|T]; first exact: excluded_middle_informative.
-exists (fun (P : pred T) (n : nat) =>
-  if excluded_middle_informative (exists x, P x) isn't left ex then None
-  else Some (projT1 (constructive_indefinite_description _ ex)))
-  => [P n x|P [x Px]|P Q /funext -> //].
-  case: excluded_middle_informative => // ex [<- ];
-  by case: constructive_indefinite_description.
-by exists 0; case: excluded_middle_informative => // -[]; exists x.
-Qed.
-
-Lemma gen_choiceMixin {T : Type} : Choice.mixin_of T.
-Proof. by case: classic. Qed.
-
-Lemma pselect (P : Prop): {P}+{~P}.
-Proof. by case: classic. Qed.
-
-Lemma pdegen (P : Prop): P = True \/ P = False.
-Proof. by have [p|Np] := pselect P; [left|right]; rewrite propeqE. Qed.
-
-Lemma lem (P : Prop): P \/ ~P.
-Proof. by case: (pselect P); tauto. Qed.
-
-(* -------------------------------------------------------------------- *)
->>>>>>> 14e2dae6
 Lemma trueE : true = True :> Prop.
 Proof. by rewrite propeqE; split. Qed.
 
