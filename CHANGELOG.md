--- conflicted
+++ resolved
@@ -64,13 +64,8 @@
   + new lemma `continuous_within_itvP`.
 
 - in file `realfun.v`,
-<<<<<<< HEAD
-  + new definitions `itv_partition`, `itv_partitionL`, `itv_partitionR`, 
-    `variation`, `variations`, `bounded_variation`, `total_variation`, 
-=======
   + new definitions `itv_partition`, `itv_partitionL`, `itv_partitionR`,
     `variation`, `variations`, `bounded_variation`, `total_variation`,
->>>>>>> 92585821
     `neg_tv`, and `pos_tv`.
 
   + new lemmas `left_right_continuousP`,
@@ -79,16 +74,6 @@
   + new lemmas `itv_partition_nil`, `itv_partition_cons`, `itv_partition1`,
     `itv_partition_size_neq0`, `itv_partitionxx`, `itv_partition_le`,
     `itv_partition_cat`, `itv_partition_nth_size`,
-<<<<<<< HEAD
-    `itv_partition_nth_ge`, `itv_partition_nth_le`, 
-    `nondecreasing_fun_itv_partition`, `nonincreasing_fun_itv_partition`, 
-    `itv_partitionLP`, `itv_partitionRP`, `in_itv_partition`, 
-    `notin_itv_partition`, `itv_partition_rev`,
-
-  + new lemmas `variation_zip`, `variation_prev`, `variation_next`, `variation_nil`,
-    `variation_ge0`, `variationN`, `variation_le`, `nondecreasing_variation`, 
-    `nonincreasing_variation`, `variationD`, `variation_itv_partitionLR`, 
-=======
     `itv_partition_nth_ge`, `itv_partition_nth_le`,
     `nondecreasing_fun_itv_partition`, `nonincreasing_fun_itv_partition`,
     `itv_partitionLP`, `itv_partitionRP`, `in_itv_partition`,
@@ -97,17 +82,12 @@
   + new lemmas `variation_zip`, `variation_prev`, `variation_next`, `variation_nil`,
     `variation_ge0`, `variationN`, `variation_le`, `nondecreasing_variation`,
     `nonincreasing_variation`, `variationD`, `variation_itv_partitionLR`,
->>>>>>> 92585821
     `le_variation`, `variation_opp_rev`, `variation_rev_opp`
 
   + new lemmas `variations_variation`, `variations_neq0`, `variationsN`, `variationsxx`
 
   + new lemmas `bounded_variationxx`, `bounded_variationD`, `bounded_variationN`,
-<<<<<<< HEAD
-    `bounded_variationl`, `bounded_variationr`, `variations_opp`, 
-=======
     `bounded_variationl`, `bounded_variationr`, `variations_opp`,
->>>>>>> 92585821
     `nondecreasing_bounded_variation`
 
   + new lemmas `total_variationxx`, `total_variation_ge`, `total_variation_ge0`,
