{
  ## DO NOT CHANGE THIS
  format = "1.0.0";
  ## unless you made an automated or manual update
  ## to another supported format.

  ## The attribute to build from the local sources,
  ## either using nixpkgs data or the overlays located in `.nix/coq-overlays`
  ## Will determine the default main-job of the bundles defined below
  attribute = "mathcomp-analysis";

  ## If you want to select a different attribute (to build from the local sources as well)
  ## when calling `nix-shell` and `nix-build` without the `--argstr job` argument
  shell-attribute = "mathcomp-analysis-single";

  ## Maybe the shortname of the library is different from
  ## the name of the nixpkgs attribute, if so, set it here:
  # pname = "{{shortname}}";

  ## Lists the dependencies, phrased in terms of nix attributes.
  ## No need to list Coq, it is already included.
  ## These dependencies will systematically be added to the currently
  ## known dependencies, if any more than Coq.
  ## /!\ Remove this field as soon as the package is available on nixpkgs.
  ## /!\ Manual overlays in `.nix/coq-overlays` should be preferred then.
  # buildInputs = [ ];

  ## Indicate the relative location of your _CoqProject
  ## If not specified, it defaults to "_CoqProject"
  # coqproject = "_CoqProject";

  ## select an entry to build in the following `bundles` set
  ## defaults to "default"
<<<<<<< HEAD
  default-bundle = "8.18";
=======
  default-bundle = "8.16";
>>>>>>> 92585821

  ## write one `bundles.name` attribute set per
  ## alternative configuration
  ## When generating GitHub Action CI, one workflow file
  ## will be created per bundle
<<<<<<< HEAD
  bundles."8.15".coqPackages.coq.override.version = "8.15";
  bundles."8.16".push-branches = [ "master" "hierarchy-builder" ];
  bundles."8.16".coqPackages.coq.override.version = "8.16";
  bundles."8.17".push-branches = [ "master" "hierarchy-builder" ];
  bundles."8.17".coqPackages.coq.override.version = "8.17";
  bundles."8.18".push-branches = [ "master" "hierarchy-builder" ];
  bundles."8.18".coqPackages.coq.override.version = "8.18";
  bundles."8.19".push-branches = [ "master" "hierarchy-builder" ];
  bundles."8.19".coqPackages.coq.override.version = "8.19";
=======
  bundles."8.16".push-branches = [ "master" "hierarchy-builder" ];
  bundles."8.16".coqPackages = {
    coq.override.version = "8.16";
    mathcomp.override.version = "mathcomp-2.0.0";
    mathcomp-finmap.override.version = "master";
  };
  bundles."8.17".push-branches = [ "master" "hierarchy-builder" ];
  bundles."8.17".coqPackages = {
    coq.override.version = "8.17";
    mathcomp.override.version = "mathcomp-2.0.0";
    mathcomp-finmap.override.version = "master";
  };
  bundles."8.18".push-branches = [ "master" "hierarchy-builder" ];
  bundles."8.18".coqPackages = {
    coq.override.version = "8.18";
    mathcomp.override.version = "mathcomp-2.0.0";
    mathcomp-finmap.override.version = "master";
  };
>>>>>>> 92585821

  bundles."master".push-branches = [ "master" "hierarchy-builder" ];
  bundles."master".coqPackages = {
    coq.override.version = "master";
    coq-elpi.override.version = "coq-master";
    hierarchy-builder.override.version = "master";
<<<<<<< HEAD
    mathcomp.override.version = "mathcomp-1";
=======
    mathcomp.override.version = "master";
>>>>>>> 92585821
    mathcomp-bigenough.override.version = "1.0.1";
    mathcomp-finmap.override.version = "master";
  };

  ## Cachix caches to use in CI
  ## Below we list some standard ones
  cachix.coq = {};
  cachix.math-comp.authToken = "CACHIX_AUTH_TOKEN";
  cachix.coq-community = {};

  ## If you have write access to one of these caches you can
  ## provide the auth token or signing key through a secret
  ## variable on GitHub. Then, you should give the variable
  ## name here. For instance, coq-community projects can use
  ## the following line instead of the one above:
  # cachix.coq-community.authToken = "CACHIX_AUTH_TOKEN";

  ## Or if you have a signing key for a given Cachix cache:
  # cachix.my-cache.signingKey = "CACHIX_SIGNING_KEY"

  ## Note that here, CACHIX_AUTH_TOKEN and CACHIX_SIGNING_KEY
  ## are the names of secret variables. They are set in
  ## GitHub's web interface.
}<|MERGE_RESOLUTION|>--- conflicted
+++ resolved
@@ -31,27 +31,12 @@
 
   ## select an entry to build in the following `bundles` set
   ## defaults to "default"
-<<<<<<< HEAD
-  default-bundle = "8.18";
-=======
   default-bundle = "8.16";
->>>>>>> 92585821
 
   ## write one `bundles.name` attribute set per
   ## alternative configuration
   ## When generating GitHub Action CI, one workflow file
   ## will be created per bundle
-<<<<<<< HEAD
-  bundles."8.15".coqPackages.coq.override.version = "8.15";
-  bundles."8.16".push-branches = [ "master" "hierarchy-builder" ];
-  bundles."8.16".coqPackages.coq.override.version = "8.16";
-  bundles."8.17".push-branches = [ "master" "hierarchy-builder" ];
-  bundles."8.17".coqPackages.coq.override.version = "8.17";
-  bundles."8.18".push-branches = [ "master" "hierarchy-builder" ];
-  bundles."8.18".coqPackages.coq.override.version = "8.18";
-  bundles."8.19".push-branches = [ "master" "hierarchy-builder" ];
-  bundles."8.19".coqPackages.coq.override.version = "8.19";
-=======
   bundles."8.16".push-branches = [ "master" "hierarchy-builder" ];
   bundles."8.16".coqPackages = {
     coq.override.version = "8.16";
@@ -70,18 +55,13 @@
     mathcomp.override.version = "mathcomp-2.0.0";
     mathcomp-finmap.override.version = "master";
   };
->>>>>>> 92585821
 
   bundles."master".push-branches = [ "master" "hierarchy-builder" ];
   bundles."master".coqPackages = {
     coq.override.version = "master";
     coq-elpi.override.version = "coq-master";
     hierarchy-builder.override.version = "master";
-<<<<<<< HEAD
-    mathcomp.override.version = "mathcomp-1";
-=======
     mathcomp.override.version = "master";
->>>>>>> 92585821
     mathcomp-bigenough.override.version = "1.0.1";
     mathcomp-finmap.override.version = "master";
   };
